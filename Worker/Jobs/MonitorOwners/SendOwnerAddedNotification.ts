import RunCron from "../../Utils/Cron";
import { CallRequestMessage } from "Common/Types/Call/CallRequest";
import LIMIT_MAX from "Common/Types/Database/LimitMax";
import Dictionary from "Common/Types/Dictionary";
import { EmailEnvelope } from "Common/Types/Email/EmailMessage";
import EmailTemplateType from "Common/Types/Email/EmailTemplateType";
import NotificationSettingEventType from "Common/Types/NotificationSetting/NotificationSettingEventType";
import ObjectID from "Common/Types/ObjectID";
import { SMSMessage } from "Common/Types/SMS/SMS";
import PushNotificationMessage from "Common/Types/PushNotification/PushNotificationMessage";
import { EVERY_MINUTE } from "Common/Utils/CronTime";
import MonitorOwnerTeamService from "Common/Server/Services/MonitorOwnerTeamService";
import MonitorOwnerUserService from "Common/Server/Services/MonitorOwnerUserService";
import MonitorService from "Common/Server/Services/MonitorService";
import TeamMemberService from "Common/Server/Services/TeamMemberService";
import UserNotificationSettingService from "Common/Server/Services/UserNotificationSettingService";
import PushNotificationUtil from "Common/Server/Utils/PushNotificationUtil";
import { createWhatsAppMessageFromTemplate } from "Common/Server/Utils/WhatsAppTemplateUtil";
import Markdown, { MarkdownContentType } from "Common/Server/Types/Markdown";
import Monitor from "Common/Models/DatabaseModels/Monitor";
import MonitorOwnerTeam from "Common/Models/DatabaseModels/MonitorOwnerTeam";
import MonitorOwnerUser from "Common/Models/DatabaseModels/MonitorOwnerUser";
import User from "Common/Models/DatabaseModels/User";
import { WhatsAppMessagePayload } from "Common/Types/WhatsApp/WhatsAppMessage";

RunCron(
  "MonitorOwner:SendOwnerAddedEmail",
  { schedule: EVERY_MINUTE, runOnStartup: false },
  async () => {
    const monitorOwnerTeams: Array<MonitorOwnerTeam> =
      await MonitorOwnerTeamService.findBy({
        query: {
          isOwnerNotified: false,
        },
        props: {
          isRoot: true,
        },
        limit: LIMIT_MAX,
        skip: 0,
        select: {
          _id: true,
          monitorId: true,
          teamId: true,
        },
      });

    const monitorOwnersMap: Dictionary<Array<User>> = {};

    for (const monitorOwnerTeam of monitorOwnerTeams) {
      const monitorId: ObjectID = monitorOwnerTeam.monitorId!;
      const teamId: ObjectID = monitorOwnerTeam.teamId!;

      const users: Array<User> = await TeamMemberService.getUsersInTeams([
        teamId,
      ]);

      if (monitorOwnersMap[monitorId.toString()] === undefined) {
        monitorOwnersMap[monitorId.toString()] = [];
      }

      for (const user of users) {
        (monitorOwnersMap[monitorId.toString()] as Array<User>).push(user);
      }

      // mark this as notified.
      await MonitorOwnerTeamService.updateOneById({
        id: monitorOwnerTeam.id!,
        data: {
          isOwnerNotified: true,
        },
        props: {
          isRoot: true,
        },
      });
    }

    const monitorOwnerUsers: Array<MonitorOwnerUser> =
      await MonitorOwnerUserService.findBy({
        query: {
          isOwnerNotified: false,
        },
        props: {
          isRoot: true,
        },
        limit: LIMIT_MAX,
        skip: 0,
        select: {
          _id: true,
          monitorId: true,
          userId: true,
          user: {
            email: true,
            name: true,
          },
        },
      });

    for (const monitorOwnerUser of monitorOwnerUsers) {
      const monitorId: ObjectID = monitorOwnerUser.monitorId!;
      const user: User = monitorOwnerUser.user!;

      if (monitorOwnersMap[monitorId.toString()] === undefined) {
        monitorOwnersMap[monitorId.toString()] = [];
      }

      (monitorOwnersMap[monitorId.toString()] as Array<User>).push(user);

      // mark this as notified.
      await MonitorOwnerUserService.updateOneById({
        id: monitorOwnerUser.id!,
        data: {
          isOwnerNotified: true,
        },
        props: {
          isRoot: true,
        },
      });
    }

    // send email to all of these users.

    for (const monitorId in monitorOwnersMap) {
      if (!monitorOwnersMap[monitorId]) {
        continue;
      }

      if ((monitorOwnersMap[monitorId] as Array<User>).length === 0) {
        continue;
      }

      const users: Array<User> = monitorOwnersMap[monitorId] as Array<User>;

      // get all scheduled events of all the projects.
      const monitor: Monitor | null = await MonitorService.findOneById({
        id: new ObjectID(monitorId),
        props: {
          isRoot: true,
        },

        select: {
          _id: true,
          name: true,
          description: true,
          projectId: true,
          project: {
            name: true,
          },
          currentMonitorStatus: {
            name: true,
          },
        },
      });

      if (!monitor) {
        continue;
      }

      const vars: Dictionary<string> = {
        monitorName: monitor.name!,
        projectName: monitor.project!.name!,
        currentStatus: monitor.currentMonitorStatus!.name!,
        monitorDescription: await Markdown.convertToHTML(
          monitor.description! || "",
          MarkdownContentType.Email,
        ),
        monitorViewLink: (
          await MonitorService.getMonitorLinkInDashboard(
            monitor.projectId!,
            monitor.id!,
          )
        ).toString(),
      };

      for (const user of users) {
        const emailMessage: EmailEnvelope = {
          templateType: EmailTemplateType.MonitorOwnerAdded,
          vars: vars,
          subject: "You have been added as the owner of the monitor.",
        };

        const sms: SMSMessage = {
          message: `This is a message from OneUptime. You have been added as the owner of the monitor - ${monitor.name}. To unsubscribe from this notification go to User Settings in OneUptime Dashboard.`,
        };

        const callMessage: CallRequestMessage = {
          data: [
            {
              sayMessage: `This is a message from OneUptime. You have been added as the owner of the monitor ${monitor.name}.  To unsubscribe from this notification go to User Settings in OneUptime Dashboard. Good bye.`,
            },
          ],
        };

        const pushMessage: PushNotificationMessage =
          PushNotificationUtil.createGenericNotification({
            title: "Added as Monitor Owner",
            body: `You have been added as the owner of the monitor: ${monitor.name}. Click to view details.`,
            clickAction: (
              await MonitorService.getMonitorLinkInDashboard(
                monitor.projectId!,
                monitor.id!,
              )
            ).toString(),
            tag: "monitor-owner-added",
            requireInteraction: false,
          });

<<<<<<< HEAD
        const eventType =
          NotificationSettingEventType.SEND_MONITOR_OWNER_ADDED_NOTIFICATION;

        const whatsAppMessage = createWhatsAppMessageFromTemplate({
          eventType,
          templateVariables: {
            monitor_name: monitor.name!,
            action_link: vars["monitorViewLink"] || "",
          },
        });
=======
        const eventType: NotificationSettingEventType =
          NotificationSettingEventType.SEND_MONITOR_OWNER_ADDED_NOTIFICATION;

        const whatsAppMessage: WhatsAppMessagePayload =
          createWhatsAppMessageFromTemplate({
            eventType,
            templateVariables: {
              monitor_name: monitor.name!,
              monitor_link: vars["monitorViewLink"] || "",
            },
          });
>>>>>>> 36e50b59

        await UserNotificationSettingService.sendUserNotification({
          userId: user.id!,
          projectId: monitor.projectId!,
          emailEnvelope: emailMessage,
          smsMessage: sms,
          callRequestMessage: callMessage,
          pushNotificationMessage: pushMessage,
          whatsAppMessage,
          eventType,
        });
      }
    }
  },
);<|MERGE_RESOLUTION|>--- conflicted
+++ resolved
@@ -204,18 +204,6 @@
             requireInteraction: false,
           });
 
-<<<<<<< HEAD
-        const eventType =
-          NotificationSettingEventType.SEND_MONITOR_OWNER_ADDED_NOTIFICATION;
-
-        const whatsAppMessage = createWhatsAppMessageFromTemplate({
-          eventType,
-          templateVariables: {
-            monitor_name: monitor.name!,
-            action_link: vars["monitorViewLink"] || "",
-          },
-        });
-=======
         const eventType: NotificationSettingEventType =
           NotificationSettingEventType.SEND_MONITOR_OWNER_ADDED_NOTIFICATION;
 
@@ -227,7 +215,6 @@
               monitor_link: vars["monitorViewLink"] || "",
             },
           });
->>>>>>> 36e50b59
 
         await UserNotificationSettingService.sendUserNotification({
           userId: user.id!,
