--- conflicted
+++ resolved
@@ -16,10 +16,7 @@
 import StatusPage from "Common/Models/DatabaseModels/StatusPage";
 import User from "Common/Models/DatabaseModels/User";
 import { createWhatsAppMessageFromTemplate } from "Common/Server/Utils/WhatsAppTemplateUtil";
-<<<<<<< HEAD
-=======
 import { WhatsAppMessagePayload } from "Common/Types/WhatsApp/WhatsAppMessage";
->>>>>>> 36e50b59
 
 RunCron(
   "StatusPageOwner:SendCreatedResourceEmail",
@@ -128,18 +125,6 @@
             requireInteraction: false,
           });
 
-<<<<<<< HEAD
-        const eventType =
-          NotificationSettingEventType.SEND_STATUS_PAGE_CREATED_OWNER_NOTIFICATION;
-
-        const whatsAppMessage = createWhatsAppMessageFromTemplate({
-          eventType,
-          templateVariables: {
-            status_page_name: statusPage.name!,
-            action_link: vars["statusPageViewLink"] || "",
-          },
-        });
-=======
         const eventType: NotificationSettingEventType =
           NotificationSettingEventType.SEND_STATUS_PAGE_CREATED_OWNER_NOTIFICATION;
 
@@ -151,7 +136,6 @@
               status_page_link: vars["statusPageViewLink"] || "",
             },
           });
->>>>>>> 36e50b59
 
         await UserNotificationSettingService.sendUserNotification({
           userId: user.id!,
