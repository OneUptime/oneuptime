--- conflicted
+++ resolved
@@ -21,10 +21,7 @@
 import StatusPageOwnerUser from "Common/Models/DatabaseModels/StatusPageOwnerUser";
 import User from "Common/Models/DatabaseModels/User";
 import { createWhatsAppMessageFromTemplate } from "Common/Server/Utils/WhatsAppTemplateUtil";
-<<<<<<< HEAD
-=======
 import { WhatsAppMessagePayload } from "Common/Types/WhatsApp/WhatsAppMessage";
->>>>>>> 36e50b59
 
 RunCron(
   "StatusPageOwner:SendOwnerAddedEmail",
@@ -209,18 +206,6 @@
             requireInteraction: false,
           });
 
-<<<<<<< HEAD
-        const eventType =
-          NotificationSettingEventType.SEND_STATUS_PAGE_OWNER_ADDED_NOTIFICATION;
-
-        const whatsAppMessage = createWhatsAppMessageFromTemplate({
-          eventType,
-          templateVariables: {
-            status_page_name: statusPage.name!,
-            action_link: vars["statusPageViewLink"] || "",
-          },
-        });
-=======
         const eventType: NotificationSettingEventType =
           NotificationSettingEventType.SEND_STATUS_PAGE_OWNER_ADDED_NOTIFICATION;
 
@@ -232,7 +217,6 @@
               status_page_link: vars["statusPageViewLink"] || "",
             },
           });
->>>>>>> 36e50b59
 
         await UserNotificationSettingService.sendUserNotification({
           userId: user.id!,
