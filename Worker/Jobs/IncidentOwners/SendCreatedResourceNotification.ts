import RunCron from "../../Utils/Cron";
import { CallRequestMessage } from "Common/Types/Call/CallRequest";
import LIMIT_MAX from "Common/Types/Database/LimitMax";
import OneUptimeDate from "Common/Types/Date";
import Dictionary from "Common/Types/Dictionary";
import { EmailEnvelope } from "Common/Types/Email/EmailMessage";
import EmailTemplateType from "Common/Types/Email/EmailTemplateType";
import NotificationSettingEventType from "Common/Types/NotificationSetting/NotificationSettingEventType";
import { SMSMessage } from "Common/Types/SMS/SMS";
import PushNotificationMessage from "Common/Types/PushNotification/PushNotificationMessage";
import { EVERY_MINUTE } from "Common/Utils/CronTime";
import IncidentService from "Common/Server/Services/IncidentService";
import ProjectService from "Common/Server/Services/ProjectService";
import UserNotificationSettingService from "Common/Server/Services/UserNotificationSettingService";
import PushNotificationUtil from "Common/Server/Utils/PushNotificationUtil";
import { createWhatsAppMessageFromTemplate } from "Common/Server/Utils/WhatsAppTemplateUtil";
import Select from "Common/Server/Types/Database/Select";
import Markdown, { MarkdownContentType } from "Common/Server/Types/Markdown";
import logger from "Common/Server/Utils/Logger";
import Incident from "Common/Models/DatabaseModels/Incident";
import IncidentState from "Common/Models/DatabaseModels/IncidentState";
import Monitor from "Common/Models/DatabaseModels/Monitor";
import Project from "Common/Models/DatabaseModels/Project";
import User from "Common/Models/DatabaseModels/User";
import IncidentFeedService from "Common/Server/Services/IncidentFeedService";
import { IncidentFeedEventType } from "Common/Models/DatabaseModels/IncidentFeed";
import { Yellow500 } from "Common/Types/BrandColors";
import ObjectID from "Common/Types/ObjectID";
import { WhatsAppMessagePayload } from "Common/Types/WhatsApp/WhatsAppMessage";

RunCron(
  "IncidentOwner:SendCreatedResourceEmail",
  { schedule: EVERY_MINUTE, runOnStartup: false },
  async () => {
    // get all scheduled events of all the projects.
    const incidents: Array<Incident> = await IncidentService.findBy({
      query: {
        isOwnerNotifiedOfResourceCreation: false,
      },
      props: {
        isRoot: true,
      },
      limit: LIMIT_MAX,
      skip: 0,
      select: {
        _id: true,
        title: true,
        description: true,
        projectId: true,
        project: {
          name: true,
        } as Select<Project>,
        remediationNotes: true,
        currentIncidentState: {
          name: true,
        } as Select<IncidentState>,
        incidentSeverity: {
          name: true,
        },
        rootCause: true,
        monitors: {
          name: true,
        },
        createdByProbe: {
          name: true,
        },
        createdByUser: {
          name: true,
          email: true,
        },
        incidentNumber: true,
      },
    });

    for (const incident of incidents) {
      const projectId: ObjectID = incident.projectId!;
      const incidentId: ObjectID = incident.id!;
      const incidentNumber: number = incident.incidentNumber!;

      const incidentFeedText: string = `🔔 **Owner Incident Created Notification Sent**:
Notification sent to owners because [Incident ${incidentNumber}](${(await IncidentService.getIncidentLinkInDashboard(projectId, incidentId)).toString()}) was created.`;
      let moreIncidentFeedInformationInMarkdown: string = "";

      const incidentIdentifiedDate: Date =
        await IncidentService.getIncidentIdentifiedDate(incident.id!);

      await IncidentService.updateOneById({
        id: incident.id!,
        data: {
          isOwnerNotifiedOfResourceCreation: true,
        },
        props: {
          isRoot: true,
        },
      });

      // now find owners.

      let doesResourceHasOwners: boolean = true;

      let owners: Array<User> = await IncidentService.findOwners(incident.id!);

      if (owners.length === 0) {
        doesResourceHasOwners = false;

        // find project owners.
        owners = await ProjectService.getOwners(incident.projectId!);
      }

      if (owners.length === 0) {
        continue;
      }

      let declaredBy: string = "OneUptime";

      if (incident.createdByProbe && incident.createdByProbe.name) {
        declaredBy = incident.createdByProbe.name;
      }

      if (
        incident.createdByUser &&
        incident.createdByUser.name &&
        incident.createdByUser.email
      ) {
        declaredBy = `${incident.createdByUser.name.toString()} (${incident.createdByUser.email.toString()})`;
      }

      for (const user of owners) {
        try {
          const vars: Dictionary<string> = {
            incidentTitle: incident.title!,
            projectName: incident.project!.name!,
            currentState: incident.currentIncidentState!.name!,
            incidentDescription: await Markdown.convertToHTML(
              incident.description! || "",
              MarkdownContentType.Email,
            ),
            resourcesAffected:
              incident
                .monitors!.map((monitor: Monitor) => {
                  return monitor.name!;
                })
                .join(", ") || "None",
            incidentSeverity: incident.incidentSeverity!.name!,
            declaredAt: OneUptimeDate.getDateAsFormattedHTMLInMultipleTimezones(
              {
                date: incidentIdentifiedDate,
                timezones: user.timezone ? [user.timezone] : [],
              },
            ),
            declaredBy: declaredBy,
            remediationNotes:
              (await Markdown.convertToHTML(
                incident.remediationNotes! || "",
                MarkdownContentType.Email,
              )) || "",
            rootCause:
              (await Markdown.convertToHTML(
                incident.rootCause ||
                  "No root cause identified for this incident",
                MarkdownContentType.Email,
              )) || "",
            incidentViewLink: (
              await IncidentService.getIncidentLinkInDashboard(
                incident.projectId!,
                incident.id!,
              )
            ).toString(),
          };

          if (doesResourceHasOwners === true) {
            vars["isOwner"] = "true";
          }

          const incidentIdentifier: string =
            incident.incidentNumber !== undefined
              ? `#${incident.incidentNumber} (${incident.title})`
              : incident.title!;

          const emailMessage: EmailEnvelope = {
            templateType: EmailTemplateType.IncidentOwnerResourceCreated,
            vars: vars,
            subject: "[New Incident] " + incident.title!,
          };

          const sms: SMSMessage = {
            message: `This is a message from OneUptime. New incident created: ${incidentIdentifier}. To unsubscribe from this notification go to User Settings in OneUptime Dashboard.`,
          };

          const callMessage: CallRequestMessage = {
            data: [
              {
                sayMessage: `This is a message from OneUptime. New incident created: ${incidentIdentifier}. To unsubscribe from this notification go to User Settings in OneUptime Dashboard. Good bye.`,
              },
            ],
          };

          const pushMessage: PushNotificationMessage =
            PushNotificationUtil.createIncidentCreatedNotification({
              incidentTitle: incident.title!,
              projectName: incident.project!.name!,
              incidentViewLink: (
                await IncidentService.getIncidentLinkInDashboard(
                  incident.projectId!,
                  incident.id!,
                )
              ).toString(),
            });

<<<<<<< HEAD
          const eventType =
            NotificationSettingEventType.SEND_INCIDENT_CREATED_OWNER_NOTIFICATION;

          const whatsAppMessage = createWhatsAppMessageFromTemplate({
            eventType,
            templateVariables: {
              incident_title: incident.title!,
              project_name: incident.project!.name!,
              action_link: vars["incidentViewLink"] || "",
            },
          });
=======
          const eventType: NotificationSettingEventType =
            NotificationSettingEventType.SEND_INCIDENT_CREATED_OWNER_NOTIFICATION;

          const whatsAppMessage: WhatsAppMessagePayload =
            createWhatsAppMessageFromTemplate({
              eventType,
              templateVariables: {
                incident_title: incident.title!,
                project_name: incident.project!.name!,
                incident_link: vars["incidentViewLink"] || "",
                incident_number: incidentNumber.toString(),
              },
            });
>>>>>>> 36e50b59

          await UserNotificationSettingService.sendUserNotification({
            userId: user.id!,
            projectId: incident.projectId!,
            emailEnvelope: emailMessage,
            smsMessage: sms,
            callRequestMessage: callMessage,
            pushNotificationMessage: pushMessage,
            whatsAppMessage,
            incidentId: incident.id!,
            eventType,
          });

          moreIncidentFeedInformationInMarkdown += `**Notified**: ${user.name} (${user.email})\n`;
        } catch (e) {
          logger.error(
            "Error in sending incident created resource notification",
          );
          logger.error(e);
        }
      }

      await IncidentFeedService.createIncidentFeedItem({
        incidentId: incident.id!,
        projectId: incident.projectId!,
        incidentFeedEventType: IncidentFeedEventType.OwnerNotificationSent,
        displayColor: Yellow500,
        feedInfoInMarkdown: incidentFeedText,
        moreInformationInMarkdown: moreIncidentFeedInformationInMarkdown,
        workspaceNotification: {
          sendWorkspaceNotification: false,
        },
      });
    }
  },
);<|MERGE_RESOLUTION|>--- conflicted
+++ resolved
@@ -207,19 +207,6 @@
               ).toString(),
             });
 
-<<<<<<< HEAD
-          const eventType =
-            NotificationSettingEventType.SEND_INCIDENT_CREATED_OWNER_NOTIFICATION;
-
-          const whatsAppMessage = createWhatsAppMessageFromTemplate({
-            eventType,
-            templateVariables: {
-              incident_title: incident.title!,
-              project_name: incident.project!.name!,
-              action_link: vars["incidentViewLink"] || "",
-            },
-          });
-=======
           const eventType: NotificationSettingEventType =
             NotificationSettingEventType.SEND_INCIDENT_CREATED_OWNER_NOTIFICATION;
 
@@ -233,7 +220,6 @@
                 incident_number: incidentNumber.toString(),
               },
             });
->>>>>>> 36e50b59
 
           await UserNotificationSettingService.sendUserNotification({
             userId: user.id!,
