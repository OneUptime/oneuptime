import RunCron from "../../Utils/Cron";
import { CallRequestMessage } from "Common/Types/Call/CallRequest";
import LIMIT_MAX from "Common/Types/Database/LimitMax";
import Dictionary from "Common/Types/Dictionary";
import { EmailEnvelope } from "Common/Types/Email/EmailMessage";
import EmailTemplateType from "Common/Types/Email/EmailTemplateType";
import NotificationSettingEventType from "Common/Types/NotificationSetting/NotificationSettingEventType";
import ObjectID from "Common/Types/ObjectID";
import { SMSMessage } from "Common/Types/SMS/SMS";
import PushNotificationMessage from "Common/Types/PushNotification/PushNotificationMessage";
import { EVERY_MINUTE } from "Common/Utils/CronTime";
import AlertOwnerTeamService from "Common/Server/Services/AlertOwnerTeamService";
import AlertOwnerUserService from "Common/Server/Services/AlertOwnerUserService";
import AlertService from "Common/Server/Services/AlertService";
import TeamMemberService from "Common/Server/Services/TeamMemberService";
import UserNotificationSettingService from "Common/Server/Services/UserNotificationSettingService";
import PushNotificationUtil from "Common/Server/Utils/PushNotificationUtil";
import { createWhatsAppMessageFromTemplate } from "Common/Server/Utils/WhatsAppTemplateUtil";
import Markdown, { MarkdownContentType } from "Common/Server/Types/Markdown";
import Alert from "Common/Models/DatabaseModels/Alert";
import AlertOwnerTeam from "Common/Models/DatabaseModels/AlertOwnerTeam";
import AlertOwnerUser from "Common/Models/DatabaseModels/AlertOwnerUser";
import User from "Common/Models/DatabaseModels/User";
import { WhatsAppMessagePayload } from "Common/Types/WhatsApp/WhatsAppMessage";

RunCron(
  "AlertOwner:SendOwnerAddedEmail",
  { schedule: EVERY_MINUTE, runOnStartup: false },
  async () => {
    const alertOwnerTeams: Array<AlertOwnerTeam> =
      await AlertOwnerTeamService.findBy({
        query: {
          isOwnerNotified: false,
        },
        props: {
          isRoot: true,
        },
        limit: LIMIT_MAX,
        skip: 0,
        select: {
          _id: true,
          alertId: true,
          teamId: true,
        },
      });

    const alertOwnersMap: Dictionary<Array<User>> = {};

    for (const alertOwnerTeam of alertOwnerTeams) {
      const alertId: ObjectID = alertOwnerTeam.alertId!;
      const teamId: ObjectID = alertOwnerTeam.teamId!;

      const users: Array<User> = await TeamMemberService.getUsersInTeams([
        teamId,
      ]);

      if (alertOwnersMap[alertId.toString()] === undefined) {
        alertOwnersMap[alertId.toString()] = [];
      }

      for (const user of users) {
        (alertOwnersMap[alertId.toString()] as Array<User>).push(user);
      }

      // mark this as notified.
      await AlertOwnerTeamService.updateOneById({
        id: alertOwnerTeam.id!,
        data: {
          isOwnerNotified: true,
        },
        props: {
          isRoot: true,
        },
      });
    }

    const alertOwnerUsers: Array<AlertOwnerUser> =
      await AlertOwnerUserService.findBy({
        query: {
          isOwnerNotified: false,
        },
        props: {
          isRoot: true,
        },
        limit: LIMIT_MAX,
        skip: 0,
        select: {
          _id: true,
          alertId: true,
          userId: true,
          user: {
            email: true,
            name: true,
          },
        },
      });

    for (const alertOwnerUser of alertOwnerUsers) {
      const alertId: ObjectID = alertOwnerUser.alertId!;
      const user: User = alertOwnerUser.user!;

      if (alertOwnersMap[alertId.toString()] === undefined) {
        alertOwnersMap[alertId.toString()] = [];
      }

      (alertOwnersMap[alertId.toString()] as Array<User>).push(user);

      // mark this as notified.
      await AlertOwnerUserService.updateOneById({
        id: alertOwnerUser.id!,
        data: {
          isOwnerNotified: true,
        },
        props: {
          isRoot: true,
        },
      });
    }

    // send email to all of these users.

    for (const alertId in alertOwnersMap) {
      if (!alertOwnersMap[alertId]) {
        continue;
      }

      if ((alertOwnersMap[alertId] as Array<User>).length === 0) {
        continue;
      }

      const users: Array<User> = alertOwnersMap[alertId] as Array<User>;

      // get all scheduled events of all the projects.
      const alert: Alert | null = await AlertService.findOneById({
        id: new ObjectID(alertId),
        props: {
          isRoot: true,
        },

        select: {
          _id: true,
          title: true,
          description: true,
          projectId: true,
          project: {
            name: true,
          },
          currentAlertState: {
            name: true,
          },
          alertSeverity: {
            name: true,
          },
          monitor: {
            name: true,
          },
          alertNumber: true,
        },
      });

      if (!alert) {
        continue;
      }

      const vars: Dictionary<string> = {
        alertTitle: alert.title!,
        projectName: alert.project!.name!,
        currentState: alert.currentAlertState!.name!,
        alertDescription: await Markdown.convertToHTML(
          alert.description! || "",
          MarkdownContentType.Email,
        ),
        resourcesAffected: alert.monitor?.name || "None",
        alertSeverity: alert.alertSeverity!.name!,
        alertViewLink: (
          await AlertService.getAlertLinkInDashboard(
            alert.projectId!,
            alert.id!,
          )
        ).toString(),
      };

      for (const user of users) {
        const alertIdentifier: string =
          alert.alertNumber !== undefined
            ? `#${alert.alertNumber} (${alert.title})`
            : alert.title!;

        const emailMessage: EmailEnvelope = {
          templateType: EmailTemplateType.AlertOwnerAdded,
          vars: vars,
          subject: "You have been added as the owner of the alert.",
        };

        const sms: SMSMessage = {
          message: `This is a message from OneUptime. You have been added as the owner of the alert ${alertIdentifier}. To unsubscribe from this notification go to User Settings in OneUptime Dashboard.`,
        };

        const callMessage: CallRequestMessage = {
          data: [
            {
              sayMessage: `This is a message from OneUptime. You have been added as the owner of the alert ${alertIdentifier}. To unsubscribe from this notification go to User Settings in OneUptime Dashboard.  Good bye.`,
            },
          ],
        };

        const pushMessage: PushNotificationMessage =
          PushNotificationUtil.createGenericNotification({
            title: "Added as Alert Owner",
            body: `You have been added as the owner of the alert ${alertIdentifier}. Click to view details.`,
            clickAction: (
              await AlertService.getAlertLinkInDashboard(
                alert.projectId!,
                alert.id!,
              )
            ).toString(),
            tag: "alert-owner-added",
            requireInteraction: false,
          });

<<<<<<< HEAD
        const eventType =
          NotificationSettingEventType.SEND_ALERT_OWNER_ADDED_NOTIFICATION;

        const whatsAppMessage = createWhatsAppMessageFromTemplate({
          eventType,
          templateVariables: {
            alert_title: alert.title!,
            action_link: vars["alertViewLink"] || "",
          },
        });
=======
        const eventType: NotificationSettingEventType =
          NotificationSettingEventType.SEND_ALERT_OWNER_ADDED_NOTIFICATION;

        const whatsAppMessage: WhatsAppMessagePayload =
          createWhatsAppMessageFromTemplate({
            eventType,
            templateVariables: {
              alert_title: alert.title!,
              alert_link: vars["alertViewLink"] || "",
              alert_number:
                alert.alertNumber !== undefined
                  ? alert.alertNumber.toString()
                  : "",
            },
          });
>>>>>>> 36e50b59

        await UserNotificationSettingService.sendUserNotification({
          userId: user.id!,
          projectId: alert.projectId!,
          emailEnvelope: emailMessage,
          smsMessage: sms,
          callRequestMessage: callMessage,
          pushNotificationMessage: pushMessage,
          whatsAppMessage,
          alertId: alert.id!,
          eventType,
        });
      }
    }
  },
);<|MERGE_RESOLUTION|>--- conflicted
+++ resolved
@@ -218,18 +218,6 @@
             requireInteraction: false,
           });
 
-<<<<<<< HEAD
-        const eventType =
-          NotificationSettingEventType.SEND_ALERT_OWNER_ADDED_NOTIFICATION;
-
-        const whatsAppMessage = createWhatsAppMessageFromTemplate({
-          eventType,
-          templateVariables: {
-            alert_title: alert.title!,
-            action_link: vars["alertViewLink"] || "",
-          },
-        });
-=======
         const eventType: NotificationSettingEventType =
           NotificationSettingEventType.SEND_ALERT_OWNER_ADDED_NOTIFICATION;
 
@@ -245,7 +233,6 @@
                   : "",
             },
           });
->>>>>>> 36e50b59
 
         await UserNotificationSettingService.sendUserNotification({
           userId: user.id!,
