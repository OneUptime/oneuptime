import RunCron from "../../Utils/Cron";
import { CallRequestMessage } from "Common/Types/Call/CallRequest";
import LIMIT_MAX from "Common/Types/Database/LimitMax";
import Dictionary from "Common/Types/Dictionary";
import { EmailEnvelope } from "Common/Types/Email/EmailMessage";
import EmailTemplateType from "Common/Types/Email/EmailTemplateType";
import NotificationSettingEventType from "Common/Types/NotificationSetting/NotificationSettingEventType";
import { SMSMessage } from "Common/Types/SMS/SMS";
import PushNotificationMessage from "Common/Types/PushNotification/PushNotificationMessage";
import { EVERY_MINUTE } from "Common/Utils/CronTime";
import ProjectService from "Common/Server/Services/ProjectService";
import ScheduledMaintenanceService from "Common/Server/Services/ScheduledMaintenanceService";
import UserNotificationSettingService from "Common/Server/Services/UserNotificationSettingService";
import PushNotificationUtil from "Common/Server/Utils/PushNotificationUtil";
import Markdown, { MarkdownContentType } from "Common/Server/Types/Markdown";
import ScheduledMaintenance from "Common/Models/DatabaseModels/ScheduledMaintenance";
import User from "Common/Models/DatabaseModels/User";
import ScheduledMaintenanceFeedService from "Common/Server/Services/ScheduledMaintenanceFeedService";
import { ScheduledMaintenanceFeedEventType } from "Common/Models/DatabaseModels/ScheduledMaintenanceFeed";
import { Yellow500 } from "Common/Types/BrandColors";
import ObjectID from "Common/Types/ObjectID";
import { createWhatsAppMessageFromTemplate } from "Common/Server/Utils/WhatsAppTemplateUtil";
<<<<<<< HEAD
=======
import { WhatsAppMessagePayload } from "Common/Types/WhatsApp/WhatsAppMessage";
>>>>>>> 36e50b59

RunCron(
  "ScheduledMaintenanceOwner:SendCreatedResourceEmail",
  { schedule: EVERY_MINUTE, runOnStartup: false },
  async () => {
    // get all scheduled events of all the projects.
    const scheduledMaintenances: Array<ScheduledMaintenance> =
      await ScheduledMaintenanceService.findBy({
        query: {
          isOwnerNotifiedOfResourceCreation: false,
        },
        props: {
          isRoot: true,
        },
        limit: LIMIT_MAX,
        skip: 0,
        select: {
          _id: true,
          title: true,
          description: true,
          projectId: true,
          project: {
            name: true,
          },
          currentScheduledMaintenanceState: {
            name: true,
          },
          scheduledMaintenanceNumber: true,
        },
      });

    for (const scheduledMaintenance of scheduledMaintenances) {
      let moreScheduledMaintenanceFeedInformationInMarkdown: string = "";

      await ScheduledMaintenanceService.updateOneById({
        id: scheduledMaintenance.id!,
        data: {
          isOwnerNotifiedOfResourceCreation: true,
        },
        props: {
          isRoot: true,
        },
      });

      // now find owners.

      let doesResourceHasOwners: boolean = true;

      let owners: Array<User> = await ScheduledMaintenanceService.findOwners(
        scheduledMaintenance.id!,
      );

      if (owners.length === 0) {
        doesResourceHasOwners = false;

        // find project owners.
        owners = await ProjectService.getOwners(
          scheduledMaintenance.projectId!,
        );
      }

      if (owners.length === 0) {
        continue;
      }

      const vars: Dictionary<string> = {
        scheduledMaintenanceTitle: scheduledMaintenance.title!,
        projectName: scheduledMaintenance.project!.name!,
        currentState:
          scheduledMaintenance.currentScheduledMaintenanceState!.name!,
        scheduledMaintenanceDescription: await Markdown.convertToHTML(
          scheduledMaintenance.description! || "",
          MarkdownContentType.Email,
        ),
        scheduledMaintenanceViewLink: (
          await ScheduledMaintenanceService.getScheduledMaintenanceLinkInDashboard(
            scheduledMaintenance.projectId!,
            scheduledMaintenance.id!,
          )
        ).toString(),
      };

      if (doesResourceHasOwners === true) {
        vars["isOwner"] = "true";
      }

      for (const user of owners) {
        const emailMessage: EmailEnvelope = {
          templateType:
            EmailTemplateType.ScheduledMaintenanceOwnerResourceCreated,
          vars: vars,
          subject:
            "[Scheduled Maintenance Created] " + scheduledMaintenance.title!,
        };

        const sms: SMSMessage = {
          message: `This is a message from OneUptime. New scheduled maintenance event created - ${scheduledMaintenance.title}. To view this event, go to OneUptime Dashboard. To unsubscribe from this notification go to User Settings in OneUptime Dashboard.`,
        };

        const callMessage: CallRequestMessage = {
          data: [
            {
              sayMessage: `This is a message from OneUptime. New scheduled maintenance event created ${scheduledMaintenance.title}. To view this event, go to OneUptime Dashboard. To unsubscribe from this notification go to User Settings in OneUptime Dashboard. Good bye.`,
            },
          ],
        };

        const pushMessage: PushNotificationMessage =
          PushNotificationUtil.createGenericNotification({
            title: "Scheduled Maintenance Created",
            body: `New scheduled maintenance created: ${scheduledMaintenance.title}. Click to view details.`,
            clickAction: (
              await ScheduledMaintenanceService.getScheduledMaintenanceLinkInDashboard(
                scheduledMaintenance.projectId!,
                scheduledMaintenance.id!,
              )
            ).toString(),
            tag: "scheduled-maintenance-created",
            requireInteraction: false,
          });

<<<<<<< HEAD
        const eventType =
          NotificationSettingEventType.SEND_SCHEDULED_MAINTENANCE_CREATED_OWNER_NOTIFICATION;

        const whatsAppMessage = createWhatsAppMessageFromTemplate({
          eventType,
          templateVariables: {
            event_title: scheduledMaintenance.title!,
            action_link: vars["scheduledMaintenanceViewLink"] || "",
          },
        });
=======
        const eventType: NotificationSettingEventType =
          NotificationSettingEventType.SEND_SCHEDULED_MAINTENANCE_CREATED_OWNER_NOTIFICATION;

        const whatsAppMessage: WhatsAppMessagePayload =
          createWhatsAppMessageFromTemplate({
            eventType,
            templateVariables: {
              event_title: scheduledMaintenance.title!,
              maintenance_link: vars["scheduledMaintenanceViewLink"] || "",
              event_number:
                scheduledMaintenance.scheduledMaintenanceNumber?.toString() ??
                "N/A",
            },
          });
>>>>>>> 36e50b59

        await UserNotificationSettingService.sendUserNotification({
          userId: user.id!,
          projectId: scheduledMaintenance.projectId!,
          emailEnvelope: emailMessage,
          smsMessage: sms,
          callRequestMessage: callMessage,
          pushNotificationMessage: pushMessage,
          whatsAppMessage,
          scheduledMaintenanceId: scheduledMaintenance.id!,
          eventType,
        });

        moreScheduledMaintenanceFeedInformationInMarkdown += `**Notified**: ${user.name} (${user.email})\n`;
      }

      const projectId: ObjectID = scheduledMaintenance.projectId!;
      const scheduledMaintenanceId: ObjectID = scheduledMaintenance.id!;
      const scheduledMaintenanceNumber: number =
        scheduledMaintenance.scheduledMaintenanceNumber!;

      const scheduledMaintenanceFeedText: string = `🔔 **Owner Scheduled Maintenance Created Notification Sent**:
      Notification sent to owners because [Scheduled Maintenance ${scheduledMaintenanceNumber}](${(await ScheduledMaintenanceService.getScheduledMaintenanceLinkInDashboard(projectId, scheduledMaintenanceId)).toString()}) was created.`;

      await ScheduledMaintenanceFeedService.createScheduledMaintenanceFeedItem({
        scheduledMaintenanceId: scheduledMaintenance.id!,
        projectId: scheduledMaintenance.projectId!,
        scheduledMaintenanceFeedEventType:
          ScheduledMaintenanceFeedEventType.OwnerNotificationSent,
        displayColor: Yellow500,
        feedInfoInMarkdown: scheduledMaintenanceFeedText,
        moreInformationInMarkdown:
          moreScheduledMaintenanceFeedInformationInMarkdown,
        workspaceNotification: {
          sendWorkspaceNotification: false,
        },
      });
    }
  },
);<|MERGE_RESOLUTION|>--- conflicted
+++ resolved
@@ -20,10 +20,7 @@
 import { Yellow500 } from "Common/Types/BrandColors";
 import ObjectID from "Common/Types/ObjectID";
 import { createWhatsAppMessageFromTemplate } from "Common/Server/Utils/WhatsAppTemplateUtil";
-<<<<<<< HEAD
-=======
 import { WhatsAppMessagePayload } from "Common/Types/WhatsApp/WhatsAppMessage";
->>>>>>> 36e50b59
 
 RunCron(
   "ScheduledMaintenanceOwner:SendCreatedResourceEmail",
@@ -145,18 +142,6 @@
             requireInteraction: false,
           });
 
-<<<<<<< HEAD
-        const eventType =
-          NotificationSettingEventType.SEND_SCHEDULED_MAINTENANCE_CREATED_OWNER_NOTIFICATION;
-
-        const whatsAppMessage = createWhatsAppMessageFromTemplate({
-          eventType,
-          templateVariables: {
-            event_title: scheduledMaintenance.title!,
-            action_link: vars["scheduledMaintenanceViewLink"] || "",
-          },
-        });
-=======
         const eventType: NotificationSettingEventType =
           NotificationSettingEventType.SEND_SCHEDULED_MAINTENANCE_CREATED_OWNER_NOTIFICATION;
 
@@ -171,7 +156,6 @@
                 "N/A",
             },
           });
->>>>>>> 36e50b59
 
         await UserNotificationSettingService.sendUserNotification({
           userId: user.id!,
