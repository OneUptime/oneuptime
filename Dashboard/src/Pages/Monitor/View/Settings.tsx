--- conflicted
+++ resolved
@@ -18,10 +18,7 @@
 import FieldType from 'CommonUI/src/Components/Types/FieldType';
 import DisabledWarning from '../../../Components/Monitor/DisabledWarning';
 import useAsyncEffect from 'use-async-effect';
-<<<<<<< HEAD
 import DuplicateModel from 'CommonUI/src/Components/DuplicateModel/DuplicateModel';
-=======
->>>>>>> 796a369e
 import EmbeddedMonitorKey from './EmbeddedMonitorKey';
 
 const MonitorCriteria: FunctionComponent<PageComponentProps> = (
@@ -157,13 +154,6 @@
                     />
                 </div>
             </div>
-                            title: 'Disable Active Monitoring',
-                            fieldType: FieldType.Boolean,
-                        },
-                    ],
-                    modelId: modelId,
-                }}
-            />
             <EmbeddedMonitorKey modelId={modelId}  />
         );
     };
