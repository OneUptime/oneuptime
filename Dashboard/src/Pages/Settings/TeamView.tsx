--- conflicted
+++ resolved
@@ -507,22 +507,12 @@
             type: FieldType.Text,
             getElement: (item: TeamComplianceSetting): ReactElement => {
               const ruleTypeLabels: Record<string, string> = {
-<<<<<<< HEAD
-                [ComplianceRuleType.HasNotificationEmail]: "Email Notification",
-                [ComplianceRuleType.HasNotificationSMS]: "SMS Notification",
-                [ComplianceRuleType.HasNotificationCall]: "Call Notification",
-                [ComplianceRuleType.HasNotificationPush]: "Push Notification",
-                [ComplianceRuleType.HasIncidentOnCallRules]:
-                  "Incident On-Call Rules",
-                [ComplianceRuleType.HasAlertOnCallRules]: "Alert On-Call Rules",
-=======
                 [ComplianceRuleType.HasNotificationEmail]: "Email Notification Method Required for Users",
                 [ComplianceRuleType.HasNotificationSMS]: "SMS Notification Method Required for Users",
                 [ComplianceRuleType.HasNotificationCall]: "Call Notification Method Required for Users",
                 [ComplianceRuleType.HasNotificationPush]: "Push Notification Method Required for Users",
                 [ComplianceRuleType.HasIncidentOnCallRules]: "Incident On-Call Rules Required for Users",
                 [ComplianceRuleType.HasAlertOnCallRules]: "Alert On-Call Rules Required for Users",
->>>>>>> 02663bb3
               };
               return (
                 <span>{ruleTypeLabels[item.ruleType!] || item.ruleType}</span>
