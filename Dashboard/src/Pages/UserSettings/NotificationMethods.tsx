import UserCall from "../../Components/NotificationMethods/Call";
import UserEmail from "../../Components/NotificationMethods/Email";
import UserPush from "../../Components/NotificationMethods/Push";
import UserSMS from "../../Components/NotificationMethods/SMS";
import UserWhatsApp from "../../Components/NotificationMethods/WhatsApp";
import PageComponentProps from "../PageComponentProps";
import React, { Fragment, FunctionComponent, ReactElement } from "react";

const Settings: FunctionComponent<PageComponentProps> = (): ReactElement => {
  return (
    <Fragment>
      <UserEmail />
      <UserSMS />
<<<<<<< HEAD
  <UserWhatsApp />
=======
      <UserWhatsApp />
>>>>>>> 36e50b59
      <UserCall />
      <UserPush />
    </Fragment>
  );
};

export default Settings;<|MERGE_RESOLUTION|>--- conflicted
+++ resolved
@@ -11,11 +11,7 @@
     <Fragment>
       <UserEmail />
       <UserSMS />
-<<<<<<< HEAD
-  <UserWhatsApp />
-=======
       <UserWhatsApp />
->>>>>>> 36e50b59
       <UserCall />
       <UserPush />
     </Fragment>
