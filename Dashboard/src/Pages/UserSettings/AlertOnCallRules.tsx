--- conflicted
+++ resolved
@@ -351,22 +351,6 @@
 
       setUserPush(userPushDevices.data);
 
-<<<<<<< HEAD
-      const userWhatsAppList: ListResult<UserWhatsApp> = await ModelAPI.getList({
-        modelType: UserWhatsApp,
-        query: {
-          projectId: ProjectUtil.getCurrentProjectId()!,
-          userId: User.getUserId(),
-          isVerified: true,
-        },
-        limit: LIMIT_PER_PROJECT,
-        skip: 0,
-        select: {
-          phone: true,
-        },
-        sort: {},
-      });
-=======
       const userWhatsAppList: ListResult<UserWhatsApp> = await ModelAPI.getList(
         {
           modelType: UserWhatsApp,
@@ -383,7 +367,6 @@
           sort: {},
         },
       );
->>>>>>> 36e50b59
 
       setUserWhatsApps(userWhatsAppList.data);
 
