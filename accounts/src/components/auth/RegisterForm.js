import React, { Component } from 'react';
import { reduxForm } from 'redux-form';
import UserForm from './UserForm';
import CardForm from './CardForm';
import { connect } from 'react-redux';
import {
    signupUser,
    incrementStep,
    decrementStep,
    saveUserState,
    isUserInvited,
} from '../../actions/register';
import { bindActionCreators } from 'redux';
import PropTypes from 'prop-types';
import {
    setUserId,
    setUserProperties,
    identify,
    logEvent,
} from '../../analytics';
<<<<<<< HEAD
import { SHOULD_LOG_ANALYTICS } from '../../config';
=======
import { IS_DEV, IS_SAAS_SERVICE } from '../../config';
>>>>>>> 0a666790

export class RegisterForm extends Component {
    constructor(props) {
        super(props);
        this.props = props;
    }

    userFormSubmitted = values => {
        const thisObj = this;
        this.props.saveUserState(values);
        this.props.isUserInvited(values).then(
            function(value) {
                if (value.data) {
                    thisObj.props
                        .signupUser({ ...values, planId: thisObj.props.planId })
                        .then(user => {
                            if (user && user.data && user.data.id) {
                                if (!SHOULD_LOG_ANALYTICS) {
                                    setUserId(user.data.id);
                                    identify(user.data.id);
                                    setUserProperties({
                                        Name: user.data.name,
                                        Created: new Date(),
                                        Email: user.data.email,
                                    });
                                    logEvent(
                                        'Sign up completed for invited user',
                                        {
                                            'First Time': 'TRUE',
                                            id: user.data.id,
                                        }
                                    );
                                }
                            }
                        });
                } else {
<<<<<<< HEAD
                    thisObj.props.incrementStep();
                    if (!SHOULD_LOG_ANALYTICS) {
                        setUserId(values.email);
                        identify(values.email);
                        setUserProperties({
                            Name: values.name,
                            Created: new Date(),
                            Email: values.email,
                            CompanyName: values.companyName,
                            CompanyPhoneNumber: values.companyPhoneNumber,
                        });
                        logEvent('Sign up step one completed', {
                            'First Time': 'TRUE',
=======
                    if (!IS_SAAS_SERVICE) {
                        thisObj.props.signupUser(values).then(user => {
                            if (user && user.data && user.data.id) {
                                if (!IS_DEV) {
                                    setUserId(user.data.id);
                                    identify(user.data.id);
                                    setUserProperties({
                                        Name: user.data.name,
                                        Created: new Date(),
                                        Email: user.data.email,
                                    });
                                    logEvent('Sign up completed for user', {
                                        'First Time': 'TRUE',
                                        id: user.data.id,
                                    });
                                }
                            }
>>>>>>> 0a666790
                        });
                    } else {
                        thisObj.props.incrementStep();
                        if (!IS_DEV) {
                            setUserId(values.email);
                            identify(values.email);
                            setUserProperties({
                                Name: values.name,
                                Created: new Date(),
                                Email: values.email,
                                CompanyName: values.companyName,
                                CompanyPhoneNumber: values.companyPhoneNumber,
                            });
                            logEvent('Sign up step one completed', {
                                'First Time': 'TRUE',
                            });
                        }
                    }
                }
            },
            function(error) {
                return error;
            }
        );
    };

    render() {
        const { step } = this.props.register;
        return (
            <div>
                {step === 1 && (
                    <UserForm
                        submitForm={this.userFormSubmitted}
                        error={this.props.register.error}
                        location={this.props.location}
                    />
                )}
                {step === 2 && (
                    <CardForm
                        planId={this.props.planId}
                        error={this.props.register.error}
                    />
                )}
            </div>
        );
    }
}

RegisterForm.displayName = 'RegisterForm';

const registerForm = reduxForm({
    form: 'RegisterForm',
})(RegisterForm);

const mapDispatchToProps = dispatch => {
    return bindActionCreators(
        {
            signupUser,
            incrementStep,
            decrementStep,
            saveUserState,
            isUserInvited,
        },
        dispatch
    );
};

function mapStateToProps(state) {
    return {
        register: state.register,
    };
}
RegisterForm.propTypes = {
    saveUserState: PropTypes.func.isRequired,
    isUserInvited: PropTypes.func.isRequired,
    register: PropTypes.object.isRequired,
    planId: PropTypes.string,
    location: PropTypes.object.isRequired,
};

export default connect(mapStateToProps, mapDispatchToProps)(registerForm);<|MERGE_RESOLUTION|>--- conflicted
+++ resolved
@@ -18,11 +18,7 @@
     identify,
     logEvent,
 } from '../../analytics';
-<<<<<<< HEAD
-import { SHOULD_LOG_ANALYTICS } from '../../config';
-=======
-import { IS_DEV, IS_SAAS_SERVICE } from '../../config';
->>>>>>> 0a666790
+import { SHOULD_LOG_ANALYTICS, IS_SAAS_SERVICE } from '../../config';
 
 export class RegisterForm extends Component {
     constructor(props) {
@@ -40,7 +36,7 @@
                         .signupUser({ ...values, planId: thisObj.props.planId })
                         .then(user => {
                             if (user && user.data && user.data.id) {
-                                if (!SHOULD_LOG_ANALYTICS) {
+                                if (SHOULD_LOG_ANALYTICS) {
                                     setUserId(user.data.id);
                                     identify(user.data.id);
                                     setUserProperties({
@@ -59,21 +55,6 @@
                             }
                         });
                 } else {
-<<<<<<< HEAD
-                    thisObj.props.incrementStep();
-                    if (!SHOULD_LOG_ANALYTICS) {
-                        setUserId(values.email);
-                        identify(values.email);
-                        setUserProperties({
-                            Name: values.name,
-                            Created: new Date(),
-                            Email: values.email,
-                            CompanyName: values.companyName,
-                            CompanyPhoneNumber: values.companyPhoneNumber,
-                        });
-                        logEvent('Sign up step one completed', {
-                            'First Time': 'TRUE',
-=======
                     if (!IS_SAAS_SERVICE) {
                         thisObj.props.signupUser(values).then(user => {
                             if (user && user.data && user.data.id) {
@@ -91,11 +72,10 @@
                                     });
                                 }
                             }
->>>>>>> 0a666790
                         });
                     } else {
                         thisObj.props.incrementStep();
-                        if (!IS_DEV) {
+                        if (SHOULD_LOG_ANALYTICS) {
                             setUserId(values.email);
                             identify(values.email);
                             setUserProperties({
