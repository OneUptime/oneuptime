{
  "name": "fyipe-accounts",
  "version": "0.1.0",
  "private": true,
  "dependencies": {
    "@trendmicro/react-dropdown": "^1.3.0",
    "axios": "^0.18.0",
    "browserslist": "^4.6.1",
    "card-validator": "^4.3.0",
    "chart.js": "^2.7.2",
    "clipboard": "^2.0.1",
    "components": "^0.1.0",
    "connected-react-router": "^4.5.0",
    "creditcard-generator": "0.0.7",
    "express": "^4.16.4",
    "faker": "^4.1.0",
    "file-saver": "^2.0.1",
    "fuzzy-match-utils": "^1.3.0",
    "history": "^4.7.2",
    "humanize-duration": "^3.15.3",
    "jest": "^24.7.1",
    "js-uuid": "0.0.6",
    "jshint": "^2.9.6",
    "loadable": "^1.0.0",
    "loadable-components": "^2.2.3",
    "loaders.css": "^0.1.2",
    "lodash": "^4.17.5",
    "material-ui": "^0.20.0",
    "mixpanel-browser": "^2.22.3",
    "mockdate": "^2.0.2",
    "moment": "^2.22.2",
    "moment-range": "^4.0.1",
    "prop-types": "^15.6.1",
    "puppeteer": "^1.17.0",
    "query-string": "^5.1.1",
    "react": "^16.5.2",
    "react-click-outside": "github:tj/react-click-outside",
    "react-daterange-picker": "^2.0.1",
    "react-dom": "^16.5.2",
    "react-frontload": "^1.0.3",
    "react-ga": "^2.5.3",
    "react-hover-observer": "^2.1.0",
    "react-loadable": "^5.5.0",
    "react-loaders": "^3.0.1",
    "react-mixpanel": "0.0.11",
    "react-moment-proptypes": "^1.6.0",
    "react-redux": "^5.0.7",
    "react-router-dom": "^4.2.2",
    "react-router-redux": "^4.0.8",
    "react-scripts": "^3.0.1",
    "react-select-fyipe": "^2.1.8",
    "react-stripe-elements": "^1.6.0",
    "react-widgets": "^4.4.9",
    "react-with-direction": "^1.3.0",
    "recharts": "^1.3.0",
    "redux": "^3.7.2",
    "redux-axios-middleware": "^4.0.0",
    "redux-form": "^7.3.0",
    "redux-thunk": "^2.2.0",
    "sane-email-validation": "^1.1.0",
    "should": "^13.2.3",
    "to-pascal-case": "^1.0.0",
    "universal-cookie": "^4.0.0",
    "valid-url": "^1.0.9"
  },
  "scripts": {
    "lint": "eslint .",
    "fix-lint": "eslint . --fix",
    "dev": "PORT=3003 react-scripts start",
    "build": "react-scripts build",
    "test": "npm run lint",
    "jest": "jest src/test/index.test.js",
    "start": "node index.js",
    "audit": "npm-audit-ci-wrapper --threshold=high"
  },
  "devDependencies": {
    "axios-mock-adapter": "^1.15.0",
<<<<<<< HEAD
    "babel-core": "^6.26.3",
=======
>>>>>>> 26bed3e0
    "babel-preset-es2015": "^6.24.1",
    "babel-preset-react": "^6.24.1",
    "babel-runtime": "^6.26.0",
    "cross-env": "^5.2.0",
    "jest-localstorage-mock": "^2.2.0",
    "npm-audit-ci-wrapper": "^2.2.1",
    "react-test-renderer": "^16.5.2",
    "redux-logger": "^3.0.6",
    "redux-mock-store": "^1.5.3"
  },
  "jest": {
    "collectCoverageFrom": [
      "src/**/*.js",
      "!src/**/*.stories.js",
      "!src/store.js",
      "!src/config.js",
      "!src/routes.js",
      "!src/setupTests.js"
    ]
  },
  "browserslist": {
    "production": [
      ">0.2%",
      "not dead",
      "not op_mini all"
    ],
    "development": [
      "last 1 chrome version",
      "last 1 firefox version",
      "last 1 safari version"
    ]
  }
}<|MERGE_RESOLUTION|>--- conflicted
+++ resolved
@@ -75,10 +75,6 @@
   },
   "devDependencies": {
     "axios-mock-adapter": "^1.15.0",
-<<<<<<< HEAD
-    "babel-core": "^6.26.3",
-=======
->>>>>>> 26bed3e0
     "babel-preset-es2015": "^6.24.1",
     "babel-preset-react": "^6.24.1",
     "babel-runtime": "^6.26.0",
