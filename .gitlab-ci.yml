--- conflicted
+++ resolved
@@ -120,14 +120,10 @@
   - '/ci/spec/java-sdk/deploy.yaml'
 
   # HARAKA
-<<<<<<< HEAD
   # - '/ci/spec/haraka/deploy.yaml'
-=======
-  - '/ci/spec/haraka/deploy.yaml'
 
-  # FYIPE-LE-STORE
-  - '/ci/spec/fyipe-le-store/deploy.yaml'
+  # # FYIPE-LE-STORE
+  # - '/ci/spec/fyipe-le-store/deploy.yaml'
 
-  # FYIPE-ACME-HTTP-01
-  - '/ci/spec/fyipe-acme-http-01/deploy.yaml'
->>>>>>> 40383fac
+  # # FYIPE-ACME-HTTP-01
+  # - '/ci/spec/fyipe-acme-http-01/deploy.yaml'