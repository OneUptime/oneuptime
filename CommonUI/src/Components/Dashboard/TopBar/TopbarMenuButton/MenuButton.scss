$primaryColor: rgb(246, 248, 250);
<<<<<<< HEAD
$lightDark: #000;
$dark: #000;
$transition: all 0.2s ease;
=======
$lightDark: #888;
$dark: #333;
$transition: all 0.1s ease;
>>>>>>> b66f87ca

.buttonLayout {
    user-select: none;
    position: relative;

    .iconButton {
        display: flex;
        align-items: center;
        flex: 1;
        cursor: pointer;

        svg {
            color: #000;
            font-size: 1.6rem;
        }
    }

    .button {
        display: flex;
        justify-content: center;
        align-items: center;
        font-weight: 300;
        font-size: 1.3rem;
        outline: 1px solid $lightDark;
        color: $lightDark;
        border-radius: 100px;
        padding: 3px 15px;
        cursor: pointer;
        transition: $transition;

        svg {
            color: #000;
            font-size: 1.2rem;
            padding-left: 5px;
        }

        &:hover {
            outline: 1px solid $dark;
            color: white;
            background-color: $dark;
        }

        &:hover > svg {
            color: white;
        }
    }

    .menuButton {
        display: flex;
        justify-content: center;
        align-items: center;
        font-size: 1.3rem;
        font-weight: 300;
        cursor: pointer;
        outline: none !important;

        svg {
            padding-right: 2px;
            font-size: 1.9rem;
        }

        &:hover {
            outline: none !important;
        }
    }

    .buttonModal {
        position: absolute;
        top: 35px;
        right: -4px;
        padding: 10px 5px;
        min-width: 225px;
        width: max-content;
        max-width: max-content;
        height: fit-content;
        background-color: white;
        border-radius: 7px;
        box-shadow: 1px 3px 10px rgba(0, 0, 0, 0.2);
        color: darken($primaryColor, 70%);
        animation: fadeIn 0.2s linear;
        z-index: 20;

        &::after {
            content: '';
            position: absolute;
            top: -7px;
            right: 3px;
            width: 15px;
            height: 10px;
            background-color: white;
            box-shadow: -1px -30px 10px rgba(0, 0, 0, 0.6);
            clip-path: polygon(50% 0%, 0% 100%, 100% 100%);
        }

        .modal-text {
            padding: 0 10px;
        }

        .text {
            font-size: 1.2rem;
        }
    }
}

@keyframes fadeIn {
    from {
        opacity: 0;
    }

    to {
        opacity: 1;
    }
}<|MERGE_RESOLUTION|>--- conflicted
+++ resolved
@@ -1,13 +1,7 @@
 $primaryColor: rgb(246, 248, 250);
-<<<<<<< HEAD
 $lightDark: #000;
 $dark: #000;
-$transition: all 0.2s ease;
-=======
-$lightDark: #888;
-$dark: #333;
 $transition: all 0.1s ease;
->>>>>>> b66f87ca
 
 .buttonLayout {
     user-select: none;
