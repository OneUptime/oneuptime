--- conflicted
+++ resolved
@@ -3,21 +3,7 @@
 import Util from './util';
 import Http from 'http';
 import Https from 'https';
-
-<<<<<<< HEAD
 class FyipeListener {
-    #BASE_URL = 'http://localhost:3002/api'; // TODO proper base url config
-    #timelineObj;
-    #debounceDuration = 1000;
-    #keypressTimeout = undefined;
-    #lastEvent = undefined;
-    #currentEventId;
-    #utilObj;
-    #isWindow;
-    #options;
-=======
-class FyipeListiner {
->>>>>>> a2f00556
     constructor(eventId, isWindow, options) {
         this.options = options;
         this.isWindow = isWindow;
