--- conflicted
+++ resolved
@@ -1,10 +1,6 @@
 {
   "name": "fyipe-api-docs",
-<<<<<<< HEAD
-  "version": "3.0.333",
-=======
   "version": "3.0.336",
->>>>>>> 44a0e4d4
   "description": "fyipe api refernce",
   "main": "Gruntfile.js",
   "repository": {
