--- conflicted
+++ resolved
@@ -6,10 +6,6 @@
 let dashboardUrl = window.location.origin + '/dashboard';
 let accountsUrl = window.location.origin + '/accounts';
 
-<<<<<<< HEAD
-
-=======
->>>>>>> 37aa116e
 export function env(value) {
     const { _env } = window;
     return (
@@ -20,11 +16,7 @@
 
 let protocol = window.location.protocol;
 if(env('FYIPE_HOST') && env('FYIPE_HOST').includes("fyipe.com")){
-<<<<<<< HEAD
-    protocol = "http:";
-=======
     protocol = "https:";
->>>>>>> 37aa116e
 }
 
 
@@ -45,10 +37,6 @@
         protocol + `//${env('FYIPE_HOST')}/dashboard`;
     accountsUrl = protocol + `//${env('FYIPE_HOST')}/accounts`;
 }
-<<<<<<< HEAD
-
-=======
->>>>>>> 37aa116e
 
 export const API_URL = apiUrl;
 
