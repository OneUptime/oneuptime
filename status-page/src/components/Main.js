--- conflicted
+++ resolved
@@ -520,7 +520,6 @@
                                                             monitor={
                                                                 this.props.statusData.monitorsData.filter(
                                                                     m =>
-<<<<<<< HEAD
                                                                         m._id ===
                                                                         monitor.monitor
                                                                 )[0]
@@ -541,7 +540,7 @@
                                                                     margin:
                                                                         '30px 0px',
                                                                     backgroundColor:
-                                                                        '#8898aa',
+                                                                        '#e8e8e8',
                                                                     height:
                                                                         '1px',
                                                                 }}
@@ -549,46 +548,6 @@
                                                         )}
                                                     </>
                                                 ))
-=======
-                                                                        monitor._id ===
-                                                                        m.monitor
-                                                                ) && (
-                                                                    <LineChartsContainer
-                                                                        monitor={
-                                                                            monitor
-                                                                        }
-                                                                        selectedCharts={
-                                                                            this.props.monitors.filter(
-                                                                                m =>
-                                                                                    monitor._id ===
-                                                                                    m.monitor
-                                                                            )[0]
-                                                                        }
-                                                                    />
-                                                                )}
-                                                                {i <
-                                                                    this.props
-                                                                        .statusData
-                                                                        .monitorsData
-                                                                        .length -
-                                                                        1 && (
-                                                                    <div
-                                                                        style={{
-                                                                            margin:
-                                                                                '30px 0px',
-                                                                            backgroundColor:
-                                                                                '#e8e8e8',
-                                                                            height:
-                                                                                '1px',
-                                                                        }}
-                                                                    />
-                                                                )}
-                                                            </>
-                                                        )
-                                                    );
-                                                }
-                                            )
->>>>>>> 436a0ee9
                                         ) : (
                                             <NoMonitor />
                                         )}
