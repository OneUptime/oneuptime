const Gl = require('greenlock');
const mongoose = require('./backend/config/db');

const greenlock = Gl.create({
    manager: 'fyipe-gl-manager',
    packageRoot: __dirname,
    maintainerEmail: 'certs@fyipe.com',
    staging: false,
    notify: function(event, details) {
        if ('error' === event) {
            // `details` is an error object in this case
            // eslint-disable-next-line no-console
            console.error(details);
        }
    },
    challenges: {
        'http-01': {
            module: 'fyipe-acme-http-01',
        },
    },
    store: {
        module: 'fyipe-le-store',
    },
});

<<<<<<< HEAD
    // this is causing issue with initialization
    // don't know why it's happening
    // manually added defaults to db
=======
// greenlock unfortunately stated experiencing issue with this
// the reason behind this is not yet known
// the workaround for now is to remove it, since we already have a default created, which doesn't change
// if any of the field is to be updated, it should be handled manually for now in the db
mongoose.connection.on('connected', async () => {
>>>>>>> 90bcd4fa
    // await greenlock.manager.defaults({
    //     agreeToTerms: true,
    //     subscriberEmail: 'certs@fyipe.com',
    // });
<<<<<<< HEAD

    global.greenlock = greenlock;
})();
=======
});

module.exports = greenlock;
>>>>>>> 90bcd4fa
<|MERGE_RESOLUTION|>--- conflicted
+++ resolved
@@ -23,27 +23,15 @@
     },
 });
 
-<<<<<<< HEAD
-    // this is causing issue with initialization
-    // don't know why it's happening
-    // manually added defaults to db
-=======
 // greenlock unfortunately stated experiencing issue with this
 // the reason behind this is not yet known
 // the workaround for now is to remove it, since we already have a default created, which doesn't change
 // if any of the field is to be updated, it should be handled manually for now in the db
 mongoose.connection.on('connected', async () => {
->>>>>>> 90bcd4fa
     // await greenlock.manager.defaults({
     //     agreeToTerms: true,
     //     subscriberEmail: 'certs@fyipe.com',
     // });
-<<<<<<< HEAD
-
-    global.greenlock = greenlock;
-})();
-=======
 });
 
-module.exports = greenlock;
->>>>>>> 90bcd4fa
+module.exports = greenlock;