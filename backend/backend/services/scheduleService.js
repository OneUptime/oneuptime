--- conflicted
+++ resolved
@@ -1,33 +1,17 @@
 module.exports = {
     findBy: async function (query, limit, skip) {
-<<<<<<< HEAD
-        if (!skip) skip = 0;
-
-        if (!limit) limit = 10;
-
-        if (typeof (skip) === 'string') skip = parseInt(skip);
-
-        if (typeof (limit) === 'string') limit = parseInt(limit);
-
-        if (!query) query = {};
-
-        if (!query.deleted) query.deleted = false;
-
-        try {
-=======
         try {
             if (!skip) skip = 0;
-    
+
             if (!limit) limit = 10;
-    
+
             if (typeof (skip) === 'string') skip = parseInt(skip);
-    
+
             if (typeof (limit) === 'string') limit = parseInt(limit);
-    
+
             if (!query) query = {};
-    
+
             if(!query.deleted) query.deleted = false;
->>>>>>> afffecf6
             var schedules = await ScheduleModel.find(query)
                 .sort([['createdAt', -1]])
                 .limit(limit)
@@ -41,35 +25,20 @@
                     select: 'teamMember',
                     populate: { path: 'teamMember.member', select: 'name' }
                 });
-<<<<<<< HEAD
-        } catch (error) {
-            ErrorService.log('ScheduleModel.find', error);
-=======
             return schedules;
         } catch (error) {
             ErrorService.log('scheduleService.findBy', error);
->>>>>>> afffecf6
             throw error;
         }
     },
 
     findOneBy: async function (query) {
-<<<<<<< HEAD
-
-        if (!query) {
-            query = {};
-        }
-
-        if (!query.deleted) query.deleted = false;
-        try {
-=======
         try {
             if (!query) {
                 query = {};
             }
-    
+
             if(!query.deleted) query.deleted = false;
->>>>>>> afffecf6
             var schedule = await ScheduleModel.findOne(query)
                 .sort([['createdAt', -1]])
                 .populate('userIds', 'name')
@@ -81,25 +50,20 @@
                     select: 'teamMember',
                     populate: { path: 'teamMember.member', select: 'name' }
                 });
-<<<<<<< HEAD
-        } catch (error) {
-            ErrorService.log('ScheduleModel.findOne', error);
-=======
             return schedule;
         } catch (error) {
             ErrorService.log('scheduleService.findOneBy', error);
->>>>>>> afffecf6
-            throw error;
-        }
-    },
-
-    create: async function (data) {        
+            throw error;
+        }
+    },
+
+    create: async function (data) {
         try {
             var scheduleModel = new ScheduleModel();
             scheduleModel.name = data.name || null;
             scheduleModel.projectId = data.projectId || null;
             scheduleModel.createdById = data.createdById || null;
-    
+
             // if userIds is array
             if (data.userIds) {
                 scheduleModel.userIds = [];
@@ -107,7 +71,7 @@
                     scheduleModel.userIds.push(userId);
                 }
             }
-    
+
             // if monitorIds is array
             if (data.monitorIds) {
                 scheduleModel.monitorIds = [];
@@ -115,47 +79,25 @@
                     scheduleModel.userIds.push(monitorId);
                 }
             }
-<<<<<<< HEAD
-        }
-
-        try {
             var schedule = await scheduleModel.save();
-        } catch (error) {
-            ErrorService.log('scheduleModel.save', error);
-=======
-            var schedule = await scheduleModel.save();
             return schedule;
         } catch (error) {
             ErrorService.log('scheduleService.create', error);
->>>>>>> afffecf6
             throw error;
         }
     },
 
     countBy: async function (query) {
-<<<<<<< HEAD
-
-        if (!query) {
-            query = {};
-        }
-
-        if (!query.deleted) query.deleted = false;
-        try {
-            var count = await ScheduleModel.count(query);
-        } catch (error) {
-            ErrorService.log('ScheduleModel.count', error);
-=======
         try {
             if (!query) {
                 query = {};
             }
-    
+
             if(!query.deleted) query.deleted = false;
             var count = await ScheduleModel.count(query);
             return count;
         } catch (error) {
             ErrorService.log('scheduleService.countBy', error);
->>>>>>> afffecf6
             throw error;
         }
     },
@@ -186,57 +128,29 @@
 
     removeMonitor: async function (monitorId) {
         try {
-<<<<<<< HEAD
-            var schedule = await ScheduleModel.findOneAndUpdate({ monitorIds: monitorId }, {
-                $pull: { monitorIds: monitorId }
-            });
-        } catch (error) {
-            ErrorService.log('ScheduleModel.findOneAndUpdate', error);
-=======
             var schedule = await ScheduleModel.findOneAndUpdate({monitorIds:monitorId}, {
                 $pull: {monitorIds: monitorId}
             });
             return schedule;
         } catch (error) {
             ErrorService.log('scheduleService.removeMonitor', error);
->>>>>>> afffecf6
-            throw error;
-        }
-    },
-
-<<<<<<< HEAD
+            throw error;
+        }
+    },
+
     updateBy: async function (query, data) {
-        if (!query) {
-            query = {};
-        }
-
-        if (!query.deleted) query.deleted = false;
-        var _this = this;
-        try {
+        try {
+            if (!query) {
+                query = {};
+            }
+
+            if (!query.deleted) query.deleted = false;
+            var _this = this;
             var schedule = await _this.findOneBy(query);
             var userIds = [];
             if (data.userIds) {
                 for (let userId of data.userIds) {
                     userIds.push(userId);
-=======
-    update: async function (data) {
-        try {
-            var _this = this;
-            if (!data._id) {
-                let schedule = await _this.create(data);
-                return schedule;
-            } else {
-                var schedule = await _this.findOneBy({ _id: data._id, deleted: { $ne: null } });
-                
-                var name = data.name || schedule.name;
-                var projectId = data.projectId || schedule.projectId;
-                var createdById = data.createdById || schedule.createdById;
-                var userIds = [];
-                if (data.userIds) {
-                    for (let userId of data.userIds) {
-                        userIds.push(userId);
-                    }
->>>>>>> afffecf6
                 }
             }
             else {
@@ -249,7 +163,6 @@
                     monitorIds.push(monitorId);
                 }
             }
-<<<<<<< HEAD
             else {
                 monitorIds = schedule.monitorIds;
             }
@@ -260,28 +173,19 @@
                 new: true
             });
             schedule = await _this.findBy({ _id: query._id }, 10, 0);
-        } catch (error) {
-            ErrorService.log('ScheduleModel.findOneAndUpdate', error);
-=======
-        } catch (error) {
-            ErrorService.log('scheduleService.update', error);
->>>>>>> afffecf6
-            throw error;
-        }
-        return schedule;
+            return schedule;
+        } catch (error) {
+            ErrorService.log('scheduleService.updateBy', error);
+            throw error;
+        }
     },
 
     saveSchedule: async function (schedule) {
         try {
             schedule = await schedule.save();
-<<<<<<< HEAD
-        } catch (error) {
-            ErrorService.log('schedule.save', error);
-=======
             return schedule;
         } catch (error) {
             ErrorService.log('scheduleService.saveSchedule', error);
->>>>>>> afffecf6
             throw error;
         }
     },
@@ -289,13 +193,8 @@
     deleteMonitor: async function (monitorId) {
         try {
             await ScheduleModel.update({ deleted: false }, { $pull: { monitorIds: monitorId } });
-<<<<<<< HEAD
-        } catch (error) {
-            ErrorService.log('ScheduleModel.update', error);
-=======
         }catch(error){
             ErrorService.log('scheduleService.deleteMonitor', error);
->>>>>>> afffecf6
             throw error;
         }
     },
@@ -323,17 +222,9 @@
 
             return escalations.escalations;
         } catch (error) {
-<<<<<<< HEAD
-            ErrorService.log('ScheduleService.getEscalation', error);
-            throw error;
-        }
-
-        return escalations.escalations;
-=======
             ErrorService.log('scheduleService.addEscalation', error);
             throw error;
         }
->>>>>>> afffecf6
     },
 
     getEscalation: async function (scheduleId) {
@@ -374,13 +265,8 @@
     deleteEscalation: async function (escalationId) {
         try {
             await ScheduleModel.update({ deleted: false }, { $pull: { escalationIds: escalationId } });
-<<<<<<< HEAD
-        } catch (error) {
-            ErrorService.log('ScheduleModel.update', error);
-=======
         }catch(error){
             ErrorService.log('scheduleService.deleteEscalation', error);
->>>>>>> afffecf6
             throw error;
         }
     },
@@ -398,14 +284,9 @@
     hardDeleteBy: async function (query) {
         try {
             await ScheduleModel.deleteMany(query);
-<<<<<<< HEAD
-        } catch (error) {
-            ErrorService.log('ScheduleModel.deleteMany', error);
-=======
             return 'Schedule(s) removed successfully';
         } catch(error) {
             ErrorService.log('scheduleService.hardDeleteBy', error);
->>>>>>> afffecf6
             throw error;
         }
     },
