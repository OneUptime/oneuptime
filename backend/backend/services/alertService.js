--- conflicted
+++ resolved
@@ -5,7 +5,6 @@
  */
 
 module.exports = {
-<<<<<<< HEAD
     /**
      * gets the schedules to use for alerts
      * @param {Object} incident the current incident
@@ -51,8 +50,6 @@
         }
     },
 
-=======
->>>>>>> 2f878bdf
     doesPhoneNumberComplyWithHighRiskConfig: async function(
         projectId,
         alertPhoneNumber
