--- conflicted
+++ resolved
@@ -1093,14 +1093,18 @@
                 alertStatus,
             });
             if (IS_SAAS_SERVICE && !hasCustomTwilioSettings) {
+                // calculate charge per 160 chars
+                // numSegments is the number of segments the sms will be divided into
+                // numSegments is provided by twilio
+                const segments = Number(sendResult.numSegments);
                 const balanceStatus = await PaymentService.chargeAlertAndGetProjectBalance(
                     user._id,
                     project,
                     AlertType.SMS,
-                    user.alertPhoneNumber
+                    user.alertPhoneNumber,
+                    segments
                 );
 
-<<<<<<< HEAD
                 if (!balanceStatus.error) {
                     await AlertChargeService.create(
                         incident.projectId,
@@ -1112,23 +1116,6 @@
                         user.alertPhoneNumber
                     );
                 }
-=======
-                // cut payment for sms notification
-                const countryType = getCountryType(user.alertPhoneNumber);
-                const alertChargeAmount = getAlertChargeAmount(
-                    AlertType.SMS,
-                    countryType
-                );
-                // calculate charge per 160 chars
-                // numSegments is the number of segments the sms will be divided into
-                // numSegments is provided by twilio
-                const segments = Number(sendResult.numSegments);
-                await PaymentService.chargeAlert(
-                    user._id,
-                    incident.projectId,
-                    alertChargeAmount.price * segments
-                );
->>>>>>> 1d749e56
             }
         }
     },
@@ -2433,46 +2420,16 @@
                             IS_SAAS_SERVICE &&
                             !hasCustomTwilioSettings
                         ) {
-<<<<<<< HEAD
+                            // charge sms per 160 chars
+                            // numSegments is the number of segments an sms can be divided into
+                            // numSegments is provided by twilio
+                            const segments = Number(sendResult.numSegments);
                             const balanceStatus = await PaymentService.chargeAlertAndGetProjectBalance(
                                 owner.userId,
                                 project,
                                 AlertType.SMS,
-                                contactPhone
-=======
-                            const balanceStatus = await _this.getBalanceStatus(
-                                incident.projectId,
                                 contactPhone,
-                                AlertType.SMS
-                            );
-                            await AlertChargeService.create(
-                                incident.projectId,
-                                balanceStatus.chargeAmount,
-                                balanceStatus.closingBalance,
-                                null,
-                                incident.monitorId._id
-                                    ? incident.monitorId._id
-                                    : incident.monitorId,
-                                incident._id,
-                                contactPhone,
-                                alertId
-                            );
-                            // cut payment for subscriber sms notification
-                            const countryType = getCountryType(contactPhone);
-                            const alertChargeAmount = getAlertChargeAmount(
-                                AlertType.SMS,
-                                countryType
-                            );
-
-                            // charge sms per 160 chars
-                            // numSegments is the number of segments an sms can be divided into
-                            // numSegments is provided by twilio
-                            const segments = Number(sendResult.numSegments);
-                            await PaymentService.chargeAlert(
-                                owner.userId,
-                                incident.projectId,
-                                alertChargeAmount.price * segments
->>>>>>> 1d749e56
+                                segments
                             );
 
                             if (!balanceStatus.error) {
