/**
 *
 * Copyright HackerBay, Inc.
 *
 */

module.exports = {
<<<<<<< HEAD
    /**
     * gets the schedules to use for alerts
     * @param {Object} incident the current incident
     * @returns {Object[]} list of schedules
     */
    getSchedulesForAlerts: async function(incident) {
        try {
            const monitorId = incident.monitorId._id || incident.monitorId;
            const projectId = incident.projectId._id || incident.projectId;

            const {
                lastMatchedCriterion: matchedCriterion,
            } = await MonitorService.findOneBy({
                _id: monitorId,
            });
            let schedules = [];

            // first, try to find schedules associated with the matched criterion of the monitor
            if (
                matchedCriterion.scheduleIds &&
                matchedCriterion.scheduleIds.length
            ) {
                schedules = await ScheduleService.findBy({
                    _id: { $in: matchedCriterion.scheduleIds },
                });
            } else {
                // then, try to find schedules in the monitor
                schedules = await ScheduleService.findBy({
                    monitorIds: monitorId,
                });
                // lastly, find default schedules for the project
                if (schedules.length === 0) {
                    schedules = await ScheduleService.findBy({
                        isDefault: true,
                        projectId,
                    });
                }
            }
            return schedules;
        } catch (error) {
            ErrorService.log('AlertService.getSchedulesForAlerts', error);
            return [];
        }
    },

=======
>>>>>>> 94c532ba
    doesPhoneNumberComplyWithHighRiskConfig: async function(
        projectId,
        alertPhoneNumber
    ) {
        const project = await ProjectService.findOneBy({ _id: projectId });
        const alertOptions = project.alertOptions;
        let countryType = getCountryType(alertPhoneNumber);
        if (countryType === 'us') {
            countryType = 'billingUS';
        } else if (countryType === 'non-us') {
            countryType = 'billingNonUSCountries';
        } else if (countryType === 'risk') {
            countryType = 'billingRiskCountries';
        }
        if (alertOptions[countryType]) {
            return true;
        }
        return false;
    },
    findBy: async function({ query, skip, limit, sort }) {
        try {
            if (!skip) skip = 0;

            if (!limit) limit = 10;

            if (!sort) sort = { createdAt: -1 };

            if (typeof skip === 'string') {
                skip = parseInt(skip);
            }

            if (typeof limit === 'string') {
                limit = parseInt(limit);
            }

            if (!query) {
                query = {};
            }

            if (!query.deleted) query.deleted = false;
            const alerts = await AlertModel.find(query)
                .sort(sort)
                .limit(limit)
                .skip(skip)
                .populate('userId', 'name')
                .populate('monitorId', 'name')
                .populate('projectId', 'name');
            return alerts;
        } catch (error) {
            ErrorService.log('alertService.findBy`  ', error);
            throw error;
        }
    },

    create: async function({
        projectId,
        monitorId,
        alertVia,
        userId,
        incidentId,
        onCallScheduleStatus,
        schedule,
        escalation,
        alertStatus,
        error,
        errorMessage,
        eventType,
    }) {
        try {
            const alert = new AlertModel();
            alert.projectId = projectId;
            alert.onCallScheduleStatus = onCallScheduleStatus;
            alert.schedule = schedule;
            alert.escalation = escalation;
            alert.monitorId = monitorId;
            alert.alertVia = alertVia;
            alert.userId = userId;
            alert.incidentId = incidentId;
            alert.alertStatus = alertStatus;
            alert.eventType = eventType;

            if (error) {
                alert.error = error;
                alert.errorMessage = errorMessage;
            }

            const savedAlert = await alert.save();

            return savedAlert;
        } catch (error) {
            ErrorService.log('alertService.create', error);
            throw error;
        }
    },

    countBy: async function(query) {
        try {
            if (!query) {
                query = {};
            }

            if (!query.deleted) query.deleted = false;
            const count = await AlertModel.countDocuments(query);
            return count;
        } catch (error) {
            ErrorService.log('alertService.countBy', error);
            throw error;
        }
    },

    updateOneBy: async function(query, data) {
        try {
            if (!query) {
                query = {};
            }

            if (!query.deleted) query.deleted = false;
            const updatedAlert = await AlertModel.findOneAndUpdate(
                query,
                {
                    $set: data,
                },
                {
                    new: true,
                }
            );
            return updatedAlert;
        } catch (error) {
            ErrorService.log('AlertService.updateOneBy', error);
            throw error;
        }
    },

    updateBy: async function(query, data) {
        try {
            if (!query) {
                query = {};
            }

            if (!query.deleted) query.deleted = false;
            let updatedData = await AlertModel.updateMany(query, {
                $set: data,
            });
            updatedData = await this.findBy(query);
            return updatedData;
        } catch (error) {
            ErrorService.log('alertService.updateMany', error);
            throw error;
        }
    },

    deleteBy: async function(query, userId) {
        try {
            if (!query) {
                query = {};
            }

            query.deleted = false;
            const alerts = await AlertModel.findOneAndUpdate(
                query,
                {
                    $set: {
                        deleted: true,
                        deletedAt: Date.now(),
                        deletedById: userId,
                    },
                },
                {
                    new: true,
                }
            );
            return alerts;
        } catch (error) {
            ErrorService.log('alertService.deleteBy', error);
            throw error;
        }
    },

    sendCreatedIncident: async function(incident) {
        try {
            if (incident) {
                const _this = this;

                const schedules = await this.getSchedulesForAlerts(incident);

                for (const schedule of schedules) {
                    _this.sendAlertsToTeamMembersInSchedule({
                        schedule,
                        incident,
                    });
                }
            }
        } catch (error) {
            ErrorService.log('alertService.sendCreatedIncident', error);
            throw error;
        }
    },

    sendAlertsToTeamMembersInSchedule: async function({ schedule, incident }) {
        const _this = this;
        const monitorId = incident.monitorId._id
            ? incident.monitorId._id
            : incident.monitorId;
        const projectId = incident.projectId._id
            ? incident.projectId._id
            : incident.projectId;
        const monitor = await MonitorService.findOneBy({ _id: monitorId });

        if (!schedule || !incident) {
            return;
        }

        //scheudle has no escalations. Skip.
        if (!schedule.escalationIds || schedule.escalationIds.length === 0) {
            return;
        }

        const callScheduleStatuses = await OnCallScheduleStatusService.findBy({
            query: { incident: incident._id, schedule: schedule },
        });
        let onCallScheduleStatus = null;
        let escalationId = null;
        let currentEscalationStatus = null;

        if (callScheduleStatuses.length === 0) {
            //start with first ecalation policy, and then escalationPolicy will take care of others in escalation policy.
            escalationId = schedule.escalationIds[0];

            if (escalationId && escalationId._id) {
                escalationId = escalationId._id;
            }

            currentEscalationStatus = {
                escalation: escalationId,
                callRemindersSent: 0,
                emailRemindersSent: 0,
                smsRemindersSent: 0,
            };

            //create new onCallScheduleStatus
            onCallScheduleStatus = await OnCallScheduleStatusService.create({
                project: projectId,
                incident: incident._id,
                activeEscalation: escalationId,
                schedule: schedule._id,
                incidentAcknowledged: false,
                escalations: [currentEscalationStatus],
            });
        } else {
            onCallScheduleStatus = callScheduleStatuses[0];
            currentEscalationStatus =
                onCallScheduleStatus.escalations[
                    onCallScheduleStatus.escalations.length - 1
                ];
            escalationId = currentEscalationStatus.escalation._id;
        }

        let shouldSendSMSReminder = false;
        let shouldSendCallReminder = false;
        let shouldSendEmailReminder = false;

        //No escalation found in the database skip.
        const escalation = await EscalationService.findOneBy({
            _id: escalationId,
        });

        if (!escalation) {
            return;
        }

        shouldSendSMSReminder =
            escalation.smsReminders > currentEscalationStatus.smsRemindersSent;
        shouldSendCallReminder =
            escalation.callReminders >
            currentEscalationStatus.callRemindersSent;
        shouldSendEmailReminder =
            escalation.emailReminders >
            currentEscalationStatus.emailRemindersSent;

        if (
            !shouldSendSMSReminder &&
            !shouldSendEmailReminder &&
            !shouldSendCallReminder
        ) {
            _this.escalate({ schedule, incident });
        } else {
            _this.sendAlertsToTeamMembersInEscalationPolicy({
                escalation,
                monitor,
                incident,
                schedule,
                onCallScheduleStatus,
            });
        }
    },

    escalate: async function({ schedule, incident }) {
        const _this = this;
        const callScheduleStatuses = await OnCallScheduleStatusService.findBy({
            query: { incident: incident._id, schedule: schedule._id },
        });
        const monitorId = incident.monitorId._id
            ? incident.monitorId._id
            : incident.monitorId;
        const monitor = await MonitorService.findOneBy({ _id: monitorId });

        if (callScheduleStatuses.length === 0) {
            return;
        }

        const callScheduleStatus = callScheduleStatuses[0];

        const activeEscalation = callScheduleStatus.activeEscalation;

        if (!schedule.escalationIds || schedule.escalationIds.length === 0) {
            return;
        }

        let nextEscalationPolicy = null;

        //find next escalationPolicy.
        let found = false;
        for (let escalationId of schedule.escalationIds) {
            if (found) {
                nextEscalationPolicy = escalationId;
                break;
            }

            if (escalationId && escalationId._id) {
                escalationId = escalationId._id;
            }

            if (activeEscalation._id.toString() === escalationId.toString()) {
                found = true;
            }
        }

        if (
            !nextEscalationPolicy ||
            nextEscalationPolicy._id.toString() !==
                activeEscalation._id.toString()
        ) {
            callScheduleStatus.alertedEveryone = true;
            await callScheduleStatus.save();
            return; //can't escalate anymore.
        }

        callScheduleStatus.escalations.push({
            escalation: nextEscalationPolicy,
            callRemindersSent: 0,
            emailRemindersSent: 0,
            smsRemindersSent: 0,
        });
        callScheduleStatus.activeEscalation = nextEscalationPolicy;

        await callScheduleStatus.save();

        _this.sendAlertsToTeamMembersInEscalationPolicy({
            escalation: nextEscalationPolicy,
            monitor,
            incident,
            schedule,
            onCallScheduleStatus: callScheduleStatus,
        });
    },

    sendAlertsToTeamMembersInEscalationPolicy: async function({
        escalation,
        incident,
        monitor,
        schedule,
        onCallScheduleStatus,
    }) {
        const _this = this;
        const monitorId = monitor._id;

        const projectId = incident.projectId._id
            ? incident.projectId._id
            : incident.projectId;
        const project = await ProjectService.findOneBy({ _id: projectId });

        escalation = await EscalationService.findOneBy({ _id: escalation._id });

        const activeTeam = escalation.activeTeam;
        const currentEscalationStatus =
            onCallScheduleStatus.escalations[
                onCallScheduleStatus.escalations.length - 1
            ];

        const shouldSendSMSReminder =
            escalation.smsReminders > currentEscalationStatus.smsRemindersSent;
        const shouldSendCallReminder =
            escalation.callReminders >
            currentEscalationStatus.callRemindersSent;
        const shouldSendEmailReminder =
            escalation.emailReminders >
            currentEscalationStatus.emailRemindersSent;

        if (shouldSendCallReminder) {
            currentEscalationStatus.callRemindersSent++;
        }

        if (shouldSendEmailReminder) {
            currentEscalationStatus.emailRemindersSent++;
        }

        if (shouldSendSMSReminder) {
            currentEscalationStatus.smsRemindersSent++;
        }

        if (!activeTeam.teamMembers || activeTeam.teamMembers.length === 0) {
            return;
        }

        onCallScheduleStatus.escalations[
            onCallScheduleStatus.escalations.length - 1
        ] = currentEscalationStatus;
        await onCallScheduleStatus.save();

        for (const teamMember of activeTeam.teamMembers) {
            const isOnDuty = await _this.checkIsOnDuty(
                teamMember.startTime,
                teamMember.endTime
            );

            const user = await UserService.findOneBy({
                _id: teamMember.userId,
            });

            if (!user) {
                continue;
            }

            if (!isOnDuty) {
                if (escalation.call && shouldSendCallReminder) {
                    await _this.create({
                        projectId: incident.projectId,
                        monitorId,
                        alertVia: AlertType.Call,
                        userId: user._id,
                        incidentId: incident._id,
                        schedule: schedule,
                        escalation: escalation,
                        onCallScheduleStatus: onCallScheduleStatus,
                        alertStatus: 'Not on Duty',
                        eventType: 'identified',
                    });
                }
                if (escalation.email && shouldSendEmailReminder) {
                    await _this.create({
                        projectId: incident.projectId,
                        monitorId,
                        alertVia: AlertType.Email,
                        userId: user._id,
                        incidentId: incident._id,
                        schedule: schedule,
                        escalation: escalation,
                        onCallScheduleStatus: onCallScheduleStatus,
                        alertStatus: 'Not on Duty',
                        eventType: 'identified',
                    });
                }
                if (escalation.sms && shouldSendSMSReminder) {
                    await _this.create({
                        projectId: incident.projectId,
                        monitorId,
                        alertVia: AlertType.SMS,
                        userId: user._id,
                        incidentId: incident._id,
                        schedule: schedule,
                        escalation: escalation,
                        onCallScheduleStatus: onCallScheduleStatus,
                        alertStatus: 'Not on Duty',
                        eventType: 'identified',
                    });
                }

                continue;
            } else {
                /**
                 *  sendSMSAlert & sendCallAlert should not run in parallel
                 *  otherwise we will have a wrong project balance in the end.
                 *
                 */

                if (escalation.sms && shouldSendSMSReminder) {
                    await _this.sendSMSAlert({
                        incident,
                        user,
                        project,
                        monitor,
                        schedule,
                        escalation,
                        onCallScheduleStatus,
                        eventType: 'identified',
                    });
                }

                if (escalation.email && shouldSendEmailReminder) {
                    _this.sendEmailAlert({
                        incident,
                        user,
                        project,
                        monitor,
                        schedule,
                        escalation,
                        onCallScheduleStatus,
                        eventType: 'identified',
                    });
                }

                if (escalation.call && shouldSendCallReminder) {
                    await _this.sendCallAlert({
                        incident,
                        user,
                        project,
                        monitor,
                        schedule,
                        escalation,
                        onCallScheduleStatus,
                        eventType: 'identified',
                    });
                }
            }
        }
    },

    sendEmailAlert: async function({
        incident,
        user,
        project,
        monitor,
        schedule,
        escalation,
        onCallScheduleStatus,
        eventType,
    }) {
        const _this = this;

        let date = new Date();
        const monitorId = monitor._id;
        const accessToken = UserService.getAccessToken({
            userId: user._id,
            expiresIn: 12 * 60 * 60 * 1000,
        });

        const queryString = `projectId=${incident.projectId}&userId=${user._id}&accessToken=${accessToken}`;
        const ack_url = `${global.apiHost}/incident/${incident.projectId}/acknowledge/${incident._id}?${queryString}`;
        const resolve_url = `${global.apiHost}/incident/${incident.projectId}/resolve/${incident._id}?${queryString}`;
        const view_url = `${global.dashboardHost}/project/${incident.projectId}/${monitor.componentId._id}/incidents/${incident._id}?${queryString}`;
        const firstName = user.name;
        const projectId = incident.projectId;

        if (user.timezone && TimeZoneNames.indexOf(user.timezone) > -1) {
            date = moment(date)
                .tz(user.timezone)
                .format();
        }

        try {
            const hasGlobalSmtpSettings = await GlobalConfigService.findOneBy({
                name: 'smtp',
            });
            const areEmailAlertsEnabledInGlobalSettings =
                hasGlobalSmtpSettings &&
                hasGlobalSmtpSettings.value &&
                hasGlobalSmtpSettings.value['email-enabled']
                    ? true
                    : false;
            const hasCustomSmtpSettings = await MailService.hasCustomSmtpSettings(
                projectId
            );
            if (
                !areEmailAlertsEnabledInGlobalSettings &&
                !hasCustomSmtpSettings
            ) {
                return await _this.create({
                    projectId: incident.projectId,
                    monitorId,
                    schedule: schedule._id,
                    escalation: escalation._id,
                    onCallScheduleStatus: onCallScheduleStatus._id,
                    alertVia: AlertType.Email,
                    userId: user._id,
                    incidentId: incident._id,
                    alertStatus: null,
                    error: true,
                    eventType,
                    errorMessage:
                        !hasGlobalSmtpSettings && !hasCustomSmtpSettings
                            ? 'SMTP Settings not found on Admin Dashboard'
                            : hasGlobalSmtpSettings &&
                              !areEmailAlertsEnabledInGlobalSettings
                            ? 'Alert Disabled on Admin Dashboard'
                            : 'Error.',
                });
            }
            const incidentcreatedBy =
                incident.createdById && incident.createdById.name
                    ? incident.createdById.name
                    : 'fyipe';
            await MailService.sendIncidentCreatedMail({
                incidentTime: date,
                monitorName: monitor.name,
                monitorUrl:
                    monitor && monitor.data && monitor.data.url
                        ? monitor.data.url
                        : null,
                incidentId: `#${incident.idNumber}`,
                reason: incident.reason
                    ? incident.reason
                    : `This incident was created by ${incidentcreatedBy}`,
                view_url,
                method:
                    monitor.data && monitor.data.url
                        ? monitor.method
                            ? monitor.method.toUpperCase()
                            : 'GET'
                        : null,
                componentName: monitor.componentId.name,
                email: user.email,
                userId: user._id,
                firstName: firstName.split(' ')[0],
                projectId: incident.projectId,
                acknowledgeUrl: ack_url,
                resolveUrl: resolve_url,
                accessToken,
                incidentType: incident.incidentType,
                projectName: project.name,
            });
            return await _this.create({
                projectId: incident.projectId,
                monitorId,
                schedule: schedule._id,
                escalation: escalation._id,
                onCallScheduleStatus: onCallScheduleStatus._id,
                alertVia: AlertType.Email,
                userId: user._id,
                incidentId: incident._id,
                eventType,
                alertStatus: 'Success',
            });
        } catch (e) {
            return await _this.create({
                projectId: incident.projectId,
                monitorId,
                schedule: schedule._id,
                escalation: escalation._id,
                onCallScheduleStatus: onCallScheduleStatus._id,
                alertVia: AlertType.Email,
                userId: user._id,
                incidentId: incident._id,
                eventType,
                alertStatus: 'Cannot Send',
            });
        }
    },

    sendSlaEmailToTeamMembers: async function(
        { projectId, monitor, incidentCommunicationSla, incident, alertTime },
        breached = false
    ) {
        try {
            const teamMembers = await TeamService.getTeamMembersBy({
                _id: projectId,
            });

            if (teamMembers && teamMembers.length > 0) {
                const hasGlobalSmtpSettings = await GlobalConfigService.findOneBy(
                    {
                        name: 'smtp',
                    }
                );
                const areEmailAlertsEnabledInGlobalSettings =
                    hasGlobalSmtpSettings &&
                    hasGlobalSmtpSettings.value &&
                    hasGlobalSmtpSettings.value['email-enabled']
                        ? true
                        : false;
                const hasCustomSmtpSettings = await MailService.hasCustomSmtpSettings(
                    projectId
                );

                if (
                    !areEmailAlertsEnabledInGlobalSettings &&
                    !hasCustomSmtpSettings
                ) {
                    return;
                }

                const incidentSla = incidentCommunicationSla.name;
                const projectName = monitor.projectId.name;
                const monitorName = monitor.name;
                const incidentId = `#${incident.idNumber}`;
                const reason = incident.reason;
                const componentId = incident.monitorId.componentId._id;
                const componentName = incident.monitorId.componentId.name;
                const incidentUrl = `${global.dashboardHost}/project/${projectId}/${componentId}/incidents/${incident._id}`;
                let incidentSlaTimeline =
                    incidentCommunicationSla.duration * 60;
                incidentSlaTimeline = secondsToHms(incidentSlaTimeline);
                const incidentSlaRemaining = secondsToHms(alertTime);

                if (breached) {
                    for (const member of teamMembers) {
                        await MailService.sendSlaBreachNotification({
                            userEmail: member.email,
                            name: member.name,
                            projectId,
                            incidentSla,
                            monitorName,
                            incidentUrl,
                            projectName,
                            componentName,
                            incidentId,
                            reason,
                            incidentSlaTimeline,
                        });
                    }
                } else {
                    for (const member of teamMembers) {
                        await MailService.sendSlaNotification({
                            userEmail: member.email,
                            name: member.name,
                            projectId,
                            incidentSla,
                            monitorName,
                            incidentUrl,
                            projectName,
                            componentName,
                            incidentId,
                            reason,
                            incidentSlaTimeline,
                            incidentSlaRemaining,
                        });
                    }
                }
            }
        } catch (error) {
            ErrorService.log('AlertService.updateOneBy', error);
            throw error;
        }
    },

    sendCallAlert: async function({
        incident,
        user,
        project,
        monitor,
        schedule,
        escalation,
        onCallScheduleStatus,
        eventType,
    }) {
        const _this = this;
        let alert;
        const date = new Date();
        const monitorId = monitor._id;
        const accessToken = UserService.getAccessToken({
            userId: user._id,
            expiresIn: 12 * 60 * 60 * 1000,
        });
        if (!user.alertPhoneNumber) {
            return await _this.create({
                projectId: incident.projectId,
                schedule: schedule._id,
                escalation: escalation._id,
                onCallScheduleStatus: onCallScheduleStatus._id,
                monitorId,
                alertVia: AlertType.Call,
                userId: user._id,
                incidentId: incident._id,
                alertStatus: null,
                error: true,
                eventType,
                errorMessage: 'No phone number',
            });
        }

        const hasGlobalTwilioSettings = await GlobalConfigService.findOneBy({
            name: 'twilio',
        });
        const areAlertsEnabledGlobally =
            hasGlobalTwilioSettings &&
            hasGlobalTwilioSettings.value &&
            hasGlobalTwilioSettings.value['call-enabled']
                ? true
                : false;
        const hasCustomTwilioSettings = await TwilioService.hasCustomSettings(
            incident.projectId
        );

        if (
            !hasCustomTwilioSettings &&
            ((IS_SAAS_SERVICE &&
                (!project.alertEnable || !areAlertsEnabledGlobally)) ||
                (!IS_SAAS_SERVICE && !areAlertsEnabledGlobally))
        ) {
            return await _this.create({
                projectId: incident.projectId,
                schedule: schedule._id,
                escalation: escalation._id,
                onCallScheduleStatus: onCallScheduleStatus._id,
                monitorId,
                alertVia: AlertType.Call,
                userId: user._id,
                incidentId: incident._id,
                alertStatus: null,
                error: true,
                eventType,
                errorMessage: !hasGlobalTwilioSettings
                    ? 'Twilio Settings not found on Admin Dashboard'
                    : !areAlertsEnabledGlobally
                    ? 'Alert Disabled on Admin Dashboard'
                    : IS_SAAS_SERVICE && !project.alertEnable
                    ? 'Alert Disabled for this project'
                    : 'Error',
            });
        }

        if (IS_SAAS_SERVICE && !hasCustomTwilioSettings) {
            const doesPhoneNumberComplyWithHighRiskConfig = await _this.doesPhoneNumberComplyWithHighRiskConfig(
                incident.projectId,
                user.alertPhoneNumber
            );
            if (!doesPhoneNumberComplyWithHighRiskConfig) {
                const countryType = getCountryType(user.alertPhoneNumber);
                return await _this.create({
                    projectId: incident.projectId,
                    monitorId,
                    schedule: schedule._id,
                    escalation: escalation._id,
                    onCallScheduleStatus: onCallScheduleStatus._id,
                    alertVia: AlertType.Call,
                    userId: user._id,
                    incidentId: incident._id,
                    alertStatus: null,
                    error: true,
                    eventType,
                    errorMessage:
                        countryType === 'us'
                            ? 'Calls for numbers inside US not enabled for this project'
                            : countryType === 'non-us'
                            ? 'Calls for numbers outside US not enabled for this project'
                            : 'Calls to High Risk country not enabled for this project',
                });
            }

            const status = await PaymentService.checkAndRechargeProjectBalance(
                project,
                user._id,
                user.alertPhoneNumber,
                AlertType.Call
            );

            if (!status.success) {
                return await _this.create({
                    projectId: incident.projectId,
                    monitorId,
                    schedule: schedule._id,
                    escalation: escalation._id,
                    onCallScheduleStatus: onCallScheduleStatus._id,
                    alertVia: AlertType.Call,
                    userId: user._id,
                    incidentId: incident._id,
                    alertStatus: null,
                    error: true,
                    eventType,
                    errorMessage: status.message,
                });
            }
        }
        const alertStatus = await TwilioService.sendIncidentCreatedCall(
            date,
            monitor.name,
            user.alertPhoneNumber,
            accessToken,
            incident._id,
            incident.projectId,
            incident.incidentType
        );
        if (alertStatus && alertStatus.code && alertStatus.code === 400) {
            return await _this.create({
                projectId: project._id,
                schedule: schedule._id,
                escalation: escalation._id,
                onCallScheduleStatus: onCallScheduleStatus._id,
                monitorId,
                alertVia: AlertType.Call,
                userId: user._id,
                incidentId: incident._id,
                alertStatus: null,
                error: true,
                eventType,
                errorMessage: 'Error',
            });
        } else if (alertStatus) {
            alert = await _this.create({
                projectId: project._id,
                schedule: schedule._id,
                escalation: escalation._id,
                onCallScheduleStatus: onCallScheduleStatus._id,
                monitorId,
                alertVia: AlertType.Call,
                userId: user._id,
                incidentId: incident._id,
                eventType,
                alertStatus: 'Success',
            });
            if (IS_SAAS_SERVICE && !hasCustomTwilioSettings) {
                const balanceStatus = await PaymentService.chargeAlertAndGetProjectBalance(
                    user._id,
                    project,
                    AlertType.Call,
                    user.alertPhoneNumber
                );

                if (!balanceStatus.error) {
                    await AlertChargeService.create(
                        incident.projectId,
                        balanceStatus.chargeAmount,
                        balanceStatus.closingBalance,
                        alert._id,
                        monitorId,
                        incident._id,
                        user.alertPhoneNumber
                    );
                }
            }
        }
    },

    sendSMSAlert: async function({
        incident,
        user,
        project,
        monitor,
        schedule,
        escalation,
        onCallScheduleStatus,
        eventType,
    }) {
        const _this = this;
        let alert;
        const projectId = project._id;
        const date = new Date();
        const monitorId = monitor._id;
        if (!user.alertPhoneNumber) {
            return await _this.create({
                projectId,
                schedule: schedule._id,
                escalation: escalation._id,
                onCallScheduleStatus: onCallScheduleStatus._id,
                monitorId,
                alertVia: AlertType.SMS,
                userId: user._id,
                incidentId: incident._id,
                alertStatus: null,
                error: true,
                eventType,
                errorMessage: 'No phone number',
            });
        }

        const hasGlobalTwilioSettings = await GlobalConfigService.findOneBy({
            name: 'twilio',
        });
        const areAlertsEnabledGlobally =
            hasGlobalTwilioSettings &&
            hasGlobalTwilioSettings.value &&
            hasGlobalTwilioSettings.value['sms-enabled']
                ? true
                : false;
        const hasCustomTwilioSettings = await TwilioService.hasCustomSettings(
            projectId
        );

        if (
            !hasCustomTwilioSettings &&
            ((IS_SAAS_SERVICE &&
                (!project.alertEnable || !areAlertsEnabledGlobally)) ||
                (!IS_SAAS_SERVICE && !areAlertsEnabledGlobally))
        ) {
            return await _this.create({
                projectId: incident.projectId,
                schedule: schedule._id,
                escalation: escalation._id,
                onCallScheduleStatus: onCallScheduleStatus._id,
                monitorId,
                alertVia: AlertType.SMS,
                userId: user._id,
                incidentId: incident._id,
                alertStatus: null,
                error: true,
                eventType,
                errorMessage: !hasGlobalTwilioSettings
                    ? 'Twilio Settings not found on Admin Dashboard'
                    : !areAlertsEnabledGlobally
                    ? 'Alert Disabled on Admin Dashboard'
                    : IS_SAAS_SERVICE && !project.alertEnable
                    ? 'Alert Disabled for this project'
                    : 'Error',
            });
        }

        if (IS_SAAS_SERVICE && !hasCustomTwilioSettings) {
            const doesPhoneNumberComplyWithHighRiskConfig = await _this.doesPhoneNumberComplyWithHighRiskConfig(
                incident.projectId,
                user.alertPhoneNumber
            );
            if (!doesPhoneNumberComplyWithHighRiskConfig) {
                const countryType = getCountryType(user.alertPhoneNumber);
                return await _this.create({
                    projectId: incident.projectId,
                    monitorId,
                    schedule: schedule._id,
                    escalation: escalation._id,
                    onCallScheduleStatus: onCallScheduleStatus._id,
                    alertVia: AlertType.SMS,
                    userId: user._id,
                    incidentId: incident._id,
                    alertStatus: null,
                    error: true,
                    eventType,
                    errorMessage:
                        countryType === 'us'
                            ? 'SMS for numbers inside US not enabled for this project'
                            : countryType === 'non-us'
                            ? 'SMS for numbers outside US not enabled for this project'
                            : 'SMS to High Risk country not enabled for this project',
                });
            }

            const status = await PaymentService.checkAndRechargeProjectBalance(
                project,
                user._id,
                user.alertPhoneNumber,
                AlertType.SMS
            );

            if (!status.success) {
                return await _this.create({
                    projectId: incident.projectId,
                    monitorId,
                    schedule: schedule._id,
                    escalation: escalation._id,
                    onCallScheduleStatus: onCallScheduleStatus._id,
                    alertVia: AlertType.SMS,
                    userId: user._id,
                    incidentId: incident._id,
                    alertStatus: null,
                    error: true,
                    eventType,
                    errorMessage: status.message,
                });
            }
        }

        const sendResult = await TwilioService.sendIncidentCreatedMessage(
            date,
            monitor.name,
            user.alertPhoneNumber,
            incident._id,
            user._id,
            user.name,
            incident.incidentType,
            projectId
        );

        if (sendResult && sendResult.code && sendResult.code === 400) {
            await _this.create({
                projectId: incident.projectId,
                monitorId,
                alertVia: AlertType.SMS,
                userId: user._id,
                incidentId: incident._id,
                schedule: schedule._id,
                escalation: escalation._id,
                onCallScheduleStatus: onCallScheduleStatus._id,
                alertStatus: null,
                error: true,
                eventType,
                errorMessage: sendResult.message,
            });
        } else if (sendResult) {
            const alertStatus = 'Success';
            alert = await _this.create({
                projectId: incident.projectId,
                schedule: schedule._id,
                escalation: escalation._id,
                onCallScheduleStatus: onCallScheduleStatus._id,
                monitorId,
                alertVia: AlertType.SMS,
                userId: user._id,
                incidentId: incident._id,
                eventType,
                alertStatus,
            });
            if (IS_SAAS_SERVICE && !hasCustomTwilioSettings) {
                // calculate charge per 160 chars
                // numSegments is the number of segments the sms will be divided into
                // numSegments is provided by twilio
                const segments = Number(sendResult.numSegments);
                const balanceStatus = await PaymentService.chargeAlertAndGetProjectBalance(
                    user._id,
                    project,
                    AlertType.SMS,
                    user.alertPhoneNumber,
                    segments
                );

                if (!balanceStatus.error) {
                    await AlertChargeService.create(
                        incident.projectId,
                        balanceStatus.chargeAmount,
                        balanceStatus.closingBalance,
                        alert._id,
                        monitorId,
                        incident._id,
                        user.alertPhoneNumber
                    );
                }
            }
        }
    },

    sendStausPageNoteNotificationToProjectWebhooks: async function(
        projectId,
        incident,
        statusPageNoteData
    ) {
        try {
            const monitor = await MonitorService.findOneBy({
                _id: incident.monitorId,
            });
            const component = await componentService.findOneBy({
                _id: monitor.componentId,
            });

            let incidentStatus;
            if (incident.resolved) {
                incidentStatus = INCIDENT_RESOLVED;
            } else if (incident.acknowledged) {
                incidentStatus = INCIDENT_ACKNOWLEDGED;
            } else {
                incidentStatus = INCIDENT_CREATED;
            }
            const downTimeString = calculateHumanReadableDownTime(
                incident.createdAt
            );

            WebHookService.sendIntegrationNotification(
                projectId,
                incident,
                monitor,
                incidentStatus,
                component,
                downTimeString,
                {
                    note: statusPageNoteData.content,
                    incidentState: statusPageNoteData.incident_state,
                    statusNoteStatus: statusPageNoteData.statusNoteStatus,
                }
            ).catch(error => {
                ErrorService.log(
                    'AlertService.sendInvestigationNoteToProjectWebhooks',
                    error
                );
            });
        } catch (error) {
            ErrorService.log(
                'AlertService.sendStatusPageNoteNotificationToProjectWebhooks',
                error
            );
            throw error;
        }
    },

    sendInvestigationNoteToSubscribers: async function(
        incident,
        data,
        statusNoteStatus
    ) {
        try {
            const _this = this;
            const monitor = await MonitorService.findOneBy({
                _id: incident.monitorId._id,
            });
            // eslint-disable-next-line no-unused-vars
            const component = await ComponentService.findOneBy({
                _id:
                    monitor.componentId && monitor.componentId._id
                        ? monitor.componentId._id
                        : monitor.componentId,
            });
            if (incident) {
                const monitorId = incident.monitorId._id
                    ? incident.monitorId._id
                    : incident.monitorId;
                const subscribers = await SubscriberService.subscribersForAlert(
                    {
                        monitorId: monitorId,
                    }
                );
                for (const subscriber of subscribers) {
                    await _this.sendSubscriberAlert(
                        subscriber,
                        incident,
                        'Investigation note is created',
                        null,
                        {
                            note: data.content,
                            incidentState: data.incident_state,
                            statusNoteStatus,
                        }
                    );
                }
            }
        } catch (error) {
            ErrorService.log('alertService.sendStatusPageToSubscribers', error);
            throw error;
        }
    },

    sendCreatedIncidentToSubscribers: async function(incident, component) {
        try {
            const _this = this;
            if (incident) {
                const monitorId = incident.monitorId._id
                    ? incident.monitorId._id
                    : incident.monitorId;
                const subscribers = await SubscriberService.subscribersForAlert(
                    {
                        monitorId: monitorId,
                    }
                );

                for (const subscriber of subscribers) {
                    if (subscriber.statusPageId) {
                        const enabledStatusPage = await StatusPageService.findOneBy(
                            {
                                _id: subscriber.statusPageId,
                                isSubscriberEnabled: true,
                            }
                        );
                        if (enabledStatusPage) {
                            await _this.sendSubscriberAlert(
                                subscriber,
                                incident,
                                'Subscriber Incident Created',
                                enabledStatusPage
                            );
                        }
                    } else {
                        await _this.sendSubscriberAlert(
                            subscriber,
                            incident,
                            'Subscriber Incident Created',
                            null,
                            component
                        );
                    }
                }
            }
        } catch (error) {
            ErrorService.log(
                'alertService.sendCreatedIncidentToSubscribers',
                error
            );
            throw error;
        }
    },

    sendAcknowledgedIncidentMail: async function(incident) {
        try {
            const _this = this;
            if (incident) {
                const monitorId = incident.monitorId._id
                    ? incident.monitorId._id
                    : incident.monitorId;

                const projectId = incident.projectId._id
                    ? incident.projectId._id
                    : incident.projectId;

                const schedules = await this.getSchedulesForAlerts(incident);

                const monitor = await MonitorService.findOneBy({
                    _id: monitorId,
                });
                const project = await ProjectService.findOneBy({
                    _id: projectId,
                });
                for (const schedule of schedules) {
                    if (!schedule || !incident) {
                        continue;
                    }

                    //scheudle has no escalations. Skip.
                    if (
                        !schedule.escalationIds ||
                        schedule.escalationIds.length === 0
                    ) {
                        continue;
                    }

                    const callScheduleStatuses = await OnCallScheduleStatusService.findBy(
                        {
                            query: {
                                incident: incident._id,
                                schedule: schedule,
                            },
                        }
                    );
                    let onCallScheduleStatus = null;
                    let escalationId = null;
                    let currentEscalationStatus = null;

                    if (callScheduleStatuses.length === 0) {
                        escalationId = schedule.escalationIds[0];

                        if (escalationId && escalationId._id) {
                            escalationId = escalationId._id;
                        }
                        currentEscalationStatus = {
                            escalation: escalationId,
                            callRemindersSent: 0,
                            emailRemindersSent: 0,
                            smsRemindersSent: 0,
                        };

                        //create new onCallScheduleStatus
                        onCallScheduleStatus = await OnCallScheduleStatusService.create(
                            {
                                project: projectId,
                                incident: incident._id,
                                activeEscalation: escalationId,
                                schedule: schedule._id,
                                incidentAcknowledged: false,
                                escalations: [currentEscalationStatus],
                            }
                        );
                    } else {
                        onCallScheduleStatus = callScheduleStatuses[0];
                        escalationId =
                            callScheduleStatuses[0].escalations[
                                callScheduleStatuses[0].escalations.length - 1
                            ].escalation._id;
                    }
                    const escalation = await EscalationService.findOneBy({
                        _id: escalationId,
                    });

                    if (!escalation) {
                        continue;
                    }
                    const activeTeam = escalation.activeTeam;
                    if (
                        !activeTeam.teamMembers ||
                        activeTeam.teamMembers.length === 0
                    ) {
                        continue;
                    }
                    for (const teamMember of activeTeam.teamMembers) {
                        const isOnDuty = await _this.checkIsOnDuty(
                            teamMember.startTime,
                            teamMember.endTime
                        );
                        const user = await UserService.findOneBy({
                            _id: teamMember.userId,
                        });

                        if (!user) {
                            continue;
                        }

                        if (!isOnDuty) {
                            if (escalation.email) {
                                await _this.create({
                                    projectId: incident.projectId,
                                    monitorId,
                                    alertVia: AlertType.Email,
                                    userId: user._id,
                                    incidentId: incident._id,
                                    schedule,
                                    escalation,
                                    onCallScheduleStatus,
                                    alertStatus: 'Not on Duty',
                                    eventType: 'acknowledged',
                                });
                            }
                        } else {
                            if (escalation.email) {
                                _this.sendAcknowledgeEmailAlert({
                                    incident,
                                    user,
                                    project,
                                    monitor,
                                    schedule,
                                    escalation,
                                    onCallScheduleStatus,
                                    eventType: 'acknowledged',
                                });
                            }
                        }
                    }
                }
            }
        } catch (error) {
            ErrorService.log(
                'alertService.sendAcknowledgedIncidentMail',
                error
            );
            throw error;
        }
    },

    sendAcknowledgeEmailAlert: async function({
        incident,
        user,
        project,
        monitor,
        schedule,
        escalation,
        onCallScheduleStatus,
        eventType,
    }) {
        const _this = this;

        let date = new Date();
        const accessToken = UserService.getAccessToken({
            userId: user._id,
            expiresIn: 12 * 60 * 60 * 1000,
        });

        const queryString = `projectId=${incident.projectId}&userId=${user._id}&accessToken=${accessToken}`;
        const resolve_url = `${global.apiHost}/incident/${incident.projectId}/resolve/${incident._id}?${queryString}`;
        const view_url = `${global.dashboardHost}/project/${incident.projectId}/${monitor.componentId._id}/incidents/${incident._id}?${queryString}`;
        const firstName = user.name;
        const projectId = incident.projectId;

        if (user.timezone && TimeZoneNames.indexOf(user.timezone) > -1) {
            date = moment(date)
                .tz(user.timezone)
                .format();
        }

        try {
            const hasGlobalSmtpSettings = await GlobalConfigService.findOneBy({
                name: 'smtp',
            });
            const areEmailAlertsEnabledInGlobalSettings =
                hasGlobalSmtpSettings &&
                hasGlobalSmtpSettings.value &&
                hasGlobalSmtpSettings.value['email-enabled']
                    ? true
                    : false;
            const hasCustomSmtpSettings = await MailService.hasCustomSmtpSettings(
                projectId
            );
            if (
                !areEmailAlertsEnabledInGlobalSettings &&
                !hasCustomSmtpSettings
            ) {
                return await _this.create({
                    projectId: incident.projectId,
                    monitorId: monitor._id,
                    schedule: schedule._id,
                    escalation: escalation._id,
                    onCallScheduleStatus: onCallScheduleStatus._id,
                    alertVia: AlertType.Email,
                    userId: user._id,
                    incidentId: incident._id,
                    alertStatus: null,
                    error: true,
                    eventType,
                    errorMessage:
                        !hasGlobalSmtpSettings && !hasCustomSmtpSettings
                            ? 'SMTP Settings not found on Admin Dashboard'
                            : hasGlobalSmtpSettings &&
                              !areEmailAlertsEnabledInGlobalSettings
                            ? 'Alert Disabled on Admin Dashboard'
                            : 'Error.',
                });
            }
            const incidentcreatedBy =
                incident.createdById && incident.createdById.name
                    ? incident.createdById.name
                    : 'fyipe';
            const downtime = moment(incident.acknowledgedAt).diff(
                moment(incident.createdAt),
                'minutes'
            );
            let downtimestring = `${Math.ceil(downtime)} minutes`;
            if (downtime < 1) {
                downtimestring = 'less than a minute';
            } else if (downtime > 24 * 60) {
                downtimestring = `${Math.floor(
                    downtime / (24 * 60)
                )} days ${Math.floor(
                    (downtime % (24 * 60)) / 60
                )} hours ${Math.floor(downtime % 60)} minutes`;
            } else if (downtime > 60) {
                downtimestring = `${Math.floor(
                    downtime / 60
                )} hours ${Math.floor(downtime % 60)} minutes`;
            }
            await MailService.sendIncidentAcknowledgedMail({
                incidentTime: date,
                monitorName: monitor.name,
                monitorUrl:
                    monitor && monitor.data && monitor.data.url
                        ? monitor.data.url
                        : null,
                incidentId: `#${incident.idNumber}`,
                reason: incident.reason
                    ? incident.reason
                    : `This incident was created by ${incidentcreatedBy}`,
                view_url,
                method:
                    monitor.data && monitor.data.url
                        ? monitor.method
                            ? monitor.method.toUpperCase()
                            : 'GET'
                        : null,
                componentName: monitor.componentId.name,
                email: user.email,
                userId: user._id,
                firstName: firstName.split(' ')[0],
                projectId: incident.projectId,
                resolveUrl: resolve_url,
                accessToken,
                incidentType: incident.incidentType,
                projectName: project.name,
                acknowledgeTime: incident.acknowledgedAt,
                length: downtimestring,
            });
            return await _this.create({
                projectId: incident.projectId,
                monitorId: monitor._id,
                schedule: schedule._id,
                escalation: escalation._id,
                onCallScheduleStatus: onCallScheduleStatus._id,
                alertVia: AlertType.Email,
                userId: user._id,
                incidentId: incident._id,
                eventType,
                alertStatus: 'Success',
            });
        } catch (e) {
            return await _this.create({
                projectId: incident.projectId,
                monitorId: monitor._id,
                schedule: schedule._id,
                escalation: escalation._id,
                onCallScheduleStatus: onCallScheduleStatus._id,
                alertVia: AlertType.Email,
                userId: user._id,
                incidentId: incident._id,
                eventType,
                alertStatus: 'Cannot Send',
            });
        }
    },

    sendResolveIncidentMail: async function(incident) {
        try {
            const _this = this;
            if (incident) {
                const monitorId = incident.monitorId._id
                    ? incident.monitorId._id
                    : incident.monitorId;

                const projectId = incident.projectId._id
                    ? incident.projectId._id
                    : incident.projectId;

                const schedules = await this.getSchedulesForAlerts(incident);

                const monitor = await MonitorService.findOneBy({
                    _id: monitorId,
                });
                const project = await ProjectService.findOneBy({
                    _id: projectId,
                });
                for (const schedule of schedules) {
                    if (!schedule || !incident) {
                        continue;
                    }

                    //scheudle has no escalations. Skip.
                    if (
                        !schedule.escalationIds ||
                        schedule.escalationIds.length === 0
                    ) {
                        continue;
                    }

                    const callScheduleStatuses = await OnCallScheduleStatusService.findBy(
                        {
                            query: {
                                incident: incident._id,
                                schedule: schedule,
                            },
                        }
                    );
                    let onCallScheduleStatus = null;
                    let escalationId = null;
                    let currentEscalationStatus = null;

                    if (callScheduleStatuses.length === 0) {
                        escalationId = schedule.escalationIds[0];

                        if (escalationId && escalationId._id) {
                            escalationId = escalationId._id;
                        }
                        currentEscalationStatus = {
                            escalation: escalationId,
                            callRemindersSent: 0,
                            emailRemindersSent: 0,
                            smsRemindersSent: 0,
                        };

                        //create new onCallScheduleStatus
                        onCallScheduleStatus = await OnCallScheduleStatusService.create(
                            {
                                project: projectId,
                                incident: incident._id,
                                activeEscalation: escalationId,
                                schedule: schedule._id,
                                incidentAcknowledged: false,
                                escalations: [currentEscalationStatus],
                            }
                        );
                    } else {
                        onCallScheduleStatus = callScheduleStatuses[0];
                        escalationId =
                            callScheduleStatuses[0].escalations[
                                callScheduleStatuses[0].escalations.length - 1
                            ].escalation._id;
                    }
                    const escalation = await EscalationService.findOneBy({
                        _id: escalationId,
                    });

                    if (!escalation) {
                        continue;
                    }
                    const activeTeam = escalation.activeTeam;
                    if (
                        !activeTeam.teamMembers ||
                        activeTeam.teamMembers.length === 0
                    ) {
                        continue;
                    }
                    for (const teamMember of activeTeam.teamMembers) {
                        const isOnDuty = await _this.checkIsOnDuty(
                            teamMember.startTime,
                            teamMember.endTime
                        );
                        const user = await UserService.findOneBy({
                            _id: teamMember.userId,
                        });

                        if (!user) {
                            continue;
                        }

                        if (!isOnDuty) {
                            if (escalation.email) {
                                await _this.create({
                                    projectId: incident.projectId,
                                    monitorId,
                                    alertVia: AlertType.Email,
                                    userId: user._id,
                                    incidentId: incident._id,
                                    schedule,
                                    escalation,
                                    onCallScheduleStatus,
                                    alertStatus: 'Not on Duty',
                                    eventType: 'resolved',
                                });
                            }
                        } else {
                            if (escalation.email) {
                                _this.sendResolveEmailAlert({
                                    incident,
                                    user,
                                    project,
                                    monitor,
                                    schedule,
                                    escalation,
                                    onCallScheduleStatus,
                                    eventType: 'resolved',
                                });
                            }
                        }
                    }
                }
            }
        } catch (error) {
            ErrorService.log('alertService.sendResolveIncidentMail', error);
            throw error;
        }
    },

    sendResolveEmailAlert: async function({
        incident,
        user,
        project,
        monitor,
        schedule,
        escalation,
        onCallScheduleStatus,
        eventType,
    }) {
        const _this = this;

        let date = new Date();
        const accessToken = UserService.getAccessToken({
            userId: user._id,
            expiresIn: 12 * 60 * 60 * 1000,
        });

        const queryString = `projectId=${incident.projectId}&userId=${user._id}&accessToken=${accessToken}`;
        const view_url = `${global.dashboardHost}/project/${incident.projectId}/${monitor.componentId._id}/incidents/${incident._id}?${queryString}`;
        const firstName = user.name;
        const projectId = incident.projectId;

        if (user.timezone && TimeZoneNames.indexOf(user.timezone) > -1) {
            date = moment(date)
                .tz(user.timezone)
                .format();
        }

        try {
            const hasGlobalSmtpSettings = await GlobalConfigService.findOneBy({
                name: 'smtp',
            });
            const areEmailAlertsEnabledInGlobalSettings =
                hasGlobalSmtpSettings &&
                hasGlobalSmtpSettings.value &&
                hasGlobalSmtpSettings.value['email-enabled']
                    ? true
                    : false;
            const hasCustomSmtpSettings = await MailService.hasCustomSmtpSettings(
                projectId
            );
            if (
                !areEmailAlertsEnabledInGlobalSettings &&
                !hasCustomSmtpSettings
            ) {
                return await _this.create({
                    projectId: incident.projectId,
                    monitorId: monitor._id,
                    schedule: schedule._id,
                    escalation: escalation._id,
                    onCallScheduleStatus: onCallScheduleStatus._id,
                    alertVia: AlertType.Email,
                    userId: user._id,
                    incidentId: incident._id,
                    alertStatus: null,
                    error: true,
                    eventType,
                    errorMessage:
                        !hasGlobalSmtpSettings && !hasCustomSmtpSettings
                            ? 'SMTP Settings not found on Admin Dashboard'
                            : hasGlobalSmtpSettings &&
                              !areEmailAlertsEnabledInGlobalSettings
                            ? 'Alert Disabled on Admin Dashboard'
                            : 'Error.',
                });
            }
            const incidentcreatedBy =
                incident.createdById && incident.createdById.name
                    ? incident.createdById.name
                    : 'fyipe';
            const downtime = moment(incident.resolvedAt).diff(
                moment(incident.createdAt),
                'minutes'
            );
            let downtimestring = `${Math.ceil(downtime)} minutes`;
            if (downtime < 1) {
                downtimestring = 'less than a minute';
            } else if (downtime > 24 * 60) {
                downtimestring = `${Math.floor(
                    downtime / (24 * 60)
                )} days ${Math.floor(
                    (downtime % (24 * 60)) / 60
                )} hours ${Math.floor(downtime % 60)} minutes`;
            } else if (downtime > 60) {
                downtimestring = `${Math.floor(
                    downtime / 60
                )} hours ${Math.floor(downtime % 60)} minutes`;
            }
            await MailService.sendIncidentResolvedMail({
                incidentTime: date,
                monitorName: monitor.name,
                monitorUrl:
                    monitor && monitor.data && monitor.data.url
                        ? monitor.data.url
                        : null,
                incidentId: `#${incident.idNumber}`,
                reason: incident.reason
                    ? incident.reason
                    : `This incident was created by ${incidentcreatedBy}`,
                view_url,
                method:
                    monitor.data && monitor.data.url
                        ? monitor.method
                            ? monitor.method.toUpperCase()
                            : 'GET'
                        : null,
                componentName: monitor.componentId.name,
                email: user.email,
                userId: user._id,
                firstName: firstName.split(' ')[0],
                projectId: incident.projectId,
                accessToken,
                incidentType: incident.incidentType,
                projectName: project.name,
                resolveTime: incident.resolvedAt,
                length: downtimestring,
            });
            return await _this.create({
                projectId: incident.projectId,
                monitorId: monitor._id,
                schedule: schedule._id,
                escalation: escalation._id,
                onCallScheduleStatus: onCallScheduleStatus._id,
                alertVia: AlertType.Email,
                userId: user._id,
                incidentId: incident._id,
                eventType,
                alertStatus: 'Success',
            });
        } catch (e) {
            return await _this.create({
                projectId: incident.projectId,
                monitorId: monitor._id,
                schedule: schedule._id,
                escalation: escalation._id,
                onCallScheduleStatus: onCallScheduleStatus._id,
                alertVia: AlertType.Email,
                userId: user._id,
                incidentId: incident._id,
                eventType,
                alertStatus: 'Cannot Send',
            });
        }
    },

    sendAcknowledgedIncidentToSubscribers: async function(incident) {
        try {
            const _this = this;
            if (incident) {
                const monitorId = incident.monitorId._id
                    ? incident.monitorId._id
                    : incident.monitorId;
                const subscribers = await SubscriberService.subscribersForAlert(
                    {
                        monitorId: monitorId,
                    }
                );
                for (const subscriber of subscribers) {
                    if (subscriber.statusPageId) {
                        const enabledStatusPage = await StatusPageService.findOneBy(
                            {
                                _id: subscriber.statusPageId,
                                isSubscriberEnabled: true,
                            }
                        );
                        if (enabledStatusPage) {
                            await _this.sendSubscriberAlert(
                                subscriber,
                                incident,
                                'Subscriber Incident Acknowldeged',
                                enabledStatusPage
                            );
                        }
                    } else {
                        await _this.sendSubscriberAlert(
                            subscriber,
                            incident,
                            'Subscriber Incident Acknowldeged'
                        );
                    }
                }
            }
        } catch (error) {
            ErrorService.log(
                'alertService.sendAcknowledgedIncidentToSubscribers',
                error
            );
            throw error;
        }
    },

    sendResolvedIncidentToSubscribers: async function(incident) {
        try {
            const _this = this;
            if (incident) {
                const monitorId = incident.monitorId._id
                    ? incident.monitorId._id
                    : incident.monitorId;
                const subscribers = await SubscriberService.subscribersForAlert(
                    {
                        monitorId: monitorId,
                    }
                );
                for (const subscriber of subscribers) {
                    if (subscriber.statusPageId) {
                        const enabledStatusPage = await StatusPageService.findOneBy(
                            {
                                _id: subscriber.statusPageId,
                                isSubscriberEnabled: true,
                            }
                        );
                        if (enabledStatusPage) {
                            await _this.sendSubscriberAlert(
                                subscriber,
                                incident,
                                'Subscriber Incident Resolved',
                                enabledStatusPage
                            );
                        }
                    } else {
                        await _this.sendSubscriberAlert(
                            subscriber,
                            incident,
                            'Subscriber Incident Resolved'
                        );
                    }
                }
            }
        } catch (error) {
            ErrorService.log(
                'alertService.sendResolvedIncidentToSubscribers',
                error
            );
            throw error;
        }
    },

    sendSubscriberAlert: async function(
        subscriber,
        incident,
        templateType = 'Subscriber Incident Created',
        statusPage,
        { note, incidentState, statusNoteStatus } = {}
    ) {
        try {
            const _this = this;
            const date = new Date();
            const isStatusPageNoteAlert =
                note && incidentState && statusNoteStatus;
            const statusPageNoteAlertEventType = `status page note ${statusNoteStatus}`;

            const project = await ProjectService.findOneBy({
                _id: incident.projectId,
            });
            // get thee monitor
            const monitor = await MonitorService.findOneBy({
                _id: incident.monitorId._id
                    ? incident.monitorId._id
                    : incident.monitorId,
            });
            // get the component
            const component = await ComponentService.findOneBy({
                _id:
                    monitor.componentId && monitor.componentId._id
                        ? monitor.componentId._id
                        : monitor.componentId,
            });
            const statusUrl = `${global.dashboardHost}/project/${incident.projectId}/${component._id}/incidents/${incident._id}`;

            let statusPageUrl;
            if (statusPage) {
                statusPageUrl = `${global.statusHost}/status-page/${statusPage._id}`;
                if (statusPage.domains && statusPage.domains.length > 0) {
                    const domains = statusPage.domains.filter(domainData => {
                        if (domainData.domainVerificationToken.verified) {
                            return true;
                        }
                        return false;
                    });

                    if (domains.length > 0) {
                        statusPageUrl = `${domains[0].domain}/status-page/${statusPage._id}`;
                    }
                }
            }

            const monitorCustomFields = {},
                incidentCustomFields = {};
            monitor.customFields.forEach(
                field =>
                    (monitorCustomFields[field.fieldName] = field.fieldValue)
            );
            incident.customFields.forEach(
                field =>
                    (incidentCustomFields[field.fieldName] = field.fieldValue)
            );
            const customFields = {
                monitor: { customFields: monitorCustomFields },
                incident: { customFields: incidentCustomFields },
            };

            let webhookNotificationSent = true;

            if (subscriber.alertVia === AlertType.Webhook) {
                const investigationNoteNotificationWebhookDisabled =
                    isStatusPageNoteAlert &&
                    !project.enableInvestigationNoteNotificationWebhook;

                if (investigationNoteNotificationWebhookDisabled) {
                    return await SubscriberAlertService.create({
                        projectId: incident.projectId,
                        incidentId: incident._id,
                        subscriberId: subscriber._id,
                        alertVia: AlertType.Webhook,
                        eventType: isStatusPageNoteAlert
                            ? statusPageNoteAlertEventType
                            : templateType ===
                              'Subscriber Incident Acknowldeged'
                            ? 'acknowledged'
                            : templateType === 'Subscriber Incident Resolved'
                            ? 'resolved'
                            : 'identified',
                        alertStatus: null,
                        error: true,
                        errorMessage:
                            'Investigation Note Webhook Notification Disabled',
                    });
                }
                const downTimeString = IncidentUtility.calculateHumanReadableDownTime(
                    incident.createdAt
                );

                let alertStatus = 'Pending';

                try {
                    webhookNotificationSent = await WebHookService.sendSubscriberNotification(
                        subscriber,
                        incident.projectId,
                        incident,
                        incident.monitorId,
                        component,
                        downTimeString,
                        { note, incidentState, statusNoteStatus }
                    );
                    alertStatus = webhookNotificationSent ? 'Sent' : 'Not Sent';
                } catch (error) {
                    alertStatus = null;
                    throw error;
                } finally {
                    SubscriberAlertService.create({
                        projectId: incident.projectId,
                        incidentId: incident._id,
                        subscriberId: subscriber._id,
                        alertVia: AlertType.Webhook,
                        alertStatus: alertStatus,
                        eventType: isStatusPageNoteAlert
                            ? statusPageNoteAlertEventType
                            : templateType ===
                              'Subscriber Incident Acknowldeged'
                            ? 'acknowledged'
                            : templateType === 'Subscriber Incident Resolved'
                            ? 'resolved'
                            : 'identified',
                    }).catch(error => {
                        ErrorService.log(
                            'AlertService.sendSubscriberAlert',
                            error
                        );
                    });
                }
            }
            if (
                !webhookNotificationSent ||
                subscriber.alertVia === AlertType.Email
            ) {
                const hasGlobalSmtpSettings = await GlobalConfigService.findOneBy(
                    {
                        name: 'smtp',
                    }
                );
                const areEmailAlertsEnabledInGlobalSettings =
                    hasGlobalSmtpSettings &&
                    hasGlobalSmtpSettings.value &&
                    hasGlobalSmtpSettings.value['email-enabled']
                        ? true
                        : false;
                const hasCustomSmtpSettings = await MailService.hasCustomSmtpSettings(
                    incident.projectId
                );

                const investigationNoteNotificationEmailDisabled =
                    isStatusPageNoteAlert &&
                    !project.enableInvestigationNoteNotificationEmail;

                if (
                    (!areEmailAlertsEnabledInGlobalSettings &&
                        !hasCustomSmtpSettings) ||
                    investigationNoteNotificationEmailDisabled
                ) {
                    return await SubscriberAlertService.create({
                        projectId: incident.projectId,
                        incidentId: incident._id,
                        subscriberId: subscriber._id,
                        alertVia: AlertType.Email,
                        eventType: isStatusPageNoteAlert
                            ? statusPageNoteAlertEventType
                            : templateType ===
                              'Subscriber Incident Acknowldeged'
                            ? 'acknowledged'
                            : templateType === 'Subscriber Incident Resolved'
                            ? 'resolved'
                            : 'identified',
                        alertStatus: null,
                        error: true,
                        errorMessage:
                            !hasGlobalSmtpSettings && !hasCustomSmtpSettings
                                ? 'SMTP Settings not found on Admin Dashboard'
                                : hasGlobalSmtpSettings &&
                                  !areEmailAlertsEnabledInGlobalSettings
                                ? 'Alert Disabled on Admin Dashboard'
                                : investigationNoteNotificationEmailDisabled
                                ? 'Investigation Note Email Notification Disabled'
                                : 'Error',
                    });
                }
                const emailTemplate = await EmailTemplateService.findOneBy({
                    projectId: incident.projectId,
                    emailType: templateType,
                });
                const subscriberAlert = await SubscriberAlertService.create({
                    projectId: incident.projectId,
                    incidentId: incident._id,
                    subscriberId: subscriber._id,
                    alertVia: AlertType.Email,
                    alertStatus: 'Pending',
                    eventType: isStatusPageNoteAlert
                        ? statusPageNoteAlertEventType
                        : templateType === 'Subscriber Incident Acknowldeged'
                        ? 'acknowledged'
                        : templateType === 'Subscriber Incident Resolved'
                        ? 'resolved'
                        : 'identified',
                });
                const alertId = subscriberAlert._id;
                const trackEmailAsViewedUrl = `${global.apiHost}/subscriberAlert/${incident.projectId}/${alertId}/viewed`;

                let alertStatus = null;
                try {
                    if (templateType === 'Subscriber Incident Acknowldeged') {
                        if (project.sendAcknowledgedIncidentNotificationEmail) {
                            if (statusPage) {
                                await MailService.sendIncidentAcknowledgedMailToSubscriber(
                                    date,
                                    subscriber.monitorName,
                                    subscriber.contactEmail,
                                    subscriber._id,
                                    subscriber.contactEmail,
                                    incident,
                                    project.name,
                                    emailTemplate,
                                    trackEmailAsViewedUrl,
                                    component.name,
                                    statusPageUrl,
                                    project.replyAddress,
                                    customFields
                                );

                                alertStatus = 'Sent';
                            } else {
                                await MailService.sendIncidentAcknowledgedMailToSubscriber(
                                    date,
                                    subscriber.monitorName,
                                    subscriber.contactEmail,
                                    subscriber._id,
                                    subscriber.contactEmail,
                                    incident,
                                    project.name,
                                    emailTemplate,
                                    trackEmailAsViewedUrl,
                                    component.name,
                                    statusPageUrl,
                                    project.replyAddress,
                                    customFields
                                );

                                alertStatus = 'Sent';
                            }
                        } else {
                            alertStatus = 'Disabled';
                        }
                    } else if (
                        templateType === 'Subscriber Incident Resolved'
                    ) {
                        if (project.sendResolvedIncidentNotificationEmail) {
                            if (statusPage) {
                                await MailService.sendIncidentResolvedMailToSubscriber(
                                    date,
                                    subscriber.monitorName,
                                    subscriber.contactEmail,
                                    subscriber._id,
                                    subscriber.contactEmail,
                                    incident,
                                    project.name,
                                    emailTemplate,
                                    trackEmailAsViewedUrl,
                                    component.name,
                                    statusPageUrl,
                                    project.replyAddress,
                                    customFields
                                );
                                alertStatus = 'Sent';
                            } else {
                                await MailService.sendIncidentResolvedMailToSubscriber(
                                    date,
                                    subscriber.monitorName,
                                    subscriber.contactEmail,
                                    subscriber._id,
                                    subscriber.contactEmail,
                                    incident,
                                    project.name,
                                    emailTemplate,
                                    trackEmailAsViewedUrl,
                                    component.name,
                                    statusPageUrl,
                                    project.replyAddress,
                                    customFields
                                );
                                alertStatus = 'Sent';
                            }
                        } else {
                            alertStatus = 'Disabled';
                        }
                    } else if (
                        templateType === 'Investigation note is created'
                    ) {
                        await MailService.sendInvestigationNoteToSubscribers(
                            date,
                            subscriber.monitorName,
                            subscriber.contactEmail,
                            subscriber._id,
                            subscriber.contactEmail,
                            incident,
                            project.name,
                            emailTemplate,
                            component.name,
                            note,
                            statusUrl,
                            statusNoteStatus,
                            customFields
                        );
                        alertStatus = 'Sent';
                    } else {
                        if (project.sendCreatedIncidentNotificationEmail) {
                            if (statusPage) {
                                await MailService.sendIncidentCreatedMailToSubscriber(
                                    date,
                                    subscriber.monitorName,
                                    subscriber.contactEmail,
                                    subscriber._id,
                                    subscriber.contactEmail,
                                    incident,
                                    project.name,
                                    emailTemplate,
                                    trackEmailAsViewedUrl,
                                    component.name,
                                    statusPageUrl,
                                    project.replyAddress,
                                    customFields
                                );
                                alertStatus = 'Sent';
                            } else {
                                await MailService.sendIncidentCreatedMailToSubscriber(
                                    date,
                                    subscriber.monitorName,
                                    subscriber.contactEmail,
                                    subscriber._id,
                                    subscriber.contactEmail,
                                    incident,
                                    project.name,
                                    emailTemplate,
                                    trackEmailAsViewedUrl,
                                    component.name,
                                    statusPageUrl,
                                    project.replyAddress,
                                    customFields
                                );
                                alertStatus = 'Sent';
                            }
                        } else {
                            alertStatus = 'Disabled';
                        }
                    }
                    await SubscriberAlertService.updateOneBy(
                        { _id: alertId },
                        { alertStatus }
                    );
                } catch (error) {
                    await SubscriberAlertService.updateOneBy(
                        { _id: alertId },
                        { alertStatus: null }
                    );
                    throw error;
                }
            } else if (subscriber.alertVia == AlertType.SMS) {
                let owner;
                const hasGlobalTwilioSettings = await GlobalConfigService.findOneBy(
                    {
                        name: 'twilio',
                    }
                );
                const areAlertsEnabledGlobally =
                    hasGlobalTwilioSettings &&
                    hasGlobalTwilioSettings.value &&
                    hasGlobalTwilioSettings.value['sms-enabled']
                        ? true
                        : false;

                const hasCustomTwilioSettings = await TwilioService.hasCustomSettings(
                    incident.projectId
                );

                const investigationNoteNotificationSMSDisabled =
                    isStatusPageNoteAlert &&
                    !project.enableInvestigationNoteNotificationSMS;
                if (
                    (!hasCustomTwilioSettings &&
                        ((IS_SAAS_SERVICE &&
                            (!project.alertEnable ||
                                !areAlertsEnabledGlobally)) ||
                            (!IS_SAAS_SERVICE && !areAlertsEnabledGlobally))) ||
                    investigationNoteNotificationSMSDisabled
                ) {
                    return await SubscriberAlertService.create({
                        projectId: incident.projectId,
                        incidentId: incident._id,
                        subscriberId: subscriber._id,
                        alertVia: AlertType.SMS,
                        alertStatus: null,
                        error: true,
                        errorMessage: !hasGlobalTwilioSettings
                            ? 'Twilio Settings not found on Admin Dashboard'
                            : !areAlertsEnabledGlobally
                            ? 'Alert Disabled on Admin Dashboard'
                            : IS_SAAS_SERVICE && !project.alertEnable
                            ? 'Alert Disabled for this project'
                            : investigationNoteNotificationSMSDisabled
                            ? 'Investigation Note SMS Notification Disabled'
                            : 'Error',
                        eventType: isStatusPageNoteAlert
                            ? statusPageNoteAlertEventType
                            : templateType ===
                              'Subscriber Incident Acknowldeged'
                            ? 'acknowledged'
                            : templateType === 'Subscriber Incident Resolved'
                            ? 'resolved'
                            : 'identified',
                    });
                }
                const countryCode = await _this.mapCountryShortNameToCountryCode(
                    subscriber.countryCode
                );
                let contactPhone = subscriber.contactPhone;
                if (countryCode) {
                    contactPhone = countryCode + contactPhone;
                }

                if (IS_SAAS_SERVICE && !hasCustomTwilioSettings) {
                    owner = project.users.filter(
                        user => user.role === 'Owner'
                    )[0];
                    const doesPhoneNumberComplyWithHighRiskConfig = await _this.doesPhoneNumberComplyWithHighRiskConfig(
                        incident.projectId,
                        contactPhone
                    );
                    if (!doesPhoneNumberComplyWithHighRiskConfig) {
                        const countryType = getCountryType(contactPhone);
                        return await SubscriberAlertService.create({
                            projectId: incident.projectId,
                            incidentId: incident._id,
                            subscriberId: subscriber._id,
                            alertVia: AlertType.SMS,
                            alertStatus: null,
                            error: true,
                            errorMessage:
                                countryType === 'us'
                                    ? 'SMS for numbers inside US not enabled for this project'
                                    : countryType === 'non-us'
                                    ? 'SMS for numbers outside US not enabled for this project'
                                    : 'SMS to High Risk country not enabled for this project',
                            eventType: isStatusPageNoteAlert
                                ? statusPageNoteAlertEventType
                                : templateType ===
                                  'Subscriber Incident Acknowldeged'
                                ? 'acknowledged'
                                : templateType ===
                                  'Subscriber Incident Resolved'
                                ? 'resolved'
                                : 'identified',
                        });
                    }

                    const status = await PaymentService.checkAndRechargeProjectBalance(
                        project,
                        owner.userId,
                        contactPhone,
                        AlertType.SMS
                    );

                    if (!status.success) {
                        return await SubscriberAlertService.create({
                            projectId: incident.projectId,
                            incidentId: incident._id,
                            subscriberId: subscriber._id,
                            alertVia: AlertType.SMS,
                            alertStatus: null,
                            error: true,
                            errorMessage: status.message,
                            eventType: isStatusPageNoteAlert
                                ? statusPageNoteAlertEventType
                                : templateType ===
                                  'Subscriber Incident Acknowldeged'
                                ? 'acknowledged'
                                : templateType ===
                                  'Subscriber Incident Resolved'
                                ? 'resolved'
                                : 'identified',
                        });
                    }
                }

                let sendResult;
                const smsTemplate = await SmsTemplateService.findOneBy({
                    projectId: incident.projectId,
                    smsType: templateType,
                });
                const subscriberAlert = await SubscriberAlertService.create({
                    projectId: incident.projectId,
                    incidentId: incident._id,
                    subscriberId: subscriber._id,
                    alertVia: AlertType.SMS,
                    alertStatus: 'Pending',
                    eventType: isStatusPageNoteAlert
                        ? statusPageNoteAlertEventType
                        : templateType === 'Subscriber Incident Acknowldeged'
                        ? 'acknowledged'
                        : templateType === 'Subscriber Incident Resolved'
                        ? 'resolved'
                        : 'identified',
                });
                const alertId = subscriberAlert._id;

                let alertStatus = null;
                try {
                    if (templateType === 'Subscriber Incident Acknowldeged') {
                        if (project.sendAcknowledgedIncidentNotificationSms) {
                            if (statusPage) {
                                sendResult = await TwilioService.sendIncidentAcknowldegedMessageToSubscriber(
                                    date,
                                    subscriber.monitorName,
                                    contactPhone,
                                    smsTemplate,
                                    incident,
                                    project.name,
                                    incident.projectId,
                                    component.name,
                                    statusPageUrl,
                                    customFields
                                );
                                alertStatus = 'Success';
                            } else {
                                sendResult = await TwilioService.sendIncidentAcknowldegedMessageToSubscriber(
                                    date,
                                    subscriber.monitorName,
                                    contactPhone,
                                    smsTemplate,
                                    incident,
                                    project.name,
                                    incident.projectId,
                                    component.name,
                                    statusPageUrl,
                                    customFields
                                );
                                alertStatus = 'Success';
                            }
                        } else {
                            alertStatus = 'Disabled';
                        }
                    } else if (
                        templateType === 'Subscriber Incident Resolved'
                    ) {
                        if (project.sendResolvedIncidentNotificationSms) {
                            if (statusPage) {
                                sendResult = await TwilioService.sendIncidentResolvedMessageToSubscriber(
                                    date,
                                    subscriber.monitorName,
                                    contactPhone,
                                    smsTemplate,
                                    incident,
                                    project.name,
                                    incident.projectId,
                                    component.name,
                                    statusPageUrl,
                                    customFields
                                );
                                alertStatus = 'Success';
                            } else {
                                sendResult = await TwilioService.sendIncidentResolvedMessageToSubscriber(
                                    date,
                                    subscriber.monitorName,
                                    contactPhone,
                                    smsTemplate,
                                    incident,
                                    project.name,
                                    incident.projectId,
                                    component.name,
                                    statusPageUrl,
                                    customFields
                                );
                                alertStatus = 'Success';
                            }
                        } else {
                            alertStatus = 'Disabled';
                        }
                    } else if (
                        templateType == 'Investigation note is created'
                    ) {
                        sendResult = await TwilioService.sendInvestigationNoteToSubscribers(
                            date,
                            subscriber.monitorName,
                            contactPhone,
                            smsTemplate,
                            incident,
                            project.name,
                            incident.projectId,
                            component.name,
                            statusUrl,
                            customFields
                        );
                        alertStatus = 'Success';
                    } else {
                        if (project.sendCreatedIncidentNotificationSms) {
                            if (statusPage) {
                                sendResult = await TwilioService.sendIncidentCreatedMessageToSubscriber(
                                    date,
                                    subscriber.monitorName,
                                    contactPhone,
                                    smsTemplate,
                                    incident,
                                    project.name,
                                    incident.projectId,
                                    component.name,
                                    statusPageUrl,
                                    customFields
                                );
                                alertStatus = 'Success';
                            } else {
                                sendResult = await TwilioService.sendIncidentCreatedMessageToSubscriber(
                                    date,
                                    subscriber.monitorName,
                                    contactPhone,
                                    smsTemplate,
                                    incident,
                                    project.name,
                                    incident.projectId,
                                    component.name,
                                    statusPageUrl,
                                    customFields
                                );
                                alertStatus = 'Success';
                            }
                        } else {
                            alertStatus = 'Disabled';
                        }
                    }

                    if (
                        sendResult &&
                        sendResult.code &&
                        sendResult.code === 400
                    ) {
                        await SubscriberAlertService.updateBy(
                            { _id: alertId },
                            {
                                alertStatus: null,
                                error: true,
                                errorMessage: sendResult.message,
                            }
                        );
                    } else {
                        await SubscriberAlertService.updateBy(
                            { _id: alertId },
                            {
                                alertStatus,
                            }
                        );
                        if (
                            alertStatus === 'Success' &&
                            IS_SAAS_SERVICE &&
                            !hasCustomTwilioSettings
                        ) {
                            // charge sms per 160 chars
                            // numSegments is the number of segments an sms can be divided into
                            // numSegments is provided by twilio
                            const segments = Number(sendResult.numSegments);
                            const balanceStatus = await PaymentService.chargeAlertAndGetProjectBalance(
                                owner.userId,
                                project,
                                AlertType.SMS,
                                contactPhone,
                                segments
                            );

                            if (!balanceStatus.error) {
                                await AlertChargeService.create(
                                    incident.projectId,
                                    balanceStatus.chargeAmount,
                                    balanceStatus.closingBalance,
                                    null,
                                    incident.monitorId._id
                                        ? incident.monitorId._id
                                        : incident.monitorId,
                                    incident._id,
                                    contactPhone,
                                    alertId
                                );
                            }
                        }
                    }
                } catch (error) {
                    await SubscriberAlertService.updateBy(
                        { _id: alertId },
                        {
                            alertStatus: null,
                            error: true,
                            errorMessage: 'Error',
                        }
                    );
                    throw error;
                }
            }
        } catch (error) {
            ErrorService.log('alertService.sendSubscriberAlert', error);
            throw error;
        }
    },

    mapCountryShortNameToCountryCode(shortName) {
        return countryCode[[shortName]];
    },

    isOnDuty(timezone, escalationStartTime, escalationEndTime) {
        if (!timezone || !escalationStartTime || !escalationEndTime) {
            return true;
        }

        const currentDate = new Date();
        escalationStartTime = DateTime.changeDateTimezone(
            escalationStartTime,
            timezone
        );
        escalationEndTime = DateTime.changeDateTimezone(
            escalationEndTime,
            timezone
        );
        return DateTime.isInBetween(
            currentDate,
            escalationStartTime,
            escalationEndTime
        );
    },

    checkIsOnDuty(startTime, endTime) {
        if (!startTime && !endTime) return true;
        const oncallstart = moment(startTime).format('HH:mm');
        const oncallend = moment(endTime).format('HH:mm');
        const currentTime = moment().format('HH:mm');
        const isUserActive =
            DateTime.compareDate(oncallstart, oncallend, currentTime) ||
            oncallstart === oncallend;
        if (isUserActive) return true;
        return false;
    },

    getSubProjectAlerts: async function(subProjectIds) {
        const _this = this;
        const subProjectAlerts = await Promise.all(
            subProjectIds.map(async id => {
                const alerts = await _this.findBy({
                    query: { projectId: id },
                    skip: 0,
                    limit: 10,
                });
                const count = await _this.countBy({ projectId: id });
                return { alerts, count, _id: id, skip: 0, limit: 10 };
            })
        );
        return subProjectAlerts;
    },

    hardDeleteBy: async function(query) {
        try {
            await AlertModel.deleteMany(query);
            return 'Alert(s) removed successfully';
        } catch (error) {
            ErrorService.log('alertService.hardDeleteBy', error);
            throw error;
        }
    },

    restoreBy: async function(query) {
        const _this = this;
        query.deleted = true;
        let alert = await _this.findBy({ query });
        if (alert && alert.length > 1) {
            const alerts = await Promise.all(
                alert.map(async alert => {
                    const alertId = alert._id;
                    alert = await _this.updateOneBy(
                        {
                            _id: alertId,
                        },
                        {
                            deleted: false,
                            deletedAt: null,
                            deleteBy: null,
                        }
                    );
                    return alert;
                })
            );
            return alerts;
        } else {
            alert = alert[0];
            if (alert) {
                const alertId = alert._id;
                alert = await _this.updateOneBy(
                    {
                        _id: alertId,
                    },
                    {
                        deleted: false,
                        deletedAt: null,
                        deleteBy: null,
                    }
                );
            }
            return alert;
        }
    },

    //Return true, if the limit is not reached yet.
    checkPhoneAlertsLimit: async function(projectId) {
        const _this = this;
        const hasCustomSettings = await TwilioService.hasCustomSettings(
            projectId
        );
        if (hasCustomSettings) {
            return true;
        }
        const yesterday = new Date(new Date().getTime() - 24 * 60 * 60 * 1000);
        const alerts = await _this.countBy({
            projectId: projectId,
            alertVia: { $in: [AlertType.Call, AlertType.SMS] },
            error: { $in: [null, undefined, false] },
            createdAt: { $gte: yesterday },
        });
        const smsCounts = await SmsCountService.countBy({
            projectId: projectId,
            createdAt: { $gte: yesterday },
        });
        const project = await ProjectService.findOneBy({ _id: projectId });
        const twilioSettings = await TwilioService.getSettings();
        let limit =
            project && project.alertLimit
                ? project.alertLimit
                : twilioSettings['alert-limit'];
        if (limit && typeof limit === 'string') {
            limit = parseInt(limit, 10);
        }
        if (alerts + smsCounts <= limit) {
            return true;
        } else {
            await ProjectService.updateOneBy(
                { _id: projectId },
                { alertLimitReached: true }
            );
            return false;
        }
    },

    sendUnpaidSubscriptionEmail: async function(project, user) {
        try {
            const { name: userName, email: userEmail } = user;
            const { stripePlanId, _id: projectId, name: projectName } = project;
            const projectUrl = `${global.dashboardHost}/project/${projectId}`;
            const projectPlan = getPlanById(stripePlanId);

            await MailService.sendUnpaidSubscriptionReminder({
                projectName,
                projectPlan,
                name: userName,
                userEmail,
                projectUrl,
            });
        } catch (error) {
            ErrorService.log('AlertService.sendUnpaidSubscriptionEmail', error);
            throw error;
        }
    },

    sendProjectDeleteEmailForUnpaidSubscription: async function(project, user) {
        try {
            const { name: userName, email: userEmail } = user;
            const { stripePlanId, name: projectName } = project;
            const projectPlan =
                getPlanById(stripePlanId) || getPlanByExtraUserId(stripePlanId);

            await MailService.sendUnpaidSubscriptionReminder({
                projectName,
                projectPlan,
                name: userName,
                userEmail,
            });
        } catch (error) {
            ErrorService.log('AlertService.sendUnpaidSubscriptionEmail', error);
            throw error;
        }
    },
};

const AlertModel = require('../models/alert');
const ProjectService = require('./projectService');
const PaymentService = require('./paymentService');
const AlertType = require('../config/alertType');
const ScheduleService = require('./scheduleService');
const SubscriberService = require('./subscriberService');
const SubscriberAlertService = require('./subscriberAlertService');
const EmailTemplateService = require('./emailTemplateService');
const SmsTemplateService = require('./smsTemplateService');
const EscalationService = require('./escalationService');
const MailService = require('./mailService');
const UserService = require('./userService');
const MonitorService = require('./monitorService');
const TwilioService = require('./twilioService');
const ErrorService = require('./errorService');
const StatusPageService = require('./statusPageService');
const AlertChargeService = require('./alertChargeService');
const countryCode = require('../config/countryCode');
const { getCountryType } = require('../config/alertType');
const SmsCountService = require('./smsCountService');
const DateTime = require('../utils/DateTime');
const moment = require('moment-timezone');
const TimeZoneNames = moment.tz.names();
const OnCallScheduleStatusService = require('./onCallScheduleStatusService');
const { IS_SAAS_SERVICE } = require('../config/server');
const ComponentService = require('./componentService');
const GlobalConfigService = require('./globalConfigService');
const WebHookService = require('../services/webHookService');
const IncidentUtility = require('../utils/incident');
const TeamService = require('./teamService');
const secondsToHms = require('../utils/secondsToHms');
const { getPlanById, getPlanByExtraUserId } = require('../config/plans');
const {
    INCIDENT_RESOLVED,
    INCIDENT_CREATED,
    INCIDENT_ACKNOWLEDGED,
} = require('../constants/incidentEvents');
const componentService = require('./componentService');
const { calculateHumanReadableDownTime } = require('../utils/incident');<|MERGE_RESOLUTION|>--- conflicted
+++ resolved
@@ -5,7 +5,6 @@
  */
 
 module.exports = {
-<<<<<<< HEAD
     /**
      * gets the schedules to use for alerts
      * @param {Object} incident the current incident
@@ -51,8 +50,6 @@
         }
     },
 
-=======
->>>>>>> 94c532ba
     doesPhoneNumberComplyWithHighRiskConfig: async function(
         projectId,
         alertPhoneNumber
