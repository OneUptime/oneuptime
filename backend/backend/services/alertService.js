/**
 *
 * Copyright HackerBay, Inc.
 *
 */

module.exports = {
    doesPhoneNumberComplyWithHighRiskConfig: async function(
        projectId,
        alertPhoneNumber
    ) {
        const project = await ProjectService.findOneBy({ _id: projectId });
        const alertOptions = project.alertOptions;
        let countryType = getCountryType(alertPhoneNumber);
        if (countryType === 'us') {
            countryType = 'billingUS';
        } else if (countryType === 'non-us') {
            countryType = 'billingNonUSCountries';
        } else if (countryType === 'risk') {
            countryType = 'billingRiskCountries';
        }
        if (alertOptions[countryType]) {
            return true;
        }
        return false;
    },
    findBy: async function({ query, skip, limit, sort }) {
        try {
            if (!skip) skip = 0;

            if (!limit) limit = 10;

            if (!sort) sort = { createdAt: -1 };

            if (typeof skip === 'string') {
                skip = parseInt(skip);
            }

            if (typeof limit === 'string') {
                limit = parseInt(limit);
            }

            if (!query) {
                query = {};
            }

            if (!query.deleted) query.deleted = false;
            const alerts = await AlertModel.find(query)
                .sort(sort)
                .limit(limit)
                .skip(skip)
                .populate('userId', 'name')
                .populate('monitorId', 'name')
                .populate('projectId', 'name');
            return alerts;
        } catch (error) {
            ErrorService.log('alertService.findBy`  ', error);
            throw error;
        }
    },

    create: async function({
        projectId,
        monitorId,
        alertVia,
        userId,
        incidentId,
        onCallScheduleStatus,
        schedule,
        escalation,
        alertStatus,
        error,
        errorMessage,
        eventType,
    }) {
        try {
            const alert = new AlertModel();
            alert.projectId = projectId;
            alert.onCallScheduleStatus = onCallScheduleStatus;
            alert.schedule = schedule;
            alert.escalation = escalation;
            alert.monitorId = monitorId;
            alert.alertVia = alertVia;
            alert.userId = userId;
            alert.incidentId = incidentId;
            alert.alertStatus = alertStatus;
            alert.eventType = eventType;

            if (error) {
                alert.error = error;
                alert.errorMessage = errorMessage;
            }

            const savedAlert = await alert.save();

            return savedAlert;
        } catch (error) {
            ErrorService.log('alertService.create', error);
            throw error;
        }
    },

    countBy: async function(query) {
        try {
            if (!query) {
                query = {};
            }

            if (!query.deleted) query.deleted = false;
            const count = await AlertModel.countDocuments(query);
            return count;
        } catch (error) {
            ErrorService.log('alertService.countBy', error);
            throw error;
        }
    },

    updateOneBy: async function(query, data) {
        try {
            if (!query) {
                query = {};
            }

            if (!query.deleted) query.deleted = false;
            const updatedAlert = await AlertModel.findOneAndUpdate(
                query,
                {
                    $set: data,
                },
                {
                    new: true,
                }
            );
            return updatedAlert;
        } catch (error) {
            ErrorService.log('AlertService.updateOneBy', error);
            throw error;
        }
    },

    updateBy: async function(query, data) {
        try {
            if (!query) {
                query = {};
            }

            if (!query.deleted) query.deleted = false;
            let updatedData = await AlertModel.updateMany(query, {
                $set: data,
            });
            updatedData = await this.findBy(query);
            return updatedData;
        } catch (error) {
            ErrorService.log('alertService.updateMany', error);
            throw error;
        }
    },

    deleteBy: async function(query, userId) {
        try {
            if (!query) {
                query = {};
            }

            query.deleted = false;
            const alerts = await AlertModel.findOneAndUpdate(
                query,
                {
                    $set: {
                        deleted: true,
                        deletedAt: Date.now(),
                        deletedById: userId,
                    },
                },
                {
                    new: true,
                }
            );
            return alerts;
        } catch (error) {
            ErrorService.log('alertService.deleteBy', error);
            throw error;
        }
    },

    sendCreatedIncident: async function(incident) {
        try {
            if (incident) {
                const _this = this;

                const monitorId = incident.monitorId._id
                    ? incident.monitorId._id
                    : incident.monitorId;

                let schedules = await ScheduleService.findBy({
                    monitorIds: monitorId,
                });

                if (schedules.length === 0) {
                    const projectId =
                        incident.projectId._id || incident.projectId;
                    schedules = await ScheduleService.findBy({
                        isDefault: true,
                        projectId,
                    });
                }

                for (const schedule of schedules) {
                    _this.sendAlertsToTeamMembersInSchedule({
                        schedule,
                        incident,
                    });
                }
            }
        } catch (error) {
            ErrorService.log('alertService.sendCreatedIncident', error);
            throw error;
        }
    },

    sendAlertsToTeamMembersInSchedule: async function({ schedule, incident }) {
        const _this = this;
        const monitorId = incident.monitorId._id
            ? incident.monitorId._id
            : incident.monitorId;
        const projectId = incident.projectId._id
            ? incident.projectId._id
            : incident.projectId;
        const monitor = await MonitorService.findOneBy({ _id: monitorId });

        if (!schedule || !incident) {
            return;
        }

        //scheudle has no escalations. Skip.
        if (!schedule.escalationIds || schedule.escalationIds.length === 0) {
            return;
        }

        const callScheduleStatuses = await OnCallScheduleStatusService.findBy({
            query: { incident: incident._id, schedule: schedule },
        });
        let onCallScheduleStatus = null;
        let escalationId = null;
        let currentEscalationStatus = null;

        if (callScheduleStatuses.length === 0) {
            //start with first ecalation policy, and then escalationPolicy will take care of others in escalation policy.
            escalationId = schedule.escalationIds[0];

            if (escalationId && escalationId._id) {
                escalationId = escalationId._id;
            }

            currentEscalationStatus = {
                escalation: escalationId,
                callRemindersSent: 0,
                emailRemindersSent: 0,
                smsRemindersSent: 0,
            };

            //create new onCallScheduleStatus
            onCallScheduleStatus = await OnCallScheduleStatusService.create({
                project: projectId,
                incident: incident._id,
                activeEscalation: escalationId,
                schedule: schedule._id,
                incidentAcknowledged: false,
                escalations: [currentEscalationStatus],
            });
        } else {
            onCallScheduleStatus = callScheduleStatuses[0];
            currentEscalationStatus =
                onCallScheduleStatus.escalations[
                    onCallScheduleStatus.escalations.length - 1
                ];
            escalationId = currentEscalationStatus.escalation._id;
        }

        let shouldSendSMSReminder = false;
        let shouldSendCallReminder = false;
        let shouldSendEmailReminder = false;

        //No escalation found in the database skip.
        const escalation = await EscalationService.findOneBy({
            _id: escalationId,
        });

        if (!escalation) {
            return;
        }

        shouldSendSMSReminder =
            escalation.smsReminders > currentEscalationStatus.smsRemindersSent;
        shouldSendCallReminder =
            escalation.callReminders >
            currentEscalationStatus.callRemindersSent;
        shouldSendEmailReminder =
            escalation.emailReminders >
            currentEscalationStatus.emailRemindersSent;

        if (
            !shouldSendSMSReminder &&
            !shouldSendEmailReminder &&
            !shouldSendCallReminder
        ) {
            _this.escalate({ schedule, incident });
        } else {
            _this.sendAlertsToTeamMembersInEscalationPolicy({
                escalation,
                monitor,
                incident,
                schedule,
                onCallScheduleStatus,
            });
        }
    },

    escalate: async function({ schedule, incident }) {
        const _this = this;
        const callScheduleStatuses = await OnCallScheduleStatusService.findBy({
            query: { incident: incident._id, schedule: schedule._id },
        });
        const monitorId = incident.monitorId._id
            ? incident.monitorId._id
            : incident.monitorId;
        const monitor = await MonitorService.findOneBy({ _id: monitorId });

        if (callScheduleStatuses.length === 0) {
            return;
        }

        const callScheduleStatus = callScheduleStatuses[0];

        const activeEscalation = callScheduleStatus.activeEscalation;

        if (!schedule.escalationIds || schedule.escalationIds.length === 0) {
            return;
        }

        let nextEscalationPolicy = null;

        //find next escalationPolicy.
        let found = false;
        for (let escalationId of schedule.escalationIds) {
            if (found) {
                nextEscalationPolicy = escalationId;
                break;
            }

            if (escalationId && escalationId._id) {
                escalationId = escalationId._id;
            }

            if (activeEscalation._id.toString() === escalationId.toString()) {
                found = true;
            }
        }

        if (
            !nextEscalationPolicy ||
            nextEscalationPolicy._id.toString() !==
                activeEscalation._id.toString()
        ) {
            callScheduleStatus.alertedEveryone = true;
            await callScheduleStatus.save();
            return; //can't escalate anymore.
        }

        callScheduleStatus.escalations.push({
            escalation: nextEscalationPolicy,
            callRemindersSent: 0,
            emailRemindersSent: 0,
            smsRemindersSent: 0,
        });
        callScheduleStatus.activeEscalation = nextEscalationPolicy;

        await callScheduleStatus.save();

        _this.sendAlertsToTeamMembersInEscalationPolicy({
            escalation: nextEscalationPolicy,
            monitor,
            incident,
            schedule,
            onCallScheduleStatus: callScheduleStatus,
        });
    },

    sendAlertsToTeamMembersInEscalationPolicy: async function({
        escalation,
        incident,
        monitor,
        schedule,
        onCallScheduleStatus,
    }) {
        const _this = this;
        const monitorId = monitor._id;

        const projectId = incident.projectId._id
            ? incident.projectId._id
            : incident.projectId;
        const project = await ProjectService.findOneBy({ _id: projectId });

        escalation = await EscalationService.findOneBy({ _id: escalation._id });

        const activeTeam = escalation.activeTeam;
        const currentEscalationStatus =
            onCallScheduleStatus.escalations[
                onCallScheduleStatus.escalations.length - 1
            ];

        const shouldSendSMSReminder =
            escalation.smsReminders > currentEscalationStatus.smsRemindersSent;
        const shouldSendCallReminder =
            escalation.callReminders >
            currentEscalationStatus.callRemindersSent;
        const shouldSendEmailReminder =
            escalation.emailReminders >
            currentEscalationStatus.emailRemindersSent;

        if (shouldSendCallReminder) {
            currentEscalationStatus.callRemindersSent++;
        }

        if (shouldSendEmailReminder) {
            currentEscalationStatus.emailRemindersSent++;
        }

        if (shouldSendSMSReminder) {
            currentEscalationStatus.smsRemindersSent++;
        }

        if (!activeTeam.teamMembers || activeTeam.teamMembers.length === 0) {
            return;
        }

        onCallScheduleStatus.escalations[
            onCallScheduleStatus.escalations.length - 1
        ] = currentEscalationStatus;
        await onCallScheduleStatus.save();

        for (const teamMember of activeTeam.teamMembers) {
            const isOnDuty = await _this.checkIsOnDuty(
                teamMember.startTime,
                teamMember.endTime
            );

            const user = await UserService.findOneBy({
                _id: teamMember.userId,
            });

            if (!user) {
                continue;
            }

            if (!isOnDuty) {
                if (escalation.call && shouldSendCallReminder) {
                    await _this.create({
                        projectId: incident.projectId,
                        monitorId,
                        alertVia: AlertType.Call,
                        userId: user._id,
                        incidentId: incident._id,
                        schedule: schedule,
                        escalation: escalation,
                        onCallScheduleStatus: onCallScheduleStatus,
                        alertStatus: 'Not on Duty',
                        eventType: 'identified',
                    });
                }
                if (escalation.email && shouldSendEmailReminder) {
                    await _this.create({
                        projectId: incident.projectId,
                        monitorId,
                        alertVia: AlertType.Email,
                        userId: user._id,
                        incidentId: incident._id,
                        schedule: schedule,
                        escalation: escalation,
                        onCallScheduleStatus: onCallScheduleStatus,
                        alertStatus: 'Not on Duty',
                        eventType: 'identified',
                    });
                }
                if (escalation.sms && shouldSendSMSReminder) {
                    await _this.create({
                        projectId: incident.projectId,
                        monitorId,
                        alertVia: AlertType.SMS,
                        userId: user._id,
                        incidentId: incident._id,
                        schedule: schedule,
                        escalation: escalation,
                        onCallScheduleStatus: onCallScheduleStatus,
                        alertStatus: 'Not on Duty',
                        eventType: 'identified',
                    });
                }

                continue;
            } else {
                /**
                 *  sendSMSAlert & sendCallAlert should not run in parallel
                 *  otherwise we will have a wrong project balance in the end.
                 *
                 */

                if (escalation.sms && shouldSendSMSReminder) {
                    await _this.sendSMSAlert({
                        incident,
                        user,
                        project,
                        monitor,
                        schedule,
                        escalation,
                        onCallScheduleStatus,
                        eventType: 'identified',
                    });
                }

                if (escalation.email && shouldSendEmailReminder) {
                    _this.sendEmailAlert({
                        incident,
                        user,
                        project,
                        monitor,
                        schedule,
                        escalation,
                        onCallScheduleStatus,
                        eventType: 'identified',
                    });
                }

                if (escalation.call && shouldSendCallReminder) {
                    await _this.sendCallAlert({
                        incident,
                        user,
                        project,
                        monitor,
                        schedule,
                        escalation,
                        onCallScheduleStatus,
                        eventType: 'identified',
                    });
                }
            }
        }
    },

    sendEmailAlert: async function({
        incident,
        user,
        project,
        monitor,
        schedule,
        escalation,
        onCallScheduleStatus,
        eventType,
    }) {
        const _this = this;

        let date = new Date();
        const monitorId = monitor._id;
        const accessToken = UserService.getAccessToken({
            userId: user._id,
            expiresIn: 12 * 60 * 60 * 1000,
        });

        const queryString = `projectId=${incident.projectId}&userId=${user._id}&accessToken=${accessToken}`;
        const ack_url = `${global.apiHost}/incident/${incident.projectId}/acknowledge/${incident._id}?${queryString}`;
        const resolve_url = `${global.apiHost}/incident/${incident.projectId}/resolve/${incident._id}?${queryString}`;
        const view_url = `${global.dashboardHost}/project/${incident.projectId}/${monitor.componentId._id}/incidents/${incident._id}?${queryString}`;
        const firstName = user.name;
        const projectId = incident.projectId;

        if (user.timezone && TimeZoneNames.indexOf(user.timezone) > -1) {
            date = moment(date)
                .tz(user.timezone)
                .format();
        }

        try {
            const hasGlobalSmtpSettings = await GlobalConfigService.findOneBy({
                name: 'smtp',
            });
            const areEmailAlertsEnabledInGlobalSettings =
                hasGlobalSmtpSettings &&
                hasGlobalSmtpSettings.value &&
                hasGlobalSmtpSettings.value['email-enabled']
                    ? true
                    : false;
            const hasCustomSmtpSettings = await MailService.hasCustomSmtpSettings(
                projectId
            );
            if (
                !areEmailAlertsEnabledInGlobalSettings &&
                !hasCustomSmtpSettings
            ) {
                let errorMessageText;
                if (!hasGlobalSmtpSettings && !hasCustomSmtpSettings) {
                    errorMessageText =
                        'SMTP Settings not found on Admin Dashboard';
                } else if (
                    hasGlobalSmtpSettings &&
                    !areEmailAlertsEnabledInGlobalSettings
                ) {
                    errorMessageText = 'Alert Disabled on Admin Dashboard';
                }
                return await _this.create({
                    projectId: incident.projectId,
                    monitorId,
                    schedule: schedule._id,
                    escalation: escalation._id,
                    onCallScheduleStatus: onCallScheduleStatus._id,
                    alertVia: AlertType.Email,
                    userId: user._id,
                    incidentId: incident._id,
                    alertStatus: null,
                    error: true,
                    eventType,
                    errorMessage: errorMessageText,
                });
            }
            const incidentcreatedBy =
                incident.createdById && incident.createdById.name
                    ? incident.createdById.name
                    : 'fyipe';
            await MailService.sendIncidentCreatedMail({
                incidentTime: date,
                monitorName: monitor.name,
                monitorUrl:
                    monitor && monitor.data && monitor.data.url
                        ? monitor.data.url
                        : null,
                incidentId: `#${incident.idNumber}`,
                reason: incident.reason
                    ? incident.reason
                    : `This incident was created by ${incidentcreatedBy}`,
                view_url,
                method:
                    monitor.data && monitor.data.url
                        ? monitor.method
                            ? monitor.method.toUpperCase()
                            : 'GET'
                        : null,
                componentName: monitor.componentId.name,
                email: user.email,
                userId: user._id,
                firstName: firstName.split(' ')[0],
                projectId: incident.projectId,
                acknowledgeUrl: ack_url,
                resolveUrl: resolve_url,
                accessToken,
                incidentType: incident.incidentType,
                projectName: project.name,
            });
            return await _this.create({
                projectId: incident.projectId,
                monitorId,
                schedule: schedule._id,
                escalation: escalation._id,
                onCallScheduleStatus: onCallScheduleStatus._id,
                alertVia: AlertType.Email,
                userId: user._id,
                incidentId: incident._id,
                eventType,
                alertStatus: 'Success',
            });
        } catch (e) {
            return await _this.create({
                projectId: incident.projectId,
                monitorId,
                schedule: schedule._id,
                escalation: escalation._id,
                onCallScheduleStatus: onCallScheduleStatus._id,
                alertVia: AlertType.Email,
                userId: user._id,
                incidentId: incident._id,
                eventType,
                alertStatus: 'Cannot Send',
                error: true,
                errorMessage: e.message,
            });
        }
    },

    sendSlaEmailToTeamMembers: async function(
        { projectId, monitor, incidentCommunicationSla, incident, alertTime },
        breached = false
    ) {
        try {
            const teamMembers = await TeamService.getTeamMembersBy({
                _id: projectId,
            });

            if (teamMembers && teamMembers.length > 0) {
                const hasGlobalSmtpSettings = await GlobalConfigService.findOneBy(
                    {
                        name: 'smtp',
                    }
                );
                const areEmailAlertsEnabledInGlobalSettings =
                    hasGlobalSmtpSettings &&
                    hasGlobalSmtpSettings.value &&
                    hasGlobalSmtpSettings.value['email-enabled']
                        ? true
                        : false;
                const hasCustomSmtpSettings = await MailService.hasCustomSmtpSettings(
                    projectId
                );

                if (
                    !areEmailAlertsEnabledInGlobalSettings &&
                    !hasCustomSmtpSettings
                ) {
                    return;
                }

                const incidentSla = incidentCommunicationSla.name;
                const projectName = monitor.projectId.name;
                const monitorName = monitor.name;
                const incidentId = `#${incident.idNumber}`;
                const reason = incident.reason;
                const componentId = incident.monitorId.componentId._id;
                const componentName = incident.monitorId.componentId.name;
                const incidentUrl = `${global.dashboardHost}/project/${projectId}/${componentId}/incidents/${incident._id}`;
                let incidentSlaTimeline =
                    incidentCommunicationSla.duration * 60;
                incidentSlaTimeline = secondsToHms(incidentSlaTimeline);
                const incidentSlaRemaining = secondsToHms(alertTime);

                if (breached) {
                    for (const member of teamMembers) {
                        await MailService.sendSlaBreachNotification({
                            userEmail: member.email,
                            name: member.name,
                            projectId,
                            incidentSla,
                            monitorName,
                            incidentUrl,
                            projectName,
                            componentName,
                            incidentId,
                            reason,
                            incidentSlaTimeline,
                        });
                    }
                } else {
                    for (const member of teamMembers) {
                        await MailService.sendSlaNotification({
                            userEmail: member.email,
                            name: member.name,
                            projectId,
                            incidentSla,
                            monitorName,
                            incidentUrl,
                            projectName,
                            componentName,
                            incidentId,
                            reason,
                            incidentSlaTimeline,
                            incidentSlaRemaining,
                        });
                    }
                }
            }
        } catch (error) {
            ErrorService.log('AlertService.updateOneBy', error);
            throw error;
        }
    },

    sendCallAlert: async function({
        incident,
        user,
        project,
        monitor,
        schedule,
        escalation,
        onCallScheduleStatus,
        eventType,
    }) {
        const _this = this;
        let alert;
        const date = new Date();
        const monitorId = monitor._id;
        const accessToken = UserService.getAccessToken({
            userId: user._id,
            expiresIn: 12 * 60 * 60 * 1000,
        });
        if (!user.alertPhoneNumber) {
            return await _this.create({
                projectId: incident.projectId,
                schedule: schedule._id,
                escalation: escalation._id,
                onCallScheduleStatus: onCallScheduleStatus._id,
                monitorId,
                alertVia: AlertType.Call,
                userId: user._id,
                incidentId: incident._id,
                alertStatus: null,
                error: true,
                eventType,
                errorMessage: 'No phone number',
            });
        }

        const hasGlobalTwilioSettings = await GlobalConfigService.findOneBy({
            name: 'twilio',
        });
        const areAlertsEnabledGlobally =
            hasGlobalTwilioSettings &&
            hasGlobalTwilioSettings.value &&
            hasGlobalTwilioSettings.value['call-enabled']
                ? true
                : false;
        const hasCustomTwilioSettings = await TwilioService.hasCustomSettings(
            incident.projectId
        );

        if (
            !hasCustomTwilioSettings &&
            ((IS_SAAS_SERVICE &&
                (!project.alertEnable || !areAlertsEnabledGlobally)) ||
                (!IS_SAAS_SERVICE && !areAlertsEnabledGlobally))
        ) {
            let errorMessageText;
            if (!hasGlobalTwilioSettings) {
                errorMessageText =
                    'Twilio Settings not found on Admin Dashboard';
            } else if (!areAlertsEnabledGlobally) {
                errorMessageText = 'Alert Disabled on Admin Dashboard';
            } else if (IS_SAAS_SERVICE && !project.alertEnable) {
                errorMessageText = 'Alert Disabled for this project';
            }
            return await _this.create({
                projectId: incident.projectId,
                schedule: schedule._id,
                escalation: escalation._id,
                onCallScheduleStatus: onCallScheduleStatus._id,
                monitorId,
                alertVia: AlertType.Call,
                userId: user._id,
                incidentId: incident._id,
                alertStatus: null,
                error: true,
                eventType,
                errorMessage: errorMessageText,
            });
        }

        if (IS_SAAS_SERVICE && !hasCustomTwilioSettings) {
            const doesPhoneNumberComplyWithHighRiskConfig = await _this.doesPhoneNumberComplyWithHighRiskConfig(
                incident.projectId,
                user.alertPhoneNumber
            );
            if (!doesPhoneNumberComplyWithHighRiskConfig) {
                const countryType = getCountryType(user.alertPhoneNumber);
                let errorMessageText;
                if (countryType === 'us') {
                    errorMessageText =
                        'Calls for numbers inside US not enabled for this project';
                } else if (countryType === 'non-us') {
                    errorMessageText =
                        'Calls for numbers outside US not enabled for this project';
                } else {
                    errorMessageText =
                        'Calls to High Risk country not enabled for this project';
                }
                return await _this.create({
                    projectId: incident.projectId,
                    monitorId,
                    schedule: schedule._id,
                    escalation: escalation._id,
                    onCallScheduleStatus: onCallScheduleStatus._id,
                    alertVia: AlertType.Call,
                    userId: user._id,
                    incidentId: incident._id,
                    alertStatus: null,
                    error: true,
                    eventType,
                    errorMessage: errorMessageText,
                });
            }

            const status = await PaymentService.checkAndRechargeProjectBalance(
                project,
                user._id,
                user.alertPhoneNumber,
                AlertType.Call
            );

            if (!status.success) {
                return await _this.create({
                    projectId: incident.projectId,
                    monitorId,
                    schedule: schedule._id,
                    escalation: escalation._id,
                    onCallScheduleStatus: onCallScheduleStatus._id,
                    alertVia: AlertType.Call,
                    userId: user._id,
                    incidentId: incident._id,
                    alertStatus: null,
                    error: true,
                    eventType,
                    errorMessage: status.message,
                });
            }
        }
        const alertStatus = await TwilioService.sendIncidentCreatedCall(
            date,
            monitor.name,
            user.alertPhoneNumber,
            accessToken,
            incident._id,
            incident.projectId,
            incident.incidentType
        );
        if (alertStatus && alertStatus.code && alertStatus.code === 400) {
            return await _this.create({
                projectId: project._id,
                schedule: schedule._id,
                escalation: escalation._id,
                onCallScheduleStatus: onCallScheduleStatus._id,
                monitorId,
                alertVia: AlertType.Call,
                userId: user._id,
                incidentId: incident._id,
                alertStatus: null,
                error: true,
                eventType,
                errorMessage: alertStatus.message,
            });
        } else if (alertStatus) {
            alert = await _this.create({
                projectId: project._id,
                schedule: schedule._id,
                escalation: escalation._id,
                onCallScheduleStatus: onCallScheduleStatus._id,
                monitorId,
                alertVia: AlertType.Call,
                userId: user._id,
                incidentId: incident._id,
                eventType,
                alertStatus: 'Success',
            });
            if (IS_SAAS_SERVICE && !hasCustomTwilioSettings) {
                const balanceStatus = await PaymentService.chargeAlertAndGetProjectBalance(
                    user._id,
                    project,
                    AlertType.Call,
                    user.alertPhoneNumber
                );

                if (!balanceStatus.error) {
                    await AlertChargeService.create(
                        incident.projectId,
                        balanceStatus.chargeAmount,
                        balanceStatus.closingBalance,
                        alert._id,
                        monitorId,
                        incident._id,
                        user.alertPhoneNumber
                    );
                }
            }
        }
    },

    sendSMSAlert: async function({
        incident,
        user,
        project,
        monitor,
        schedule,
        escalation,
        onCallScheduleStatus,
        eventType,
    }) {
        const _this = this;
        let alert;
        const projectId = project._id;
        const date = new Date();
        const monitorId = monitor._id;
        if (!user.alertPhoneNumber) {
            return await _this.create({
                projectId,
                schedule: schedule._id,
                escalation: escalation._id,
                onCallScheduleStatus: onCallScheduleStatus._id,
                monitorId,
                alertVia: AlertType.SMS,
                userId: user._id,
                incidentId: incident._id,
                alertStatus: null,
                error: true,
                eventType,
                errorMessage: 'No phone number',
            });
        }

        const hasGlobalTwilioSettings = await GlobalConfigService.findOneBy({
            name: 'twilio',
        });
        const areAlertsEnabledGlobally =
            hasGlobalTwilioSettings &&
            hasGlobalTwilioSettings.value &&
            hasGlobalTwilioSettings.value['sms-enabled']
                ? true
                : false;
        const hasCustomTwilioSettings = await TwilioService.hasCustomSettings(
            projectId
        );

        if (
            !hasCustomTwilioSettings &&
            ((IS_SAAS_SERVICE &&
                (!project.alertEnable || !areAlertsEnabledGlobally)) ||
                (!IS_SAAS_SERVICE && !areAlertsEnabledGlobally))
        ) {
            let errorMessageText;
            if (!hasGlobalTwilioSettings) {
                errorMessageText =
                    'Twilio Settings not found on Admin Dashboard';
            } else if (!areAlertsEnabledGlobally) {
                errorMessageText = 'Alert Disabled on Admin Dashboard';
            } else if (IS_SAAS_SERVICE && !project.alertEnable) {
                errorMessageText = 'Alert Disabled for this project';
            } else {
                errorMessageText = 'Error';
            }
            return await _this.create({
                projectId: incident.projectId,
                schedule: schedule._id,
                escalation: escalation._id,
                onCallScheduleStatus: onCallScheduleStatus._id,
                monitorId,
                alertVia: AlertType.SMS,
                userId: user._id,
                incidentId: incident._id,
                alertStatus: null,
                error: true,
                eventType,
                errorMessage: errorMessageText,
            });
        }

        if (IS_SAAS_SERVICE && !hasCustomTwilioSettings) {
            const doesPhoneNumberComplyWithHighRiskConfig = await _this.doesPhoneNumberComplyWithHighRiskConfig(
                incident.projectId,
                user.alertPhoneNumber
            );
            if (!doesPhoneNumberComplyWithHighRiskConfig) {
                const countryType = getCountryType(user.alertPhoneNumber);
                let errorMessageText;
                if (countryType === 'us') {
                    errorMessageText =
                        'SMS for numbers inside US not enabled for this project';
                } else if (countryType === 'non-us') {
                    errorMessageText =
                        'SMS for numbers outside US not enabled for this project';
                } else {
                    errorMessageText =
                        'SMS to High Risk country not enabled for this project';
                }
                return await _this.create({
                    projectId: incident.projectId,
                    monitorId,
                    schedule: schedule._id,
                    escalation: escalation._id,
                    onCallScheduleStatus: onCallScheduleStatus._id,
                    alertVia: AlertType.SMS,
                    userId: user._id,
                    incidentId: incident._id,
                    alertStatus: null,
                    error: true,
                    eventType,
                    errorMessage: errorMessageText,
                });
            }

            const status = await PaymentService.checkAndRechargeProjectBalance(
                project,
                user._id,
                user.alertPhoneNumber,
                AlertType.SMS
            );

            if (!status.success) {
                return await _this.create({
                    projectId: incident.projectId,
                    monitorId,
                    schedule: schedule._id,
                    escalation: escalation._id,
                    onCallScheduleStatus: onCallScheduleStatus._id,
                    alertVia: AlertType.SMS,
                    userId: user._id,
                    incidentId: incident._id,
                    alertStatus: null,
                    error: true,
                    eventType,
                    errorMessage: status.message,
                });
            }
        }

        const sendResult = await TwilioService.sendIncidentCreatedMessage(
            date,
            monitor.name,
            user.alertPhoneNumber,
            incident._id,
            user._id,
            user.name,
            incident.incidentType,
            projectId
        );

        if (sendResult && sendResult.code && sendResult.code === 400) {
            await _this.create({
                projectId: incident.projectId,
                monitorId,
                alertVia: AlertType.SMS,
                userId: user._id,
                incidentId: incident._id,
                schedule: schedule._id,
                escalation: escalation._id,
                onCallScheduleStatus: onCallScheduleStatus._id,
                alertStatus: null,
                error: true,
                eventType,
                errorMessage: sendResult.message,
            });
        } else if (sendResult) {
            const alertStatus = 'Success';
            alert = await _this.create({
                projectId: incident.projectId,
                schedule: schedule._id,
                escalation: escalation._id,
                onCallScheduleStatus: onCallScheduleStatus._id,
                monitorId,
                alertVia: AlertType.SMS,
                userId: user._id,
                incidentId: incident._id,
                eventType,
                alertStatus,
            });
            if (IS_SAAS_SERVICE && !hasCustomTwilioSettings) {
                // calculate charge per 160 chars
                const segments = calcSmsSegments(sendResult.body);
                const balanceStatus = await PaymentService.chargeAlertAndGetProjectBalance(
                    user._id,
                    project,
                    AlertType.SMS,
                    user.alertPhoneNumber,
                    segments
                );

                if (!balanceStatus.error) {
                    await AlertChargeService.create(
                        incident.projectId,
                        balanceStatus.chargeAmount,
                        balanceStatus.closingBalance,
                        alert._id,
                        monitorId,
                        incident._id,
                        user.alertPhoneNumber
                    );
                }
            }
        }
    },

    sendStausPageNoteNotificationToProjectWebhooks: async function(
        projectId,
        incident,
        statusPageNoteData
    ) {
        try {
            const monitor = await MonitorService.findOneBy({
                _id: incident.monitorId,
            });
            const component = await componentService.findOneBy({
                _id: monitor.componentId,
            });

            let incidentStatus;
            if (incident.resolved) {
                incidentStatus = INCIDENT_RESOLVED;
            } else if (incident.acknowledged) {
                incidentStatus = INCIDENT_ACKNOWLEDGED;
            } else {
                incidentStatus = INCIDENT_CREATED;
            }
            const downTimeString = calculateHumanReadableDownTime(
                incident.createdAt
            );

            WebHookService.sendIntegrationNotification(
                projectId,
                incident,
                monitor,
                incidentStatus,
                component,
                downTimeString,
                {
                    note: statusPageNoteData.content,
                    incidentState: statusPageNoteData.incident_state,
                    statusNoteStatus: statusPageNoteData.statusNoteStatus,
                }
            ).catch(error => {
                ErrorService.log(
                    'AlertService.sendInvestigationNoteToProjectWebhooks',
                    error
                );
            });
        } catch (error) {
            ErrorService.log(
                'AlertService.sendStatusPageNoteNotificationToProjectWebhooks',
                error
            );
            throw error;
        }
    },

    sendInvestigationNoteToSubscribers: async function(
        incident,
        data,
        statusNoteStatus
    ) {
        try {
            const _this = this;
            const uuid = new Date().getTime();
            const monitor = await MonitorService.findOneBy({
                _id: incident.monitorId._id,
            });
            // eslint-disable-next-line no-unused-vars
            const component = await ComponentService.findOneBy({
                _id:
                    monitor.componentId && monitor.componentId._id
                        ? monitor.componentId._id
                        : monitor.componentId,
            });
            if (incident) {
                const monitorId = incident.monitorId._id
                    ? incident.monitorId._id
                    : incident.monitorId;
                const subscribers = await SubscriberService.subscribersForAlert(
                    {
                        monitorId: monitorId,
                    }
                );
                for (const subscriber of subscribers) {
                    await _this.sendSubscriberAlert(
                        subscriber,
                        incident,
                        'Investigation note is created',
                        null,
                        {
                            note: data.content,
                            incidentState: data.incident_state,
                            statusNoteStatus,
                        },
                        subscribers.length,
                        uuid
                    );
                }
            }
        } catch (error) {
            ErrorService.log('alertService.sendStatusPageToSubscribers', error);
            throw error;
        }
    },

    sendCreatedIncidentToSubscribers: async function(incident, component) {
        try {
            const _this = this;
            const uuid = new Date().getTime();
            if (incident) {
                const monitorId = incident.monitorId._id
                    ? incident.monitorId._id
                    : incident.monitorId;
                const subscribers = await SubscriberService.subscribersForAlert(
                    {
                        monitorId: monitorId,
                    }
                );

                for (const subscriber of subscribers) {
                    if (subscriber.statusPageId) {
                        const enabledStatusPage = await StatusPageService.findOneBy(
                            {
                                _id: subscriber.statusPageId,
                                isSubscriberEnabled: true,
                            }
                        );
                        if (enabledStatusPage) {
                            await _this.sendSubscriberAlert(
                                subscriber,
                                incident,
                                'Subscriber Incident Created',
                                enabledStatusPage,
                                null,
                                subscribers.length,
                                uuid
                            );
                        }
                    } else {
                        await _this.sendSubscriberAlert(
                            subscriber,
                            incident,
                            'Subscriber Incident Created',
                            null,
                            component,
                            subscribers.length,
                            uuid
                        );
                    }
                }
            }
        } catch (error) {
            ErrorService.log(
                'alertService.sendCreatedIncidentToSubscribers',
                error
            );
            throw error;
        }
    },

    sendAcknowledgedIncidentMail: async function(incident) {
        try {
            const _this = this;
            if (incident) {
                const monitorId = incident.monitorId._id
                    ? incident.monitorId._id
                    : incident.monitorId;

                const projectId = incident.projectId._id
                    ? incident.projectId._id
                    : incident.projectId;

                let schedules = await ScheduleService.findBy({
                    monitorIds: monitorId,
                });
                if (schedules.length === 0) {
                    const projectId =
                        incident.projectId._id || incident.projectId;
                    schedules = await ScheduleService.findBy({
                        isDefault: true,
                        projectId,
                    });
                }
                const monitor = await MonitorService.findOneBy({
                    _id: monitorId,
                });
                const project = await ProjectService.findOneBy({
                    _id: projectId,
                });
                for (const schedule of schedules) {
                    if (!schedule || !incident) {
                        continue;
                    }

                    //scheudle has no escalations. Skip.
                    if (
                        !schedule.escalationIds ||
                        schedule.escalationIds.length === 0
                    ) {
                        continue;
                    }

                    const callScheduleStatuses = await OnCallScheduleStatusService.findBy(
                        {
                            query: {
                                incident: incident._id,
                                schedule: schedule,
                            },
                        }
                    );
                    let onCallScheduleStatus = null;
                    let escalationId = null;
                    let currentEscalationStatus = null;

                    if (callScheduleStatuses.length === 0) {
                        escalationId = schedule.escalationIds[0];

                        if (escalationId && escalationId._id) {
                            escalationId = escalationId._id;
                        }
                        currentEscalationStatus = {
                            escalation: escalationId,
                            callRemindersSent: 0,
                            emailRemindersSent: 0,
                            smsRemindersSent: 0,
                        };

                        //create new onCallScheduleStatus
                        onCallScheduleStatus = await OnCallScheduleStatusService.create(
                            {
                                project: projectId,
                                incident: incident._id,
                                activeEscalation: escalationId,
                                schedule: schedule._id,
                                incidentAcknowledged: false,
                                escalations: [currentEscalationStatus],
                            }
                        );
                    } else {
                        onCallScheduleStatus = callScheduleStatuses[0];
                        escalationId =
                            callScheduleStatuses[0].escalations[
                                callScheduleStatuses[0].escalations.length - 1
                            ].escalation._id;
                    }
                    const escalation = await EscalationService.findOneBy({
                        _id: escalationId,
                    });

                    if (!escalation) {
                        continue;
                    }
                    const activeTeam = escalation.activeTeam;
                    if (
                        !activeTeam.teamMembers ||
                        activeTeam.teamMembers.length === 0
                    ) {
                        continue;
                    }
                    for (const teamMember of activeTeam.teamMembers) {
                        const isOnDuty = await _this.checkIsOnDuty(
                            teamMember.startTime,
                            teamMember.endTime
                        );
                        const user = await UserService.findOneBy({
                            _id: teamMember.userId,
                        });

                        if (!user) {
                            continue;
                        }

                        if (!isOnDuty) {
                            if (escalation.email) {
                                await _this.create({
                                    projectId: incident.projectId,
                                    monitorId,
                                    alertVia: AlertType.Email,
                                    userId: user._id,
                                    incidentId: incident._id,
                                    schedule,
                                    escalation,
                                    onCallScheduleStatus,
                                    alertStatus: 'Not on Duty',
                                    eventType: 'acknowledged',
                                });
                            }
                        } else {
                            if (escalation.email) {
                                await _this.sendAcknowledgeEmailAlert({
                                    incident,
                                    user,
                                    project,
                                    monitor,
                                    schedule,
                                    escalation,
                                    onCallScheduleStatus,
                                    eventType: 'acknowledged',
                                });
                            }
                        }
                    }
                }
            }
        } catch (error) {
            ErrorService.log(
                'alertService.sendAcknowledgedIncidentMail',
                error
            );
            throw error;
        }
    },

    sendAcknowledgeEmailAlert: async function({
        incident,
        user,
        project,
        monitor,
        schedule,
        escalation,
        onCallScheduleStatus,
        eventType,
    }) {
        const _this = this;

        let date = new Date();
        const accessToken = UserService.getAccessToken({
            userId: user._id,
            expiresIn: 12 * 60 * 60 * 1000,
        });

        const queryString = `projectId=${incident.projectId}&userId=${user._id}&accessToken=${accessToken}`;
        const resolve_url = `${global.apiHost}/incident/${incident.projectId}/resolve/${incident._id}?${queryString}`;
        const view_url = `${global.dashboardHost}/project/${incident.projectId}/${monitor.componentId._id}/incidents/${incident._id}?${queryString}`;
        const firstName = user.name;
        const projectId = incident.projectId;

        if (user.timezone && TimeZoneNames.indexOf(user.timezone) > -1) {
            date = moment(date)
                .tz(user.timezone)
                .format();
        }

        try {
            const hasGlobalSmtpSettings = await GlobalConfigService.findOneBy({
                name: 'smtp',
            });
            const areEmailAlertsEnabledInGlobalSettings =
                hasGlobalSmtpSettings &&
                hasGlobalSmtpSettings.value &&
                hasGlobalSmtpSettings.value['email-enabled']
                    ? true
                    : false;
            const hasCustomSmtpSettings = await MailService.hasCustomSmtpSettings(
                projectId
            );
            if (
                !areEmailAlertsEnabledInGlobalSettings &&
                !hasCustomSmtpSettings
            ) {
                let errorMessageText;
                if (!hasGlobalSmtpSettings && !hasCustomSmtpSettings) {
                    errorMessageText =
                        'SMTP Settings not found on Admin Dashboard';
                } else if (
                    hasGlobalSmtpSettings &&
                    !areEmailAlertsEnabledInGlobalSettings
                ) {
                    errorMessageText = 'Alert Disabled on Admin Dashboard';
                }
                return await _this.create({
                    projectId: incident.projectId,
                    monitorId: monitor._id,
                    schedule: schedule._id,
                    escalation: escalation._id,
                    onCallScheduleStatus: onCallScheduleStatus._id,
                    alertVia: AlertType.Email,
                    userId: user._id,
                    incidentId: incident._id,
                    alertStatus: null,
                    error: true,
                    eventType,
                    errorMessage: errorMessageText,
                });
            }
            const incidentcreatedBy =
                incident.createdById && incident.createdById.name
                    ? incident.createdById.name
                    : 'fyipe';
            const downtime = moment(incident.acknowledgedAt).diff(
                moment(incident.createdAt),
                'minutes'
            );
            let downtimestring = `${Math.ceil(downtime)} minutes`;
            if (downtime < 1) {
                downtimestring = 'less than a minute';
            } else if (downtime > 24 * 60) {
                downtimestring = `${Math.floor(
                    downtime / (24 * 60)
                )} days ${Math.floor(
                    (downtime % (24 * 60)) / 60
                )} hours ${Math.floor(downtime % 60)} minutes`;
            } else if (downtime > 60) {
                downtimestring = `${Math.floor(
                    downtime / 60
                )} hours ${Math.floor(downtime % 60)} minutes`;
            }
            await MailService.sendIncidentAcknowledgedMail({
                incidentTime: date,
                monitorName: monitor.name,
                monitorUrl:
                    monitor && monitor.data && monitor.data.url
                        ? monitor.data.url
                        : null,
                incidentId: `#${incident.idNumber}`,
                reason: incident.reason
                    ? incident.reason
                    : `This incident was created by ${incidentcreatedBy}`,
                view_url,
                method:
                    monitor.data && monitor.data.url
                        ? monitor.method
                            ? monitor.method.toUpperCase()
                            : 'GET'
                        : null,
                componentName: monitor.componentId.name,
                email: user.email,
                userId: user._id,
                firstName: firstName.split(' ')[0],
                projectId: incident.projectId,
                resolveUrl: resolve_url,
                accessToken,
                incidentType: incident.incidentType,
                projectName: project.name,
                acknowledgeTime: incident.acknowledgedAt,
                length: downtimestring,
            });
            return await _this.create({
                projectId: incident.projectId,
                monitorId: monitor._id,
                schedule: schedule._id,
                escalation: escalation._id,
                onCallScheduleStatus: onCallScheduleStatus._id,
                alertVia: AlertType.Email,
                userId: user._id,
                incidentId: incident._id,
                eventType,
                alertStatus: 'Success',
            });
        } catch (e) {
            return await _this.create({
                projectId: incident.projectId,
                monitorId: monitor._id,
                schedule: schedule._id,
                escalation: escalation._id,
                onCallScheduleStatus: onCallScheduleStatus._id,
                alertVia: AlertType.Email,
                userId: user._id,
                incidentId: incident._id,
                eventType,
                alertStatus: 'Cannot Send',
                error: true,
                errorMessage: e.message,
            });
        }
    },

    sendResolveIncidentMail: async function(incident) {
        try {
            const _this = this;
            if (incident) {
                const monitorId = incident.monitorId._id
                    ? incident.monitorId._id
                    : incident.monitorId;

                const projectId = incident.projectId._id
                    ? incident.projectId._id
                    : incident.projectId;

                let schedules = await ScheduleService.findBy({
                    monitorIds: monitorId,
                });
                if (schedules.length === 0) {
                    const projectId =
                        incident.projectId._id || incident.projectId;
                    schedules = await ScheduleService.findBy({
                        isDefault: true,
                        projectId,
                    });
                }
                const monitor = await MonitorService.findOneBy({
                    _id: monitorId,
                });
                const project = await ProjectService.findOneBy({
                    _id: projectId,
                });
                for (const schedule of schedules) {
                    if (!schedule || !incident) {
                        continue;
                    }

                    //scheudle has no escalations. Skip.
                    if (
                        !schedule.escalationIds ||
                        schedule.escalationIds.length === 0
                    ) {
                        continue;
                    }

                    const callScheduleStatuses = await OnCallScheduleStatusService.findBy(
                        {
                            query: {
                                incident: incident._id,
                                schedule: schedule,
                            },
                        }
                    );
                    let onCallScheduleStatus = null;
                    let escalationId = null;
                    let currentEscalationStatus = null;

                    if (callScheduleStatuses.length === 0) {
                        escalationId = schedule.escalationIds[0];

                        if (escalationId && escalationId._id) {
                            escalationId = escalationId._id;
                        }
                        currentEscalationStatus = {
                            escalation: escalationId,
                            callRemindersSent: 0,
                            emailRemindersSent: 0,
                            smsRemindersSent: 0,
                        };

                        //create new onCallScheduleStatus
                        onCallScheduleStatus = await OnCallScheduleStatusService.create(
                            {
                                project: projectId,
                                incident: incident._id,
                                activeEscalation: escalationId,
                                schedule: schedule._id,
                                incidentAcknowledged: false,
                                escalations: [currentEscalationStatus],
                            }
                        );
                    } else {
                        onCallScheduleStatus = callScheduleStatuses[0];
                        escalationId =
                            callScheduleStatuses[0].escalations[
                                callScheduleStatuses[0].escalations.length - 1
                            ].escalation._id;
                    }
                    const escalation = await EscalationService.findOneBy({
                        _id: escalationId,
                    });

                    if (!escalation) {
                        continue;
                    }
                    const activeTeam = escalation.activeTeam;
                    if (
                        !activeTeam.teamMembers ||
                        activeTeam.teamMembers.length === 0
                    ) {
                        continue;
                    }
                    for (const teamMember of activeTeam.teamMembers) {
                        const isOnDuty = await _this.checkIsOnDuty(
                            teamMember.startTime,
                            teamMember.endTime
                        );
                        const user = await UserService.findOneBy({
                            _id: teamMember.userId,
                        });

                        if (!user) {
                            continue;
                        }

                        if (!isOnDuty) {
                            if (escalation.email) {
                                await _this.create({
                                    projectId: incident.projectId,
                                    monitorId,
                                    alertVia: AlertType.Email,
                                    userId: user._id,
                                    incidentId: incident._id,
                                    schedule,
                                    escalation,
                                    onCallScheduleStatus,
                                    alertStatus: 'Not on Duty',
                                    eventType: 'resolved',
                                });
                            }
                        } else {
                            if (escalation.email) {
                                await _this.sendResolveEmailAlert({
                                    incident,
                                    user,
                                    project,
                                    monitor,
                                    schedule,
                                    escalation,
                                    onCallScheduleStatus,
                                    eventType: 'resolved',
                                });
                            }
                        }
                    }
                }
            }
        } catch (error) {
            ErrorService.log('alertService.sendResolveIncidentMail', error);
            throw error;
        }
    },

    sendResolveEmailAlert: async function({
        incident,
        user,
        project,
        monitor,
        schedule,
        escalation,
        onCallScheduleStatus,
        eventType,
    }) {
        const _this = this;

        let date = new Date();
        const accessToken = UserService.getAccessToken({
            userId: user._id,
            expiresIn: 12 * 60 * 60 * 1000,
        });

        const queryString = `projectId=${incident.projectId}&userId=${user._id}&accessToken=${accessToken}`;
        const view_url = `${global.dashboardHost}/project/${incident.projectId}/${monitor.componentId._id}/incidents/${incident._id}?${queryString}`;
        const firstName = user.name;
        const projectId = incident.projectId;

        if (user.timezone && TimeZoneNames.indexOf(user.timezone) > -1) {
            date = moment(date)
                .tz(user.timezone)
                .format();
        }

        try {
            const hasGlobalSmtpSettings = await GlobalConfigService.findOneBy({
                name: 'smtp',
            });
            const areEmailAlertsEnabledInGlobalSettings =
                hasGlobalSmtpSettings &&
                hasGlobalSmtpSettings.value &&
                hasGlobalSmtpSettings.value['email-enabled']
                    ? true
                    : false;
            const hasCustomSmtpSettings = await MailService.hasCustomSmtpSettings(
                projectId
            );
            if (
                !areEmailAlertsEnabledInGlobalSettings &&
                !hasCustomSmtpSettings
            ) {
                let errorMessageText;
                if (!hasGlobalSmtpSettings && !hasCustomSmtpSettings) {
                    errorMessageText =
                        'SMTP Settings not found on Admin Dashboard';
                } else if (
                    hasGlobalSmtpSettings &&
                    !areEmailAlertsEnabledInGlobalSettings
                ) {
                    errorMessageText = 'Alert Disabled on Admin Dashboard';
                }
                return await _this.create({
                    projectId: incident.projectId,
                    monitorId: monitor._id,
                    schedule: schedule._id,
                    escalation: escalation._id,
                    onCallScheduleStatus: onCallScheduleStatus._id,
                    alertVia: AlertType.Email,
                    userId: user._id,
                    incidentId: incident._id,
                    alertStatus: null,
                    error: true,
                    eventType,
                    errorMessage: errorMessageText,
                });
            }
            const incidentcreatedBy =
                incident.createdById && incident.createdById.name
                    ? incident.createdById.name
                    : 'fyipe';
            const downtime = moment(incident.resolvedAt).diff(
                moment(incident.createdAt),
                'minutes'
            );
            let downtimestring = `${Math.ceil(downtime)} minutes`;
            if (downtime < 1) {
                downtimestring = 'less than a minute';
            } else if (downtime > 24 * 60) {
                downtimestring = `${Math.floor(
                    downtime / (24 * 60)
                )} days ${Math.floor(
                    (downtime % (24 * 60)) / 60
                )} hours ${Math.floor(downtime % 60)} minutes`;
            } else if (downtime > 60) {
                downtimestring = `${Math.floor(
                    downtime / 60
                )} hours ${Math.floor(downtime % 60)} minutes`;
            }
            await MailService.sendIncidentResolvedMail({
                incidentTime: date,
                monitorName: monitor.name,
                monitorUrl:
                    monitor && monitor.data && monitor.data.url
                        ? monitor.data.url
                        : null,
                incidentId: `#${incident.idNumber}`,
                reason: incident.reason
                    ? incident.reason
                    : `This incident was created by ${incidentcreatedBy}`,
                view_url,
                method:
                    monitor.data && monitor.data.url
                        ? monitor.method
                            ? monitor.method.toUpperCase()
                            : 'GET'
                        : null,
                componentName: monitor.componentId.name,
                email: user.email,
                userId: user._id,
                firstName: firstName.split(' ')[0],
                projectId: incident.projectId,
                accessToken,
                incidentType: incident.incidentType,
                projectName: project.name,
                resolveTime: incident.resolvedAt,
                length: downtimestring,
            });
            return await _this.create({
                projectId: incident.projectId,
                monitorId: monitor._id,
                schedule: schedule._id,
                escalation: escalation._id,
                onCallScheduleStatus: onCallScheduleStatus._id,
                alertVia: AlertType.Email,
                userId: user._id,
                incidentId: incident._id,
                eventType,
                alertStatus: 'Success',
            });
        } catch (e) {
            return await _this.create({
                projectId: incident.projectId,
                monitorId: monitor._id,
                schedule: schedule._id,
                escalation: escalation._id,
                onCallScheduleStatus: onCallScheduleStatus._id,
                alertVia: AlertType.Email,
                userId: user._id,
                incidentId: incident._id,
                eventType,
                alertStatus: 'Cannot Send',
                error: true,
                errorMessage: e.message,
            });
        }
    },

    sendAcknowledgedIncidentToSubscribers: async function(incident) {
        try {
            const _this = this;
            const uuid = new Date().getTime();
            if (incident) {
                const monitorId = incident.monitorId._id
                    ? incident.monitorId._id
                    : incident.monitorId;
                const subscribers = await SubscriberService.subscribersForAlert(
                    {
                        monitorId: monitorId,
                    }
                );
                for (const subscriber of subscribers) {
                    if (subscriber.statusPageId) {
                        const enabledStatusPage = await StatusPageService.findOneBy(
                            {
                                _id: subscriber.statusPageId,
                                isSubscriberEnabled: true,
                            }
                        );
                        if (enabledStatusPage) {
                            await _this.sendSubscriberAlert(
                                subscriber,
                                incident,
                                'Subscriber Incident Acknowldeged',
                                enabledStatusPage,
                                {},
                                subscribers.length,
                                uuid
                            );
                        }
                    } else {
                        await _this.sendSubscriberAlert(
                            subscriber,
                            incident,
                            'Subscriber Incident Acknowldeged',
                            null,
                            {},
                            subscribers.length,
                            uuid
                        );
                    }
                }
            }
        } catch (error) {
            ErrorService.log(
                'alertService.sendAcknowledgedIncidentToSubscribers',
                error
            );
            throw error;
        }
    },

    sendResolvedIncidentToSubscribers: async function(incident) {
        try {
            const _this = this;
            const uuid = new Date().getTime();
            if (incident) {
                const monitorId = incident.monitorId._id
                    ? incident.monitorId._id
                    : incident.monitorId;
                const subscribers = await SubscriberService.subscribersForAlert(
                    {
                        monitorId: monitorId,
                    }
                );
                for (const subscriber of subscribers) {
                    if (subscriber.statusPageId) {
                        const enabledStatusPage = await StatusPageService.findOneBy(
                            {
                                _id: subscriber.statusPageId,
                                isSubscriberEnabled: true,
                            }
                        );
                        if (enabledStatusPage) {
                            await _this.sendSubscriberAlert(
                                subscriber,
                                incident,
                                'Subscriber Incident Resolved',
                                enabledStatusPage,
                                {},
                                subscribers.length,
                                uuid
                            );
                        }
                    } else {
                        await _this.sendSubscriberAlert(
                            subscriber,
                            incident,
                            'Subscriber Incident Resolved',
                            null,
                            {},
                            subscribers.length,
                            uuid
                        );
                    }
                }
            }
        } catch (error) {
            ErrorService.log(
                'alertService.sendResolvedIncidentToSubscribers',
                error
            );
            throw error;
        }
    },

    sendSubscriberAlert: async function(
        subscriber,
        incident,
        templateType = 'Subscriber Incident Created',
        statusPage,
        { note, incidentState, statusNoteStatus } = {},
        totalSubscribers,
        id
    ) {
        try {
            const _this = this;
            const date = new Date();
            const isStatusPageNoteAlert =
                note && incidentState && statusNoteStatus;
            const statusPageNoteAlertEventType = `status page note ${statusNoteStatus}`;

            const project = await ProjectService.findOneBy({
                _id: incident.projectId,
            });
            // get thee monitor
            const monitor = await MonitorService.findOneBy({
                _id: incident.monitorId._id
                    ? incident.monitorId._id
                    : incident.monitorId,
            });
            // get the component
            const component = await ComponentService.findOneBy({
                _id:
                    monitor.componentId && monitor.componentId._id
                        ? monitor.componentId._id
                        : monitor.componentId,
            });
            const statusUrl = `${global.dashboardHost}/project/${incident.projectId}/${component._id}/incidents/${incident._id}`;

            let statusPageUrl;
            if (statusPage) {
                statusPageUrl = `${global.statusHost}/status-page/${statusPage._id}`;
                if (statusPage.domains && statusPage.domains.length > 0) {
                    const domains = statusPage.domains.filter(domainData => {
                        if (domainData.domainVerificationToken.verified) {
                            return true;
                        }
                        return false;
                    });

                    if (domains.length > 0) {
                        statusPageUrl = `${domains[0].domain}/status-page/${statusPage._id}`;
                    }
                }
            }

            const monitorCustomFields = {},
                incidentCustomFields = {};
            monitor.customFields.forEach(
                field =>
                    (monitorCustomFields[field.fieldName] = field.fieldValue)
            );
            incident.customFields.forEach(
                field =>
                    (incidentCustomFields[field.fieldName] = field.fieldValue)
            );
            const customFields = {
                monitor: { customFields: monitorCustomFields },
                incident: { customFields: incidentCustomFields },
            };

            let webhookNotificationSent = true;

            if (subscriber.alertVia === AlertType.Webhook) {
                const investigationNoteNotificationWebhookDisabled =
                    isStatusPageNoteAlert &&
                    !project.enableInvestigationNoteNotificationWebhook;

                let eventType;
                if (investigationNoteNotificationWebhookDisabled) {
                    if (isStatusPageNoteAlert) {
                        eventType = statusPageNoteAlertEventType;
                    } else if (
                        templateType === 'Subscriber Incident Acknowldeged'
                    ) {
                        eventType = 'acknowledged';
                    } else if (
                        templateType === 'Subscriber Incident Resolved'
                    ) {
                        eventType = 'resolved';
                    } else {
                        eventType = 'identified';
                    }
                    return await SubscriberAlertService.create({
                        projectId: incident.projectId,
                        incidentId: incident._id,
                        subscriberId: subscriber._id,
                        alertVia: AlertType.Webhook,
                        eventType: eventType,
                        alertStatus: null,
                        error: true,
                        errorMessage:
                            'Investigation Note Webhook Notification Disabled',
                        totalSubscribers,
                        id,
                    });
                }
                const downTimeString = IncidentUtility.calculateHumanReadableDownTime(
                    incident.createdAt
                );

                let alertStatus = 'Pending';

                try {
                    webhookNotificationSent = await WebHookService.sendSubscriberNotification(
                        subscriber,
                        incident.projectId,
                        incident,
                        incident.monitorId,
                        component,
                        downTimeString,
                        { note, incidentState, statusNoteStatus }
                    );
                    alertStatus = webhookNotificationSent ? 'Sent' : 'Not Sent';
                } catch (error) {
                    alertStatus = null;
                    throw error;
                } finally {
                    if (isStatusPageNoteAlert) {
                        eventType = statusPageNoteAlertEventType;
                    } else if (
                        templateType === 'Subscriber Incident Acknowldeged'
                    ) {
                        eventType = 'acknowledged';
                    } else if (
                        templateType === 'Subscriber Incident Resolved'
                    ) {
                        eventType = 'resolved';
                    } else {
                        eventType = 'identified';
                    }
                    SubscriberAlertService.create({
                        projectId: incident.projectId,
                        incidentId: incident._id,
                        subscriberId: subscriber._id,
                        alertVia: AlertType.Webhook,
                        alertStatus: alertStatus,
                        eventType: eventType,
<<<<<<< HEAD
=======
                        totalSubscribers,
                        id,
>>>>>>> e2385591
                    }).catch(error => {
                        ErrorService.log(
                            'AlertService.sendSubscriberAlert',
                            error
                        );
                    });
                }
            }
            if (
                !webhookNotificationSent ||
                subscriber.alertVia === AlertType.Email
            ) {
                const hasGlobalSmtpSettings = await GlobalConfigService.findOneBy(
                    {
                        name: 'smtp',
                    }
                );
                const areEmailAlertsEnabledInGlobalSettings =
                    hasGlobalSmtpSettings &&
                    hasGlobalSmtpSettings.value &&
                    hasGlobalSmtpSettings.value['email-enabled']
                        ? true
                        : false;
                const hasCustomSmtpSettings = await MailService.hasCustomSmtpSettings(
                    incident.projectId
                );

                const investigationNoteNotificationEmailDisabled =
                    isStatusPageNoteAlert &&
                    !project.enableInvestigationNoteNotificationEmail;

                let errorMessageText, eventType;
                if (
                    (!areEmailAlertsEnabledInGlobalSettings &&
                        !hasCustomSmtpSettings) ||
                    investigationNoteNotificationEmailDisabled
                ) {
<<<<<<< HEAD
                    let errorMessageText, eventType;
=======
>>>>>>> e2385591
                    if (!hasGlobalSmtpSettings && !hasCustomSmtpSettings) {
                        errorMessageText =
                            'SMTP Settings not found on Admin Dashboard';
                    } else if (
                        hasGlobalSmtpSettings &&
                        !areEmailAlertsEnabledInGlobalSettings
                    ) {
                        errorMessageText = 'Alert Disabled on Admin Dashboard';
                    } else if (investigationNoteNotificationEmailDisabled) {
                        errorMessageText =
                            'Investigation Note Email Notification Disabled';
                    }
                    if (isStatusPageNoteAlert) {
                        eventType = statusPageNoteAlertEventType;
                    } else if (
                        templateType === 'Subscriber Incident Acknowldeged'
                    ) {
                        eventType = 'acknowledged';
                    } else if (
                        templateType === 'Subscriber Incident Resolved'
                    ) {
                        eventType = 'resolved';
                    } else {
                        eventType = 'identified';
                    }
                    return await SubscriberAlertService.create({
                        projectId: incident.projectId,
                        incidentId: incident._id,
                        subscriberId: subscriber._id,
                        alertVia: AlertType.Email,
                        eventType: eventType,
                        alertStatus: null,
                        error: true,
                        errorMessage: errorMessageText,
<<<<<<< HEAD
=======
                        totalSubscribers,
                        id,
>>>>>>> e2385591
                    });
                }
                const emailTemplate = await EmailTemplateService.findOneBy({
                    projectId: incident.projectId,
                    emailType: templateType,
                });
                if (isStatusPageNoteAlert) {
                    eventType = statusPageNoteAlertEventType;
                } else if (
                    templateType === 'Subscriber Incident Acknowldeged'
                ) {
                    eventType = 'acknowledged';
                } else if (templateType === 'Subscriber Incident Resolved') {
                    eventType = 'resolved';
                } else {
                    eventType = 'identified';
                }
                const subscriberAlert = await SubscriberAlertService.create({
                    projectId: incident.projectId,
                    incidentId: incident._id,
                    subscriberId: subscriber._id,
                    alertVia: AlertType.Email,
                    alertStatus: 'Pending',
                    eventType: eventType,
<<<<<<< HEAD
=======
                    totalSubscribers,
                    id,
>>>>>>> e2385591
                });
                const alertId = subscriberAlert._id;
                const trackEmailAsViewedUrl = `${global.apiHost}/subscriberAlert/${incident.projectId}/${alertId}/viewed`;

                let alertStatus = null;
                try {
                    if (templateType === 'Subscriber Incident Acknowldeged') {
                        if (project.sendAcknowledgedIncidentNotificationEmail) {
                            if (statusPage) {
                                await MailService.sendIncidentAcknowledgedMailToSubscriber(
                                    date,
                                    subscriber.monitorName,
                                    subscriber.contactEmail,
                                    subscriber._id,
                                    subscriber.contactEmail,
                                    incident,
                                    project.name,
                                    emailTemplate,
                                    trackEmailAsViewedUrl,
                                    component.name,
                                    statusPageUrl,
                                    project.replyAddress,
                                    customFields
                                );

                                alertStatus = 'Sent';
                            } else {
                                await MailService.sendIncidentAcknowledgedMailToSubscriber(
                                    date,
                                    subscriber.monitorName,
                                    subscriber.contactEmail,
                                    subscriber._id,
                                    subscriber.contactEmail,
                                    incident,
                                    project.name,
                                    emailTemplate,
                                    trackEmailAsViewedUrl,
                                    component.name,
                                    statusPageUrl,
                                    project.replyAddress,
                                    customFields
                                );

                                alertStatus = 'Sent';
                            }
                        } else {
                            alertStatus = 'Disabled';
                        }
                    } else if (
                        templateType === 'Subscriber Incident Resolved'
                    ) {
                        if (project.sendResolvedIncidentNotificationEmail) {
                            if (statusPage) {
                                await MailService.sendIncidentResolvedMailToSubscriber(
                                    date,
                                    subscriber.monitorName,
                                    subscriber.contactEmail,
                                    subscriber._id,
                                    subscriber.contactEmail,
                                    incident,
                                    project.name,
                                    emailTemplate,
                                    trackEmailAsViewedUrl,
                                    component.name,
                                    statusPageUrl,
                                    project.replyAddress,
                                    customFields
                                );
                                alertStatus = 'Sent';
                            } else {
                                await MailService.sendIncidentResolvedMailToSubscriber(
                                    date,
                                    subscriber.monitorName,
                                    subscriber.contactEmail,
                                    subscriber._id,
                                    subscriber.contactEmail,
                                    incident,
                                    project.name,
                                    emailTemplate,
                                    trackEmailAsViewedUrl,
                                    component.name,
                                    statusPageUrl,
                                    project.replyAddress,
                                    customFields
                                );
                                alertStatus = 'Sent';
                            }
                        } else {
                            alertStatus = 'Disabled';
                        }
                    } else if (
                        templateType === 'Investigation note is created'
                    ) {
                        await MailService.sendInvestigationNoteToSubscribers(
                            date,
                            subscriber.monitorName,
                            subscriber.contactEmail,
                            subscriber._id,
                            subscriber.contactEmail,
                            incident,
                            project.name,
                            emailTemplate,
                            component.name,
                            note,
                            statusUrl,
                            statusNoteStatus,
                            customFields
                        );
                        alertStatus = 'Sent';
                    } else {
                        if (project.sendCreatedIncidentNotificationEmail) {
                            if (statusPage) {
                                await MailService.sendIncidentCreatedMailToSubscriber(
                                    date,
                                    subscriber.monitorName,
                                    subscriber.contactEmail,
                                    subscriber._id,
                                    subscriber.contactEmail,
                                    incident,
                                    project.name,
                                    emailTemplate,
                                    trackEmailAsViewedUrl,
                                    component.name,
                                    statusPageUrl,
                                    project.replyAddress,
                                    customFields
                                );
                                alertStatus = 'Sent';
                            } else {
                                await MailService.sendIncidentCreatedMailToSubscriber(
                                    date,
                                    subscriber.monitorName,
                                    subscriber.contactEmail,
                                    subscriber._id,
                                    subscriber.contactEmail,
                                    incident,
                                    project.name,
                                    emailTemplate,
                                    trackEmailAsViewedUrl,
                                    component.name,
                                    statusPageUrl,
                                    project.replyAddress,
                                    customFields
                                );
                                alertStatus = 'Sent';
                            }
                        } else {
                            alertStatus = 'Disabled';
                        }
                    }
                    await SubscriberAlertService.updateOneBy(
                        { _id: alertId },
                        { alertStatus }
                    );
                } catch (error) {
                    await SubscriberAlertService.updateOneBy(
                        { _id: alertId },
                        { alertStatus: null }
                    );
                    throw error;
                }
            } else if (subscriber.alertVia == AlertType.SMS) {
                let owner;
                const hasGlobalTwilioSettings = await GlobalConfigService.findOneBy(
                    {
                        name: 'twilio',
                    }
                );
                const areAlertsEnabledGlobally =
                    hasGlobalTwilioSettings &&
                    hasGlobalTwilioSettings.value &&
                    hasGlobalTwilioSettings.value['sms-enabled']
                        ? true
                        : false;

                const hasCustomTwilioSettings = await TwilioService.hasCustomSettings(
                    incident.projectId
                );

                const investigationNoteNotificationSMSDisabled =
                    isStatusPageNoteAlert &&
                    !project.enableInvestigationNoteNotificationSMS;
                if (
                    (!hasCustomTwilioSettings &&
                        ((IS_SAAS_SERVICE &&
                            (!project.alertEnable ||
                                !areAlertsEnabledGlobally)) ||
                            (!IS_SAAS_SERVICE && !areAlertsEnabledGlobally))) ||
                    investigationNoteNotificationSMSDisabled
                ) {
                    let errorMessageText, eventType;
                    if (!hasGlobalTwilioSettings) {
                        errorMessageText =
                            'Twilio Settings not found on Admin Dashboard';
                    } else if (!areAlertsEnabledGlobally) {
                        errorMessageText = 'Alert Disabled on Admin Dashboard';
                    } else if (IS_SAAS_SERVICE && !project.alertEnable) {
                        errorMessageText = 'Alert Disabled for this project';
                    } else if (investigationNoteNotificationSMSDisabled) {
                        errorMessageText =
                            'Investigation Note SMS Notification Disabled';
                    } else {
                        errorMessageText = 'Error';
                    }
                    if (isStatusPageNoteAlert) {
                        eventType = statusPageNoteAlertEventType;
                    } else if (
                        templateType === 'Subscriber Incident Acknowldeged'
                    ) {
                        eventType = 'acknowledged';
                    } else if (
                        templateType === 'Subscriber Incident Resolved'
                    ) {
                        eventType = 'resolved';
                    } else {
                        eventType = 'identified';
                    }
                    return await SubscriberAlertService.create({
                        projectId: incident.projectId,
                        incidentId: incident._id,
                        subscriberId: subscriber._id,
                        alertVia: AlertType.SMS,
                        alertStatus: null,
                        error: true,
                        errorMessage: errorMessageText,
                        eventType: eventType,
<<<<<<< HEAD
=======
                        totalSubscribers,
                        id,
>>>>>>> e2385591
                    });
                }
                const countryCode = await _this.mapCountryShortNameToCountryCode(
                    subscriber.countryCode
                );
                let contactPhone = subscriber.contactPhone;
                if (countryCode) {
                    contactPhone = countryCode + contactPhone;
                }

                if (IS_SAAS_SERVICE && !hasCustomTwilioSettings) {
                    owner = project.users.filter(
                        user => user.role === 'Owner'
                    )[0];
                    const doesPhoneNumberComplyWithHighRiskConfig = await _this.doesPhoneNumberComplyWithHighRiskConfig(
                        incident.projectId,
                        contactPhone
                    );
                    if (!doesPhoneNumberComplyWithHighRiskConfig) {
                        const countryType = getCountryType(contactPhone);
                        let errorMessageText, eventType;
                        if (countryType === 'us') {
                            errorMessageText =
                                'SMS for numbers inside US not enabled for this project';
                        } else if (countryType === 'non-us') {
                            errorMessageText =
                                'SMS for numbers outside US not enabled for this project';
                        } else {
                            errorMessageText =
                                'SMS to High Risk country not enabled for this project';
                        }
                        if (isStatusPageNoteAlert) {
                            eventType = statusPageNoteAlertEventType;
                        } else if (
                            templateType === 'Subscriber Incident Acknowldeged'
                        ) {
                            eventType = 'acknowledged';
                        } else if (
                            templateType === 'Subscriber Incident Resolved'
                        ) {
                            eventType = 'resolved';
                        } else {
                            eventType = 'identified';
                        }
                        return await SubscriberAlertService.create({
                            projectId: incident.projectId,
                            incidentId: incident._id,
                            subscriberId: subscriber._id,
                            alertVia: AlertType.SMS,
                            alertStatus: null,
                            error: true,
                            errorMessage: errorMessageText,
                            eventType: eventType,
<<<<<<< HEAD
=======
                            totalSubscribers,
                            id,
>>>>>>> e2385591
                        });
                    }

                    const status = await PaymentService.checkAndRechargeProjectBalance(
                        project,
                        owner.userId,
                        contactPhone,
                        AlertType.SMS
                    );
                    let eventType;
                    if (isStatusPageNoteAlert) {
                        eventType = statusPageNoteAlertEventType;
                    } else if (
                        templateType === 'Subscriber Incident Acknowldeged'
                    ) {
                        eventType = 'acknowledged';
                    } else if (
                        templateType === 'Subscriber Incident Resolved'
                    ) {
                        eventType = 'resolved';
                    } else {
                        eventType = 'identified';
                    }

                    if (!status.success) {
                        return await SubscriberAlertService.create({
                            projectId: incident.projectId,
                            incidentId: incident._id,
                            subscriberId: subscriber._id,
                            alertVia: AlertType.SMS,
                            alertStatus: null,
                            error: true,
                            errorMessage: status.message,
                            eventType: eventType,
<<<<<<< HEAD
=======
                            totalSubscribers,
                            id,
>>>>>>> e2385591
                        });
                    }
                }

                let sendResult;
                const smsTemplate = await SmsTemplateService.findOneBy({
                    projectId: incident.projectId,
                    smsType: templateType,
                });
                let eventType;
                if (isStatusPageNoteAlert) {
                    eventType = statusPageNoteAlertEventType;
                } else if (
                    templateType === 'Subscriber Incident Acknowldeged'
                ) {
                    eventType = 'acknowledged';
                } else if (templateType === 'Subscriber Incident Resolved') {
                    eventType = 'resolved';
                } else {
                    eventType = 'identified';
                }
                const subscriberAlert = await SubscriberAlertService.create({
                    projectId: incident.projectId,
                    incidentId: incident._id,
                    subscriberId: subscriber._id,
                    alertVia: AlertType.SMS,
                    alertStatus: 'Pending',
                    eventType: eventType,
<<<<<<< HEAD
=======
                    totalSubscribers,
                    id,
>>>>>>> e2385591
                });
                const alertId = subscriberAlert._id;

                let alertStatus = null;
                try {
                    if (templateType === 'Subscriber Incident Acknowldeged') {
                        if (project.sendAcknowledgedIncidentNotificationSms) {
                            if (statusPage) {
                                sendResult = await TwilioService.sendIncidentAcknowldegedMessageToSubscriber(
                                    date,
                                    subscriber.monitorName,
                                    contactPhone,
                                    smsTemplate,
                                    incident,
                                    project.name,
                                    incident.projectId,
                                    component.name,
                                    statusPageUrl,
                                    customFields
                                );
                                alertStatus = 'Success';
                            } else {
                                sendResult = await TwilioService.sendIncidentAcknowldegedMessageToSubscriber(
                                    date,
                                    subscriber.monitorName,
                                    contactPhone,
                                    smsTemplate,
                                    incident,
                                    project.name,
                                    incident.projectId,
                                    component.name,
                                    statusPageUrl,
                                    customFields
                                );
                                alertStatus = 'Success';
                            }
                        } else {
                            alertStatus = 'Disabled';
                        }
                    } else if (
                        templateType === 'Subscriber Incident Resolved'
                    ) {
                        if (project.sendResolvedIncidentNotificationSms) {
                            if (statusPage) {
                                sendResult = await TwilioService.sendIncidentResolvedMessageToSubscriber(
                                    date,
                                    subscriber.monitorName,
                                    contactPhone,
                                    smsTemplate,
                                    incident,
                                    project.name,
                                    incident.projectId,
                                    component.name,
                                    statusPageUrl,
                                    customFields
                                );
                                alertStatus = 'Success';
                            } else {
                                sendResult = await TwilioService.sendIncidentResolvedMessageToSubscriber(
                                    date,
                                    subscriber.monitorName,
                                    contactPhone,
                                    smsTemplate,
                                    incident,
                                    project.name,
                                    incident.projectId,
                                    component.name,
                                    statusPageUrl,
                                    customFields
                                );
                                alertStatus = 'Success';
                            }
                        } else {
                            alertStatus = 'Disabled';
                        }
                    } else if (
                        templateType == 'Investigation note is created'
                    ) {
                        sendResult = await TwilioService.sendInvestigationNoteToSubscribers(
                            date,
                            subscriber.monitorName,
                            contactPhone,
                            smsTemplate,
                            incident,
                            project.name,
                            incident.projectId,
                            component.name,
                            statusUrl,
                            customFields
                        );
                        alertStatus = 'Success';
                    } else {
                        if (project.sendCreatedIncidentNotificationSms) {
                            if (statusPage) {
                                sendResult = await TwilioService.sendIncidentCreatedMessageToSubscriber(
                                    date,
                                    subscriber.monitorName,
                                    contactPhone,
                                    smsTemplate,
                                    incident,
                                    project.name,
                                    incident.projectId,
                                    component.name,
                                    statusPageUrl,
                                    customFields
                                );
                                alertStatus = 'Success';
                            } else {
                                sendResult = await TwilioService.sendIncidentCreatedMessageToSubscriber(
                                    date,
                                    subscriber.monitorName,
                                    contactPhone,
                                    smsTemplate,
                                    incident,
                                    project.name,
                                    incident.projectId,
                                    component.name,
                                    statusPageUrl,
                                    customFields
                                );
                                alertStatus = 'Success';
                            }
                        } else {
                            alertStatus = 'Disabled';
                        }
                    }

                    if (
                        sendResult &&
                        sendResult.code &&
                        sendResult.code === 400
                    ) {
                        await SubscriberAlertService.updateBy(
                            { _id: alertId },
                            {
                                alertStatus: null,
                                error: true,
                                errorMessage: sendResult.message,
                            }
                        );
                    } else {
                        await SubscriberAlertService.updateBy(
                            { _id: alertId },
                            {
                                alertStatus,
                            }
                        );
                        if (
                            alertStatus === 'Success' &&
                            IS_SAAS_SERVICE &&
                            !hasCustomTwilioSettings
                        ) {
                            // charge sms per 160 chars
                            const segments = calcSmsSegments(sendResult.body);
                            const balanceStatus = await PaymentService.chargeAlertAndGetProjectBalance(
                                owner.userId,
                                project,
                                AlertType.SMS,
                                contactPhone,
                                segments
                            );

                            if (!balanceStatus.error) {
                                await AlertChargeService.create(
                                    incident.projectId,
                                    balanceStatus.chargeAmount,
                                    balanceStatus.closingBalance,
                                    null,
                                    incident.monitorId._id
                                        ? incident.monitorId._id
                                        : incident.monitorId,
                                    incident._id,
                                    contactPhone,
                                    alertId
                                );
                            }
                        }
                    }
                } catch (error) {
                    await SubscriberAlertService.updateBy(
                        { _id: alertId },
                        {
                            alertStatus: null,
                            error: true,
                            errorMessage: error.message,
                        }
                    );
                    throw error;
                }
            }
        } catch (error) {
            ErrorService.log('alertService.sendSubscriberAlert', error);
            throw error;
        }
    },

    mapCountryShortNameToCountryCode(shortName) {
        return countryCode[[shortName]];
    },

    isOnDuty(timezone, escalationStartTime, escalationEndTime) {
        if (!timezone || !escalationStartTime || !escalationEndTime) {
            return true;
        }

        const currentDate = new Date();
        escalationStartTime = DateTime.changeDateTimezone(
            escalationStartTime,
            timezone
        );
        escalationEndTime = DateTime.changeDateTimezone(
            escalationEndTime,
            timezone
        );
        return DateTime.isInBetween(
            currentDate,
            escalationStartTime,
            escalationEndTime
        );
    },

    checkIsOnDuty(startTime, endTime) {
        if (!startTime && !endTime) return true;
        const oncallstart = moment(startTime).format('HH:mm');
        const oncallend = moment(endTime).format('HH:mm');
        const currentTime = moment().format('HH:mm');
        const isUserActive =
            DateTime.compareDate(oncallstart, oncallend, currentTime) ||
            oncallstart === oncallend;
        if (isUserActive) return true;
        return false;
    },

    getSubProjectAlerts: async function(subProjectIds) {
        const _this = this;
        const subProjectAlerts = await Promise.all(
            subProjectIds.map(async id => {
                const alerts = await _this.findBy({
                    query: { projectId: id },
                    skip: 0,
                    limit: 10,
                });
                const count = await _this.countBy({ projectId: id });
                return { alerts, count, _id: id, skip: 0, limit: 10 };
            })
        );
        return subProjectAlerts;
    },

    hardDeleteBy: async function(query) {
        try {
            await AlertModel.deleteMany(query);
            return 'Alert(s) removed successfully';
        } catch (error) {
            ErrorService.log('alertService.hardDeleteBy', error);
            throw error;
        }
    },

    restoreBy: async function(query) {
        const _this = this;
        query.deleted = true;
        let alert = await _this.findBy({ query });
        if (alert && alert.length > 1) {
            const alerts = await Promise.all(
                alert.map(async alert => {
                    const alertId = alert._id;
                    alert = await _this.updateOneBy(
                        {
                            _id: alertId,
                        },
                        {
                            deleted: false,
                            deletedAt: null,
                            deleteBy: null,
                        }
                    );
                    return alert;
                })
            );
            return alerts;
        } else {
            alert = alert[0];
            if (alert) {
                const alertId = alert._id;
                alert = await _this.updateOneBy(
                    {
                        _id: alertId,
                    },
                    {
                        deleted: false,
                        deletedAt: null,
                        deleteBy: null,
                    }
                );
            }
            return alert;
        }
    },

    //Return true, if the limit is not reached yet.
    checkPhoneAlertsLimit: async function(projectId) {
        const _this = this;
        const hasCustomSettings = await TwilioService.hasCustomSettings(
            projectId
        );
        if (hasCustomSettings) {
            return true;
        }
        const yesterday = new Date(new Date().getTime() - 24 * 60 * 60 * 1000);
        const alerts = await _this.countBy({
            projectId: projectId,
            alertVia: { $in: [AlertType.Call, AlertType.SMS] },
            error: { $in: [null, undefined, false] },
            createdAt: { $gte: yesterday },
        });
        const smsCounts = await SmsCountService.countBy({
            projectId: projectId,
            createdAt: { $gte: yesterday },
        });
        const project = await ProjectService.findOneBy({ _id: projectId });
        const twilioSettings = await TwilioService.getSettings();
        let limit =
            project && project.alertLimit
                ? project.alertLimit
                : twilioSettings['alert-limit'];
        if (limit && typeof limit === 'string') {
            limit = parseInt(limit, 10);
        }
        if (alerts + smsCounts <= limit) {
            return true;
        } else {
            await ProjectService.updateOneBy(
                { _id: projectId },
                { alertLimitReached: true }
            );
            return false;
        }
    },

    sendUnpaidSubscriptionEmail: async function(project, user) {
        try {
            const { name: userName, email: userEmail } = user;
            const { stripePlanId, _id: projectId, name: projectName } = project;
            const projectUrl = `${global.dashboardHost}/project/${projectId}`;
            const projectPlan = getPlanById(stripePlanId);

            await MailService.sendUnpaidSubscriptionReminder({
                projectName,
                projectPlan,
                name: userName,
                userEmail,
                projectUrl,
            });
        } catch (error) {
            ErrorService.log('AlertService.sendUnpaidSubscriptionEmail', error);
            throw error;
        }
    },

    sendProjectDeleteEmailForUnpaidSubscription: async function(project, user) {
        try {
            const { name: userName, email: userEmail } = user;
            const { stripePlanId, name: projectName } = project;
            const projectPlan =
                getPlanById(stripePlanId) || getPlanByExtraUserId(stripePlanId);

            await MailService.sendUnpaidSubscriptionReminder({
                projectName,
                projectPlan,
                name: userName,
                userEmail,
            });
        } catch (error) {
            ErrorService.log('AlertService.sendUnpaidSubscriptionEmail', error);
            throw error;
        }
    },
};

/**
 * @description calculates the number of segments an sms is divided into
 * @param {string} sms the body of the sms sent
 * @returns an interger
 */
function calcSmsSegments(sms) {
    let smsLength = sms.length;
    smsLength = Number(smsLength);
    return Math.ceil(smsLength / 160);
}

const AlertModel = require('../models/alert');
const ProjectService = require('./projectService');
const PaymentService = require('./paymentService');
const AlertType = require('../config/alertType');
const ScheduleService = require('./scheduleService');
const SubscriberService = require('./subscriberService');
const SubscriberAlertService = require('./subscriberAlertService');
const EmailTemplateService = require('./emailTemplateService');
const SmsTemplateService = require('./smsTemplateService');
const EscalationService = require('./escalationService');
const MailService = require('./mailService');
const UserService = require('./userService');
const MonitorService = require('./monitorService');
const TwilioService = require('./twilioService');
const ErrorService = require('./errorService');
const StatusPageService = require('./statusPageService');
const AlertChargeService = require('./alertChargeService');
const countryCode = require('../config/countryCode');
const { getCountryType } = require('../config/alertType');
const SmsCountService = require('./smsCountService');
const DateTime = require('../utils/DateTime');
const moment = require('moment-timezone');
const TimeZoneNames = moment.tz.names();
const OnCallScheduleStatusService = require('./onCallScheduleStatusService');
const { IS_SAAS_SERVICE } = require('../config/server');
const ComponentService = require('./componentService');
const GlobalConfigService = require('./globalConfigService');
const WebHookService = require('../services/webHookService');
const IncidentUtility = require('../utils/incident');
const TeamService = require('./teamService');
const secondsToHms = require('../utils/secondsToHms');
const { getPlanById, getPlanByExtraUserId } = require('../config/plans');
const {
    INCIDENT_RESOLVED,
    INCIDENT_CREATED,
    INCIDENT_ACKNOWLEDGED,
} = require('../constants/incidentEvents');
const componentService = require('./componentService');
const { calculateHumanReadableDownTime } = require('../utils/incident');<|MERGE_RESOLUTION|>--- conflicted
+++ resolved
@@ -2186,11 +2186,8 @@
                         alertVia: AlertType.Webhook,
                         alertStatus: alertStatus,
                         eventType: eventType,
-<<<<<<< HEAD
-=======
                         totalSubscribers,
                         id,
->>>>>>> e2385591
                     }).catch(error => {
                         ErrorService.log(
                             'AlertService.sendSubscriberAlert',
@@ -2228,10 +2225,6 @@
                         !hasCustomSmtpSettings) ||
                     investigationNoteNotificationEmailDisabled
                 ) {
-<<<<<<< HEAD
-                    let errorMessageText, eventType;
-=======
->>>>>>> e2385591
                     if (!hasGlobalSmtpSettings && !hasCustomSmtpSettings) {
                         errorMessageText =
                             'SMTP Settings not found on Admin Dashboard';
@@ -2266,11 +2259,8 @@
                         alertStatus: null,
                         error: true,
                         errorMessage: errorMessageText,
-<<<<<<< HEAD
-=======
                         totalSubscribers,
                         id,
->>>>>>> e2385591
                     });
                 }
                 const emailTemplate = await EmailTemplateService.findOneBy({
@@ -2295,11 +2285,8 @@
                     alertVia: AlertType.Email,
                     alertStatus: 'Pending',
                     eventType: eventType,
-<<<<<<< HEAD
-=======
                     totalSubscribers,
                     id,
->>>>>>> e2385591
                 });
                 const alertId = subscriberAlert._id;
                 const trackEmailAsViewedUrl = `${global.apiHost}/subscriberAlert/${incident.projectId}/${alertId}/viewed`;
@@ -2526,11 +2513,8 @@
                         error: true,
                         errorMessage: errorMessageText,
                         eventType: eventType,
-<<<<<<< HEAD
-=======
                         totalSubscribers,
                         id,
->>>>>>> e2385591
                     });
                 }
                 const countryCode = await _this.mapCountryShortNameToCountryCode(
@@ -2584,11 +2568,8 @@
                             error: true,
                             errorMessage: errorMessageText,
                             eventType: eventType,
-<<<<<<< HEAD
-=======
                             totalSubscribers,
                             id,
->>>>>>> e2385591
                         });
                     }
 
@@ -2623,11 +2604,8 @@
                             error: true,
                             errorMessage: status.message,
                             eventType: eventType,
-<<<<<<< HEAD
-=======
                             totalSubscribers,
                             id,
->>>>>>> e2385591
                         });
                     }
                 }
@@ -2656,11 +2634,8 @@
                     alertVia: AlertType.SMS,
                     alertStatus: 'Pending',
                     eventType: eventType,
-<<<<<<< HEAD
-=======
                     totalSubscribers,
                     id,
->>>>>>> e2385591
                 });
                 const alertId = subscriberAlert._id;
 
