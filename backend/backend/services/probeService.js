--- conflicted
+++ resolved
@@ -28,22 +28,12 @@
         }
     },
 
-<<<<<<< HEAD
     updateBy: async function (query, data) {
-        if (!query) {
-            query = {};
-        }
-
-        query.deleted = false;
-
-=======
-    update: async function (query, data) {
->>>>>>> afffecf6
         try {
             if (!query) {
                 query = {};
             }
-    
+
             query.deleted = false;
             var probe = await ProbeModel.findOneAndUpdate(query,
                 { $set: data },
@@ -52,7 +42,7 @@
                 });
             return probe;
         } catch (error) {
-            ErrorService.log('ProbeService.update', error);
+            ErrorService.log('ProbeService.updateBy', error);
             throw error;
         }
     },
@@ -60,21 +50,21 @@
     findBy: async function (query, limit, skip) {
         try {
             if (!skip) skip = 0;
-    
+
             if (!limit) limit = 0;
-    
+
             if (typeof (skip) === 'string') {
                 skip = parseInt(skip);
             }
-    
+
             if (typeof (limit) === 'string') {
                 limit = parseInt(limit);
             }
-    
+
             if (!query) {
                 query = {};
             }
-    
+
             query.deleted = false;
             var probe = await ProbeModel.find(query)
                 .sort([['createdAt', -1]])
@@ -92,7 +82,7 @@
             if (!query) {
                 query = {};
             }
-    
+
             query.deleted = false;
             var probe = await ProbeModel.findOne(query);
             return probe;
@@ -107,7 +97,7 @@
             if (!query) {
                 query = {};
             }
-    
+
             query.deleted = false;
             var count = await ProbeModel.count(query);
             return count;
@@ -153,9 +143,9 @@
             var savedLog = await Log.save();
             await MonitorService.sendResponseTime(savedLog);
             await MonitorService.sendMonitorLog(savedLog);
-    
+
             if (data.probeId && data.monitorId) await this.sendProbe(data.probeId, data.monitorId);
-    
+
             return savedLog;
         } catch (error) {
             ErrorService.log('ProbeService.createMonitorLog', error);
