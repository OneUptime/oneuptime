const nodemailer = require('nodemailer');
const hbs = require('nodemailer-express-handlebars');
const Handlebars = require('handlebars');
const Whitepapers = require('../config/whitepaper');
const ErrorService = require('./errorService');
const defaultEmailTemplates = require('../config/emailTemplate');
const GlobalConfigService = require('./globalConfigService');
const EmailSmtpService = require('./emailSmtpService');
const EmailStatusService = require('./emailStatusService');
const DateTime = require('../utils/DateTime');
const Path = require('path');
const fsp = require('fs/promises');
const moment = require('moment');

const helpers = {
    year: DateTime.getCurrentYear,
};

const options = {
    viewEngine: {
        extname: '.hbs',
        layoutsDir: 'views/email/',
        defaultLayout: 'template',
        partialsDir: 'views/partials/',
        helpers,
    },
    viewPath: 'views/email/',
    extName: '.hbs',
};

const _this = {
    getProjectSmtpSettings: async projectId => {
        let user, pass, host, port, from, name, secure;
        const smtpDb = await EmailSmtpService.findOneBy({
            projectId,
            enabled: true,
        });
        if (
            smtpDb &&
            smtpDb.user &&
            smtpDb.user !== null &&
            smtpDb.user !== undefined
        ) {
            user = smtpDb.user;
            pass = smtpDb.pass;
            host = smtpDb.host;
            port = smtpDb.port;
            from = smtpDb.from;
            name = smtpDb.name || 'Fyipe';
            secure = smtpDb.secure;
        } else {
            const globalSettings = await _this.getSmtpSettings();
            user = globalSettings.user;
            pass = globalSettings.pass;
            host = globalSettings.host;
            port = globalSettings.port;
            from = globalSettings.from;
            name = globalSettings.name;
            secure = globalSettings.secure;
        }

        return { user, pass, host, port, from, name, secure };
    },

    getEmailBody: async function (mailOptions) {
        try {
            const data = await fsp.readFile(
                Path.resolve(
                    process.cwd(),
                    'views',
                    'email',
                    `${mailOptions.template}.hbs`
                ),
                { encoding: 'utf8', flag: 'r' }
            );
            let emailBody = Handlebars.compile(data);
            emailBody = emailBody(mailOptions.context);
            return emailBody;
        } catch (error) {
            ErrorService.log('mailService.getEmailBody', error);
        }
    },

    createMailer: async function ({ host, port, user, pass, secure }) {
        if (!host || !user || !pass) {
            const settings = await _this.getSmtpSettings();
            host = settings.host;
            port = settings.port;
            user = settings.user;
            pass = settings.pass;
            secure = settings.secure;

            if (!settings['email-enabled']) {
                return null;
            }
        }

        const privateMailer = nodemailer.createTransport({
            host: host,
            port: port,
            secure: secure,
            auth: {
                user: user,
                pass: pass,
            },
        });

        privateMailer.use('compile', hbs(options));
        return privateMailer;
    },

    getSmtpSettings: async () => {
        const document = await GlobalConfigService.findOneBy({ name: 'smtp' });
        if (document && document.value) {
            return {
                user: document.value.email,
                pass: document.value.password,
                host: document.value['smtp-server'],
                port: document.value['smtp-port'],
                from: document.value['from'],
                name: document.value['from-name'] || 'Fyipe',
                secure: document.value['smtp-secure'],
                'email-enabled': document.value['email-enabled'],
            };
        }

        const error = new Error('SMTP settings not found.');
        ErrorService.log('mailService.getSmtpSettings', error);
        throw error;
    },

    getTemplates: async (emailTemplate, emailType) => {
        const defaultTemplate = defaultEmailTemplates.filter(
            template => template.emailType === emailType
        );
        let emailContent = defaultTemplate[0].body;
        let emailSubject = defaultTemplate[0].subject;

        if (
            emailTemplate != null &&
            emailTemplate != undefined &&
            emailTemplate.body
        ) {
            emailContent = emailTemplate.body;
        }
        if (
            emailTemplate != null &&
            emailTemplate != undefined &&
            emailTemplate.subject
        ) {
            emailSubject = emailTemplate.subject;
        }
        const template = Handlebars.compile(emailContent);
        const subject = Handlebars.compile(emailSubject);
        return { template, subject };
    },
    // Description: Mails to user if they have successfully signed up.
    // Params:
    // Param 1: userEmail: Email of user
    // Returns: promise
    sendSignupMail: async function (userEmail, name) {
        const accountMail = await _this.getSmtpSettings();
        let mailOptions = {};
        let EmailBody;
        try {
            mailOptions = {
                from: `"${accountMail.name}" <${accountMail.from}>`,
                to: userEmail,
                subject: 'Welcome to Fyipe.',
                template: 'sign_up_body',
                context: {
                    homeURL: global.homeHost,
                    name: name.split(' ')[0].toString(),
                    dashboardURL: global.dashboardHost,
                },
            };

            const mailer = await _this.createMailer({});
            EmailBody = await _this.getEmailBody(mailOptions);

            if (!mailer) {
                await EmailStatusService.create({
                    from: mailOptions.from,
                    to: mailOptions.to,
                    subject: mailOptions.subject,
                    template: mailOptions.template,
                    status: 'Email not enabled.',
                    content: EmailBody,
                    error: 'Email not enabled.',
                });
                return;
            }

            const info = await mailer.sendMail(mailOptions);
            await EmailStatusService.create({
                from: mailOptions.from,
                to: mailOptions.to,
                subject: mailOptions.subject,
                template: mailOptions.template,
                status: 'Success',
                content: EmailBody,
            });

            return info;
        } catch (error) {
            ErrorService.log('mailService.sendMail', error);
            await EmailStatusService.create({
                from: mailOptions.from,
                to: mailOptions.to,
                subject: mailOptions.subject,
                template: mailOptions.template,
                status: 'Error',
                content: EmailBody,
                error: error.message,
            });
            throw error;
        }
    },
    // Automated email sent when a user deletes a project
    sendDeleteProjectEmail: async function ({ userEmail, name, projectName }) {
        const accountMail = await _this.getSmtpSettings();
        accountMail.name = 'Fyipe Support';
        accountMail.from = 'support@fyipe.com';
        let mailOptions = {};
        let EmailBody;
        try {
            mailOptions = {
                from: `"${accountMail.name}" <${accountMail.from}>`,
                to: userEmail,
                replyTo: accountMail.from,
                cc: accountMail.from,
                subject: 'We need your feedback',
                template: 'delete_project',
                context: {
                    projectName,
                    name: name.split(' ')[0].toString(),
                    currentYear: new Date().getFullYear(),
                },
            };

            const mailer = await _this.createMailer({});
            EmailBody = await _this.getEmailBody(mailOptions);
            if (!mailer) {
                await EmailStatusService.create({
                    from: mailOptions.from,
                    to: mailOptions.to,
                    subject: mailOptions.subject,
                    template: mailOptions.template,
                    status: 'Email not enabled.',
                    content: EmailBody,
                    error: 'Email not enabled.',
                });
                return;
            }

            const info = await mailer.sendMail(mailOptions);

            await EmailStatusService.create({
                from: mailOptions.from,
                to: mailOptions.to,
                subject: mailOptions.subject,
                template: mailOptions.template,
                status: 'Success',
                content: EmailBody,
            });

            return info;
        } catch (error) {
            ErrorService.log('mailService.sendDeleteProjectEmail', error);
            await EmailStatusService.create({
                from: mailOptions.from,
                to: mailOptions.to,
                subject: mailOptions.subject,
                template: mailOptions.template,
                status: error.message,
                content: EmailBody,
                error: error.message,
            });
            throw error;
        }
    },
    sendVerifyEmail: async function (tokenVerifyURL, name, email) {
        let mailOptions = {};
        let EmailBody;
        const accountMail = await _this.getSmtpSettings();
        try {
            mailOptions = {
                from: `"${accountMail.name}" <${accountMail.from}>`,
                to: email,
                subject: '[Fyipe] Verify your Email',
                template: 'send_verification_email',
                context: {
                    homeURL: global.homeHost,
                    tokenVerifyURL,
                    name: name.split(' ')[0].toString(),
                },
            };
            const mailer = await _this.createMailer({});
            EmailBody = await _this.getEmailBody(mailOptions);
            if (!mailer) {
                await EmailStatusService.create({
                    from: mailOptions.from,
                    to: mailOptions.to,
                    subject: mailOptions.subject,
                    template: mailOptions.template,
                    status: 'Email not enabled.',
                    content: EmailBody,
                    error: 'Email not enabled.',
                });
                return;
            }

            const info = await mailer.sendMail(mailOptions);
            await EmailStatusService.create({
                from: mailOptions.from,
                to: mailOptions.to,
                subject: mailOptions.subject,
                template: mailOptions.template,
                status: 'Success',
                content: EmailBody,
            });
            return info;
        } catch (error) {
            ErrorService.log('mailService.sendVerifyEmail', error);
            await EmailStatusService.create({
                from: mailOptions.from,
                to: mailOptions.to,
                subject: mailOptions.subject,
                template: mailOptions.template,
                status: 'Error',
                content: EmailBody,
                error: error.message,
            });
            throw error;
        }
    },
    sendLeadEmailToFyipeTeam: async function (lead) {
        let mailOptions = {};
        let EmailBody;
        const accountMail = await _this.getSmtpSettings();
        try {
            mailOptions = {
                from: `"${accountMail.name}" <${accountMail.from}>`,
                to: 'support@fyipe.com',
                subject: 'New Lead Added',
                template: 'lead_to_fyipe_team',
                context: {
                    templateName: lead.templateName,
                    airtableId: lead.airtableId,
                    page: lead.page,
                    projectId: lead.projectId,
                    createdById: lead.createdById,
                    homeURL: global.homeHost,
                    _id: lead._id,
                    message: lead.message,
                    createdAt: moment(lead.createdAt).format('LLLL'),
                    projectName:
                        lead.project && lead.project.name
                            ? lead.project.name
                            : '',
                    userName: lead.userName
                        ? lead.userName
                        : lead.name
                            ? lead.name
                            : '',
                    userPhone: lead.phone,
                    userEmail: lead.email,
                    type: lead.type,
                    country: lead.country,
                    website: lead.website,
                    companySize: lead.companySize,
                    whitepaperName: lead.whitepaperName,
                },
            };

            const mailer = await _this.createMailer({});
            EmailBody = await _this.getEmailBody(mailOptions);
            if (!mailer) {
                await EmailStatusService.create({
                    from: mailOptions.from,
                    to: mailOptions.to,
                    subject: mailOptions.subject,
                    template: mailOptions.template,
                    status: 'Email not enabled.',
                    content: EmailBody,
                    error: 'Email not enabled.',
                });
                return;
            }

            const info = await mailer.sendMail(mailOptions);

            await EmailStatusService.create({
                from: mailOptions.from,
                to: mailOptions.to,
                subject: mailOptions.subject,
                template: mailOptions.template,
                status: 'Success',
                content: EmailBody,
            });
            return info;
        } catch (error) {
            ErrorService.log('mailService.sendLeadEmailToFyipeTeam', error);
            await EmailStatusService.create({
                from: mailOptions.from,
                to: mailOptions.to,
                subject: mailOptions.subject,
                template: mailOptions.template,
                status: 'Error',
                content: EmailBody,
                error: error.message,
            });
            throw error;
        }
    },

    sendUserFeedbackResponse: async function (userEmail, name) {
        let mailOptions = {};
        let EmailBody;
        const accountMail = await _this.getSmtpSettings();
        try {
            mailOptions = {
                from: `"${accountMail.name}" <${accountMail.from}>`,
                to: userEmail,
                subject: 'Thank you for your feedback!',
                template: 'feedback_response',
                context: {
                    homeURL: global.homeHost,
                    name: name.split(' ')[0].toString(),
                },
            };

            const mailer = await _this.createMailer({});
            EmailBody = await _this.getEmailBody(mailOptions);
            if (!mailer) {
                await EmailStatusService.create({
                    from: mailOptions.from,
                    to: mailOptions.to,
                    subject: mailOptions.subject,
                    template: mailOptions.template,
                    status: 'Email not enabled.',
                    content: EmailBody,
                    error: 'Email not enabled.',
                });
                return;
            }

            const info = await mailer.sendMail(mailOptions);
            await EmailStatusService.create({
                from: mailOptions.from,
                to: mailOptions.to,
                subject: mailOptions.subject,
                template: mailOptions.template,
                status: 'Success',
                content: EmailBody,
            });
            return info;
        } catch (error) {
            ErrorService.log('mailService.sendUserFeedbackResponse', error);
            await EmailStatusService.create({
                from: mailOptions.from,
                to: mailOptions.to,
                subject: mailOptions.subject,
                template: mailOptions.template,
                status: 'Error',
                content: EmailBody,
                error: error.message,
            });
            throw error;
        }
    },

    sendRequestDemoEmail: async function (to) {
        let mailOptions = {};
        let EmailBody;
        try {
            if (!to) {
                const error = new Error('Email not found');
                error.code = 400;
                throw error;
            } else {
                const accountMail = await _this.getSmtpSettings();
                mailOptions = {
                    from: `"${accountMail.name}" <${accountMail.from}>`,
                    cc: 'noreply@fyipe.com',
                    to: to,
                    subject: 'Thank you for your demo request.',
                    template: 'request_demo_body',
                };
                EmailBody = await _this.getEmailBody(mailOptions);
                const mailer = await _this.createMailer({});

                if (!mailer) {
                    await EmailStatusService.create({
                        from: mailOptions.from,
                        to: mailOptions.to,
                        subject: mailOptions.subject,
                        template: mailOptions.template,
                        status: 'Email not enabled.',
                        content: EmailBody,
                        error: 'Email not enabled.',
                    });
                    return;
                }

                const info = await mailer.sendMail(mailOptions);
                await EmailStatusService.create({
                    from: mailOptions.from,
                    to: mailOptions.to,
                    subject: mailOptions.subject,
                    template: mailOptions.template,
                    status: 'Success',
                    content: EmailBody,
                });
                return info;
            }
        } catch (error) {
            ErrorService.log('mailService.sendRequestDemoEmail', error);
            await EmailStatusService.create({
                from: mailOptions.from,
                to: mailOptions.to,
                subject: mailOptions.subject,
                template: mailOptions.template,
                status: 'Error',
                content: EmailBody,
                error: error.message,
            });
            throw error;
        }
    },

    sendWhitepaperEmail: async function (to, whitepaperName) {
        let mailOptions = {};
        let EmailBody;
        try {
            if (!to || whitepaperName) {
                const error = new Error('Email or Whitepaper found');
                error.code = 400;
                ErrorService.log('mailService.sendWhitepaperEmail', error);
                throw error;
            } else {
                let link = null;

                for (let i = 0; i < Whitepapers.length; i++) {
                    if (Whitepapers[i].name === whitepaperName) {
                        link = Whitepapers[i].link;
                    }
                }

                if (!link) {
                    const error = new Error('Whitepaper not found');
                    error.code = 400;
                    ErrorService.log('mailService.sendWhitepaperEmail', error);
                    throw error;
                } else {
                    const accountMail = await _this.getSmtpSettings();
                    mailOptions = {
                        from: `"${accountMail.name}" <${accountMail.from}>`,
                        cc: 'noreply@fyipe.com',
                        to: to,
                        subject: "Here's your Whitepaper",
                        template: 'whitepaper_body',
                        context: {
                            homeURL: global.homeHost,
                            link: link,
                        },
                    };

                    const mailer = await _this.createMailer({});
                    EmailBody = await _this.getEmailBody(mailOptions);
                    if (!mailer) {
                        await EmailStatusService.create({
                            from: mailOptions.from,
                            to: mailOptions.to,
                            subject: mailOptions.subject,
                            template: mailOptions.template,
                            status: 'Email not enabled.',
                            content: EmailBody,
                            error: 'Email not enabled.',
                        });
                        return;
                    }

                    const info = await mailer.sendMail(mailOptions);
                    await EmailStatusService.create({
                        from: mailOptions.from,
                        to: mailOptions.to,
                        subject: mailOptions.subject,
                        template: mailOptions.template,
                        status: 'Success',
                        content: EmailBody,
                    });
                    return info;
                }
            }
        } catch (error) {
            ErrorService.log('mailService.sendWhitepaperEmail', error);
            if (mailOptions) {
                await EmailStatusService.create({
                    from: mailOptions.from,
                    to: mailOptions.to,
                    subject: mailOptions.subject,
                    template: mailOptions.template,
                    status: 'Error',
                    content: EmailBody,
                    error: error.message,
                });
            }
            throw error;
        }
    },

    // Description: Mails to user if they have requested for password reset
    // Params:
    // Param 1: host: url
    // Param 2: email: Email of user
    // Param 3: token: Password reset token
    // Returns: promise
    sendForgotPasswordMail: async function (forgotPasswordURL, email) {
        let mailOptions = {};
        let EmailBody;
        try {
            const accountMail = await _this.getSmtpSettings();
            mailOptions = {
                from: `"${accountMail.name}" <${accountMail.from}>`,
                to: email,
                subject: 'Password Reset for Fyipe',
                template: 'forgot_password_body',
                context: {
                    homeURL: global.homeHost,
                    forgotPasswordURL,
                },
            };
            const mailer = await _this.createMailer({});
            EmailBody = await _this.getEmailBody(mailOptions);
            if (!mailer) {
                await EmailStatusService.create({
                    from: mailOptions.from,
                    to: mailOptions.to,
                    subject: mailOptions.subject,
                    template: mailOptions.template,
                    status: 'Email not enabled.',
                    content: EmailBody,
                    error: 'Email not enabled.',
                });
                return;
            }

            const info = await mailer.sendMail(mailOptions);
            await EmailStatusService.create({
                from: mailOptions.from,
                to: mailOptions.to,
                subject: mailOptions.subject,
                template: mailOptions.template,
                status: 'Success',
                content: EmailBody,
            });
            return info;
        } catch (error) {
            ErrorService.log('mailService.sendForgotPasswordMail', error);
            await EmailStatusService.create({
                from: mailOptions.from,
                to: mailOptions.to,
                subject: mailOptions.subject,
                template: mailOptions.template,
                status: 'Error',
                content: EmailBody,
                error: error.message,
            });
            throw error;
        }
    },

    // Description: Mails to user after their password has been successfully set.
    // Params:
    // Param 1: email: Email of user
    // Returns: promise
    sendResetPasswordConfirmMail: async function (email) {
        let mailOptions = {};
        let EmailBody;
        try {
            const accountMail = await _this.getSmtpSettings();
            mailOptions = {
                from: `"${accountMail.name}" <${accountMail.from}>`,
                to: email,
                subject: 'Your password has been changed.',
                template: 'reset_password_body',
                context: {
                    homeURL: global.homeHost,
                    accountsURL: global.homeHost + '/accounts',
                },
            };
            const mailer = await _this.createMailer({});
            EmailBody = await _this.getEmailBody(mailOptions);
            if (!mailer) {
                await EmailStatusService.create({
                    from: mailOptions.from,
                    to: mailOptions.to,
                    subject: mailOptions.subject,
                    template: mailOptions.template,
                    status: 'Email not enabled.',
                    content: EmailBody,
                    error: 'Email not enabled.',
                });
                return;
            }

            const info = await mailer.sendMail(mailOptions);
            await EmailStatusService.create({
                from: mailOptions.from,
                to: mailOptions.to,
                subject: mailOptions.subject,
                template: mailOptions.template,
                status: 'Success',
                content: EmailBody,
            });
            return info;
        } catch (error) {
            ErrorService.log('mailService.sendResetPasswordConfirmMail', error);
            await EmailStatusService.create({
                from: mailOptions.from,
                to: mailOptions.to,
                subject: mailOptions.subject,
                template: mailOptions.template,
                status: 'Error',
                content: EmailBody,
                error: error.message,
            });
            throw error;
        }
    },

    // Description: Mail to users for registering  after they have been added by Admin to Project.
    // Params:
    // Param 1: userEmail: Email of users
    // Returns: promise
    sendNewUserAddedToProjectMail: async function (
        project,
        addedByUser,
        email,
        registerUrl
    ) {
        let mailOptions = {};
        let EmailBody;
        try {
            const accountMail = await _this.getSmtpSettings();
            mailOptions = {
                from: `"${accountMail.name}" <${accountMail.from}>`,
                to: email,
                subject: "You've been added to a project on Fyipe",
                template: 'new_user_added_to_project_body',
                context: {
                    homeURL: global.homeHost,
                    projectName: project.name,
                    userName: addedByUser.name,
                    registerUrl,
                },
            };
            const mailer = await _this.createMailer({});
            EmailBody = await _this.getEmailBody(mailOptions);
            if (!mailer) {
                await EmailStatusService.create({
                    from: mailOptions.from,
                    to: mailOptions.to,
                    subject: mailOptions.subject,
                    template: mailOptions.template,
                    status: 'Email not enabled.',
                    content: EmailBody,
                    error: 'Email not enabled.',
                });
                return;
            }

            const info = await mailer.sendMail(mailOptions);
            await EmailStatusService.create({
                from: mailOptions.from,
                to: mailOptions.to,
                subject: mailOptions.subject,
                template: mailOptions.template,
                status: 'Success',
                content: EmailBody,
            });
            return info;
        } catch (error) {
            ErrorService.log(
                'mailService.sendNewUserAddedToProjectMail',
                error
            );
            await EmailStatusService.create({
                from: mailOptions.from,
                to: mailOptions.to,
                subject: mailOptions.subject,
                template: mailOptions.template,
                status: 'Error',
                content: EmailBody,
                error: error.message,
            });
            throw error;
        }
    },

    sendExistingUserAddedToProjectMail: async function (
        project,
        addedByUser,
        email
    ) {
        let mailOptions = {};
        let EmailBody;
        try {
            const accountMail = await _this.getSmtpSettings();
            mailOptions = {
                from: `"${accountMail.name}" <${accountMail.from}>`,
                to: email,
                subject: "You've been added to a project on Fyipe",
                template: 'existing_user_added_to_project_body',
                context: {
                    homeURL: global.homeHost,
                    projectName: project.name,
                    userName: addedByUser.name,
                    dashboardURL: global.dashboardHost,
                },
            };
            const mailer = await _this.createMailer({});
            EmailBody = await _this.getEmailBody(mailOptions);
            if (!mailer) {
                await EmailStatusService.create({
                    from: mailOptions.from,
                    to: mailOptions.to,
                    subject: mailOptions.subject,
                    template: mailOptions.template,
                    status: 'Email not enabled.',
                    content: EmailBody,
                    error: 'Email not enabled.',
                });
                return;
            }

            const info = await mailer.sendMail(mailOptions);
            await EmailStatusService.create({
                from: mailOptions.from,
                to: mailOptions.to,
                subject: mailOptions.subject,
                template: mailOptions.template,
                status: 'Success',
                content: EmailBody,
            });
            return info;
        } catch (error) {
            ErrorService.log(
                'mailService.sendExistingUserAddedToProjectMail',
                error
            );
            await EmailStatusService.create({
                from: mailOptions.from,
                to: mailOptions.to,
                subject: mailOptions.subject,
                template: mailOptions.template,
                status: 'Error',
                content: EmailBody,
                error: error.message,
            });
            throw error;
        }
    },

    sendExistingStatusPageViewerMail: async function (
        subProject,
        addedByUser,
        email
    ) {
        let mailOptions = {};
        let EmailBody;
        try {
            const accountMail = await _this.getSmtpSettings();
            mailOptions = {
                from: `"${accountMail.name}" <${accountMail.from}>`,
                to: email,
                subject: "You've been added to a sub-project on Fyipe",
                template: 'existing_viewer_added_to_project_body',
                context: {
                    homeURL: global.homeHost,
                    subProjectName: subProject.name,
                    userName: addedByUser.name,
                },
            };
            const mailer = await _this.createMailer({});
            EmailBody = await _this.getEmailBody(mailOptions);
            if (!mailer) {
                await EmailStatusService.create({
                    from: mailOptions.from,
                    to: mailOptions.to,
                    subject: mailOptions.subject,
                    template: mailOptions.template,
                    status: 'Email not enabled.',
                    content: EmailBody,
                    error: 'Email not enabled.',
                });
                return;
            }

            const info = await mailer.sendMail(mailOptions);
            await EmailStatusService.create({
                from: mailOptions.from,
                to: mailOptions.to,
                subject: mailOptions.subject,
                template: mailOptions.template,
                status: 'Success',
                content: EmailBody,
            });
            return info;
        } catch (error) {
            ErrorService.log(
                'mailService.sendExistingStatusPageViewerMail',
                error
            );
            await EmailStatusService.create({
                from: mailOptions.from,
                to: mailOptions.to,
                subject: mailOptions.subject,
                template: mailOptions.template,
                status: 'Error',
                content: EmailBody,
                error: error.message,
            });
            throw error;
        }
    },

    sendExistingUserAddedToSubProjectMail: async function (
        project,
        addedByUser,
        email
    ) {
        let mailOptions = {};
        let EmailBody;
        try {
            const accountMail = await _this.getSmtpSettings();
            mailOptions = {
                from: `"${accountMail.name}" <${accountMail.from}>`,
                to: email,
                subject: "You've been added to a subproject on Fyipe",
                template: 'existing_user_added_to_subproject_body',
                context: {
                    homeURL: global.homeHost,
                    projectName: project.name,
                    userName: addedByUser.name,
                    dashboardURL: global.dashboardHost,
                },
            };
            const mailer = await _this.createMailer({});
            EmailBody = await _this.getEmailBody(mailOptions);
            if (!mailer) {
                await EmailStatusService.create({
                    from: mailOptions.from,
                    to: mailOptions.to,
                    subject: mailOptions.subject,
                    template: mailOptions.template,
                    status: 'Email not enabled.',
                    content: EmailBody,
                    error: 'Email not enabled.',
                });
                return;
            }

            const info = await mailer.sendMail(mailOptions);
            await EmailStatusService.create({
                from: mailOptions.from,
                to: mailOptions.to,
                subject: mailOptions.subject,
                template: mailOptions.template,
                status: 'Success',
                content: EmailBody,
            });
            return info;
        } catch (error) {
            ErrorService.log(
                'mailService.sendExistingUserAddedToSubProjectMail',
                error
            );
            await EmailStatusService.create({
                from: mailOptions.from,
                to: mailOptions.to,
                subject: mailOptions.subject,
                template: mailOptions.template,
                status: 'Error',
                content: EmailBody,
                error: error.message,
            });
            throw error;
        }
    },

    sendNewStatusPageViewerMail: async function (project, addedByUser, email) {
        let mailOptions = {};
        let EmailBody;
        try {
            const accountMail = await _this.getSmtpSettings();
            mailOptions = {
                from: `"${accountMail.name}" <${accountMail.from}>`,
                to: email,
                subject: "You've been added to a project on Fyipe",
                template: 'new_viewer_added_to_project',
                context: {
                    homeURL: global.homeHost,
                    projectName: project.name,
                    userName: addedByUser.name,
                    accountsURL: global.homeHost + '/accounts',
                },
            };
            const mailer = await _this.createMailer({});
            EmailBody = await _this.getEmailBody(mailOptions);
            if (!mailer) {
                await EmailStatusService.create({
                    from: mailOptions.from,
                    to: mailOptions.to,
                    subject: mailOptions.subject,
                    template: mailOptions.template,
                    status: 'Email not enabled.',
                    content: EmailBody,
                    error: 'Email not enabled.',
                });
                return;
            }

            const info = await mailer.sendMail(mailOptions);
            await EmailStatusService.create({
                from: mailOptions.from,
                to: mailOptions.to,
                subject: mailOptions.subject,
                template: mailOptions.template,
                status: 'Success',
                content: EmailBody,
            });
            return info;
        } catch (error) {
            ErrorService.log('mailService.sendNewStatusPageViewerMail', error);
            await EmailStatusService.create({
                from: mailOptions.from,
                to: mailOptions.to,
                subject: mailOptions.subject,
                template: mailOptions.template,
                status: 'Error',
                content: EmailBody,
                error: error.message,
            });
            throw error;
        }
    },

    sendChangeRoleEmailToUser: async function (
        project,
        addedByUser,
        email,
        role
    ) {
        let mailOptions = {};
        let EmailBody;
        try {
            const accountMail = await _this.getSmtpSettings();
            mailOptions = {
                from: `"${accountMail.name}" <${accountMail.from}>`,
                to: email,
                subject: "You've been assigned a new role",
                template: 'change_role',
                context: {
                    homeURL: global.homeHost,
                    projectName: project.name,
                    userName: addedByUser.name,
                    role: role,
                    dashboardURL: global.dashboardHost,
                },
            };

            const mailer = await _this.createMailer({});
            EmailBody = await _this.getEmailBody(mailOptions);
            if (!mailer) {
                await EmailStatusService.create({
                    from: mailOptions.from,
                    to: mailOptions.to,
                    subject: mailOptions.subject,
                    template: mailOptions.template,
                    status: 'Email not enabled.',
                    content: EmailBody,
                    error: 'Email not enabled.',
                });
                return;
            }

            const info = await mailer.sendMail(mailOptions);
            await EmailStatusService.create({
                from: mailOptions.from,
                to: mailOptions.to,
                subject: mailOptions.subject,
                template: mailOptions.template,
                status: 'Success',
                content: EmailBody,
            });
            return info;
        } catch (error) {
            ErrorService.log('mailService.sendChangeRoleEmailToUser', error);
            await EmailStatusService.create({
                from: mailOptions.from,
                to: mailOptions.to,
                subject: mailOptions.subject,
                template: mailOptions.template,
                status: 'Error',
                content: EmailBody,
                error: error.message,
            });
            throw error;
        }
    },

    sendRemoveFromProjectEmailToUser: async function (
        project,
        removedByUser,
        email
    ) {
        let mailOptions = {};
        let EmailBody;
        try {
            const accountMail = await _this.getSmtpSettings();
            mailOptions = {
                from: `"${accountMail.name}" <${accountMail.from}>`,
                to: email,
                subject: "You've been removed from a project on Fyipe",
                template: 'removed_from_project',
                context: {
                    homeURL: global.homeHost,
                    projectName: project.name,
                    userName: removedByUser.name,
                    dashboardURL: global.dashboardHost,
                },
            };

            const mailer = await _this.createMailer({});
            EmailBody = await _this.getEmailBody(mailOptions);
            if (!mailer) {
                await EmailStatusService.create({
                    from: mailOptions.from,
                    to: mailOptions.to,
                    subject: mailOptions.subject,
                    template: mailOptions.template,
                    status: 'Email not enabled.',
                    content: EmailBody,
                    error: 'Email not enabled.',
                });
                return;
            }

            const info = await mailer.sendMail(mailOptions);
            await EmailStatusService.create({
                from: mailOptions.from,
                to: mailOptions.to,
                subject: mailOptions.subject,
                template: mailOptions.template,
                status: 'Success',
                content: EmailBody,
            });
            return info;
        } catch (error) {
            ErrorService.log(
                'mailService.sendRemoveFromProjectEmailToUser',
                error
            );
            await EmailStatusService.create({
                from: mailOptions.from,
                to: mailOptions.to,
                subject: mailOptions.subject,
                template: mailOptions.template,
                status: 'Error',
                content: EmailBody,
                error: error.message,
            });
            throw error;
        }
    },

    sendRemoveFromSubProjectEmailToUser: async function (
        subProject,
        removedByUser,
        email
    ) {
        let mailOptions = {};
        let EmailBody;
        try {
            const accountMail = await _this.getSmtpSettings();
            mailOptions = {
                from: `"${accountMail.name}" <${accountMail.from}>`,
                to: email,
                subject: "You've been removed from a subproject on Fyipe",
                template: 'removed_from_subproject',
                context: {
                    homeURL: global.homeHost,
                    subProjectName: subProject.name,
                    userName: removedByUser.name,
                    dashboardURL: global.dashboardHost,
                },
            };

            const mailer = await _this.createMailer({});
            EmailBody = await _this.getEmailBody(mailOptions);
            if (!mailer) {
                await EmailStatusService.create({
                    from: mailOptions.from,
                    to: mailOptions.to,
                    subject: mailOptions.subject,
                    template: mailOptions.template,
                    status: 'Email not enabled.',
                    content: EmailBody,
                    error: 'Email not enabled.',
                });
                return;
            }

            const info = await mailer.sendMail(mailOptions);
            await EmailStatusService.create({
                from: mailOptions.from,
                to: mailOptions.to,
                subject: mailOptions.subject,
                template: mailOptions.template,
                status: 'Success',
                content: EmailBody,
            });
            return info;
        } catch (error) {
            ErrorService.log(
                'mailService.sendRemoveFromSubProjectEmailToUser',
                error
            );
            await EmailStatusService.create({
                from: mailOptions.from,
                to: mailOptions.to,
                subject: mailOptions.subject,
                template: mailOptions.template,
                status: 'Error',
                content: EmailBody,
                error: error.message,
            });
            throw error;
        }
    },

    /**
     * @param {js date object} incidentTime JS date of the incident used as timestamp.
     * @param {string} monitorName Name of monitor with incident.
     * @param {string} email Email of user being alerted.
     * @param {string} userId Id of the user.
     * @param {string} projectId Id of the project whose monitor has incident.
     * @param {string} acknowledgeUrl API link that has requirements for acknowledging incident.
     * @param {string} resolveUrl API link that has requirements for resolving incident.
     * @param {string} accessToken An access token to be used used to access API from email.
     */
    sendIncidentCreatedMail: async function ({
        incidentTime,
        monitorName,
        monitorUrl,
        incidentId,
        reason,
        view_url,
        method,
        componentName,
        email,
        userId,
        firstName,
        projectId,
        acknowledgeUrl,
        resolveUrl,
        accessToken,
        incidentType,
        projectName,
        criterionName,
        probeName,
<<<<<<< HEAD
        emailProgress
=======
>>>>>>> e5a5f9b4
    }) {
        let mailOptions = {};
        let EmailBody;
        try {
            const accountMail = await _this.getProjectSmtpSettings(projectId);
            let iconColor = '#94c800';
            let incidentShow = 'Offline';
            if (incidentType && incidentType === 'online') {
                iconColor = '#75d380';
                incidentShow = 'Online';
            } else if (incidentType && incidentType === 'offline') {
                iconColor = '#e25950';
                incidentShow = 'Offline';
            } else if (incidentType && incidentType === 'degraded') {
                iconColor = '#ffde24';
                incidentShow = 'Degraded';
            }
            const iconStyle = `display:inline-block;width:16px;height:16px;background:${iconColor};border-radius:16px`;
            mailOptions = {
                from: `"${accountMail.name}" <${accountMail.from}>`,
                to: email,
                subject: `Reminder ${emailProgress.current}/${emailProgress.total} - 
                            Incident ${incidentId} - ${componentName}/${monitorName} is ${incidentShow}`,
                template: 'new_incident_created',
                context: {
                    homeURL: global.homeHost,
                    incidentTime: incidentTime,
                    monitorName: monitorName,
                    monitorUrl,
                    incidentId,
                    reason,
                    view_url,
                    method,
                    iconStyle,
                    componentName,
                    accessToken,
                    firstName,
                    userId,
                    projectId,
                    ack_url: acknowledgeUrl,
                    resolve_url: resolveUrl,
                    acknowledgeUrl,
                    resolveUrl,
                    incidentType,
                    projectName,
                    dashboardURL: global.dashboardHost,
                    criterionName,
                    probeName,
                },
            };
            EmailBody = await _this.getEmailBody(mailOptions);
            const mailer = await _this.createMailer(accountMail);
            if (!mailer) {
                await EmailStatusService.create({
                    from: mailOptions.from,
                    to: mailOptions.to,
                    subject: mailOptions.subject,
                    template: mailOptions.template,
                    status: 'Email not enabled.',
                    content: EmailBody,
                    error: 'Email not enabled.',
                });
                return;
            }

            const info = await mailer.sendMail(mailOptions);
            await EmailStatusService.create({
                from: mailOptions.from,
                to: mailOptions.to,
                subject: mailOptions.subject,
                template: mailOptions.template,
                status: 'Success',
                content: EmailBody,
            });
            return info;
        } catch (error) {
            ErrorService.log('mailService.sendIncidentCreatedMail', error);
            await EmailStatusService.create({
                from: mailOptions.from,
                to: mailOptions.to,
                subject: mailOptions.subject,
                template: mailOptions.template,
                status: 'Error',
                content: EmailBody,
                error: error.message,
            });
            throw error;
        }
    },

    /**
     * @param {js date object} incidentTime JS date of the incident used as timestamp.
     * @param {string} monitorName Name of monitor with incident.
     * @param {string} email Email of user being alerted.
     * @param {string} userId Id of the user.
     * @param {string} projectId Id of the project whose monitor has incident.
     * @param {string} componentName Name of the component whose monitor has incident.
     * @param {string} statusPageUrl status page url
     */
    sendIncidentCreatedMailToSubscriber: async function (
        incidentTime,
        monitorName,
        email,
        userId,
        userName,
        incident,
        projectName,
        emailTemplate,
        trackEmailAsViewedUrl,
        componentName,
        statusPageUrl,
        replyAddress,
        customFields
    ) {
        let mailOptions = {};
        let EmailBody;
        try {
            let { template, subject } = await _this.getTemplates(
                emailTemplate,
                'Subscriber Incident Created'
            );
            const data = {
                incidentTime,
                monitorName,
                userName,
                userId,
                projectName,
                trackEmailAsViewedUrl,
                projectId: incident.projectId,
                incidentType: incident.incidentType,
                componentName,
                statusPageUrl,
                year: DateTime.getCurrentYear,
                ...customFields,
            };
            template = template(data);
            subject = subject(data);
            const smtpSettings = await _this.getProjectSmtpSettings(
                incident.projectId
            );
            const privateMailer = await _this.createMailer(smtpSettings);
            if (replyAddress) {
                mailOptions = {
                    from: `"${smtpSettings.name}" <${smtpSettings.from}>`,
                    to: email,
                    replyTo: replyAddress,
                    subject: subject,
                    template: 'template',
                    context: {
                        body: template,
                    },
                };
            } else {
                mailOptions = {
                    from: `"${smtpSettings.name}" <${smtpSettings.from}>`,
                    to: email,
                    subject: subject,
                    template: 'template',
                    context: {
                        body: template,
                    },
                };
            }
            EmailBody = await _this.getEmailBody(mailOptions);
            if (!privateMailer) {
                await EmailStatusService.create({
                    from: mailOptions.from,
                    to: mailOptions.to,
                    subject: mailOptions.subject,
                    template: mailOptions.template,
                    status: 'Email not enabled.',
                    ...(mailOptions.replyTo && {
                        replyTo: mailOptions.replyTo,
                    }),
                    content: EmailBody,
                    error: 'Email not enabled.',
                });
                return;
            }
            const info = await privateMailer.sendMail(mailOptions);
            await EmailStatusService.create({
                from: mailOptions.from,
                to: mailOptions.to,
                subject: mailOptions.subject,
                template: mailOptions.template,
                status: 'Success',
                ...(mailOptions.replyTo && { replyTo: mailOptions.replyTo }),
                content: EmailBody,
            });
            return info;
        } catch (error) {
            ErrorService.log(
                'mailService.sendIncidentCreatedMailToSubscriber',
                error
            );
            await EmailStatusService.create({
                from: mailOptions.from,
                to: mailOptions.to,
                subject: mailOptions.subject,
                template: mailOptions.template,
                status: 'Error',
                ...(mailOptions.replyTo && { replyTo: mailOptions.replyTo }),
                content: EmailBody,
                error: error.message,
            });
            throw error;
        }
    },

    sendIncidentAcknowledgedMail: async function ({
        incidentTime,
        monitorName,
        monitorUrl,
        incidentId,
        reason,
        view_url,
        method,
        componentName,
        email,
        userId,
        firstName,
        projectId,
        resolveUrl,
        accessToken,
        incidentType,
        projectName,
        acknowledgeTime,
        length,
        criterionName,
    }) {
        let mailOptions = {};
        let EmailBody;
        try {
            const accountMail = await _this.getProjectSmtpSettings(projectId);
            mailOptions = {
                from: `"${accountMail.name}" <${accountMail.from}>`,
                to: email,
                subject: `Incident ${incidentId} - ${componentName}/${monitorName} was acknowledged`,
                template: 'incident_acknowledged',
                context: {
                    homeURL: global.homeHost,
                    incidentTime: incidentTime,
                    monitorName: monitorName,
                    length,
                    acknowledgeTime,
                    monitorUrl,
                    incidentId,
                    reason,
                    view_url,
                    method,
                    componentName,
                    accessToken,
                    firstName,
                    userId,
                    projectId,
                    resolve_url: resolveUrl,
                    incidentType,
                    projectName,
                    dashboardURL: global.dashboardHost,
                    criterionName,
                },
            };
            const mailer = await _this.createMailer(accountMail);
            EmailBody = await _this.getEmailBody(mailOptions);
            if (!mailer) {
                await EmailStatusService.create({
                    from: mailOptions.from,
                    to: mailOptions.to,
                    subject: mailOptions.subject,
                    template: mailOptions.template,
                    status: 'Email not enabled.',
                    content: EmailBody,
                    error: 'Email not enabled.',
                });
                return;
            }

            const info = await mailer.sendMail(mailOptions);
            await EmailStatusService.create({
                from: mailOptions.from,
                to: mailOptions.to,
                subject: mailOptions.subject,
                template: mailOptions.template,
                status: 'Success',
                content: EmailBody,
            });
            return info;
        } catch (error) {
            ErrorService.log('mailService.sendIncidentAcknowledgedMail', error);
            await EmailStatusService.create({
                from: mailOptions.from,
                to: mailOptions.to,
                subject: mailOptions.subject,
                template: mailOptions.template,
                status: 'Error',
                content: EmailBody,
                error: error.message,
            });
            throw error;
        }
    },

    sendIncidentResolvedMail: async function ({
        incidentTime,
        monitorName,
        monitorUrl,
        incidentId,
        reason,
        view_url,
        method,
        componentName,
        email,
        userId,
        firstName,
        projectId,
        accessToken,
        incidentType,
        projectName,
        resolveTime,
        length,
        criterionName,
    }) {
        let mailOptions = {};
        let EmailBody;
        try {
            const accountMail = await _this.getProjectSmtpSettings(projectId);
            mailOptions = {
                from: `"${accountMail.name}" <${accountMail.from}>`,
                to: email,
                subject: `Incident ${incidentId} - ${componentName}/${monitorName} was resolved`,
                template: 'incident_resolved',
                context: {
                    homeURL: global.homeHost,
                    incidentTime: incidentTime,
                    monitorName: monitorName,
                    length,
                    resolveTime,
                    monitorUrl,
                    incidentId,
                    reason,
                    view_url,
                    method,
                    componentName,
                    accessToken,
                    firstName,
                    userId,
                    projectId,
                    incidentType,
                    projectName,
                    dashboardURL: global.dashboardHost,
                    criterionName,
                },
            };
            const mailer = await _this.createMailer(accountMail);
            EmailBody = await _this.getEmailBody(mailOptions);
            if (!mailer) {
                await EmailStatusService.create({
                    from: mailOptions.from,
                    to: mailOptions.to,
                    subject: mailOptions.subject,
                    template: mailOptions.template,
                    status: 'Email not enabled.',
                    content: EmailBody,
                    error: 'Email not enabled.',
                });
                return;
            }

            const info = await mailer.sendMail(mailOptions);
            await EmailStatusService.create({
                from: mailOptions.from,
                to: mailOptions.to,
                subject: mailOptions.subject,
                template: mailOptions.template,
                status: 'Success',
                content: EmailBody,
            });
            return info;
        } catch (error) {
            ErrorService.log('mailService.sendIncidentResolvedMail', error);
            await EmailStatusService.create({
                from: mailOptions.from,
                to: mailOptions.to,
                subject: mailOptions.subject,
                template: mailOptions.template,
                status: 'Error',
                content: EmailBody,
                error: error.message,
            });
            throw error;
        }
    },

    /**
     * @param {js date object} incidentTime JS date of the incident used as timestamp.
     * @param {string} monitorName Name of monitor with incident.
     * @param {string} email Email of user being alerted.
     * @param {string} userId Id of the user.
     * @param {string} projectId Id of the project whose monitor has incident.
     * @param {string} componentName Name of the component whose monitor has incident.
     * @param {string} statusPageUrl status page url
     */
    sendIncidentAcknowledgedMailToSubscriber: async function (
        incidentTime,
        monitorName,
        email,
        userId,
        userName,
        incident,
        projectName,
        emailTemplate,
        trackEmailAsViewedUrl,
        componentName,
        statusPageUrl,
        replyAddress,
        customFields,
        length
    ) {
        let mailOptions = {};
        let EmailBody;
        try {
            let { template, subject } = await _this.getTemplates(
                emailTemplate,
                'Subscriber Incident Acknowldeged'
            );
            const data = {
                incidentTime,
                monitorName,
                userName,
                userId,
                projectName,
                trackEmailAsViewedUrl,
                projectId: incident.projectId,
                incidentType: incident.incidentType,
                componentName,
                statusPageUrl,
                year: DateTime.getCurrentYear,
                ...customFields,
                length,
            };
            template = template(data);
            subject = subject(data);
            const smtpSettings = await _this.getProjectSmtpSettings(
                incident.projectId
            );
            const privateMailer = await _this.createMailer(smtpSettings);
            if (replyAddress) {
                mailOptions = {
                    from: `"${smtpSettings.name}" <${smtpSettings.from}>`,
                    to: email,
                    replyTo: replyAddress,
                    subject: subject,
                    template: 'template',
                    context: {
                        body: template,
                    },
                };
            } else {
                mailOptions = {
                    from: `"${smtpSettings.name}" <${smtpSettings.from}>`,
                    to: email,
                    subject: subject,
                    template: 'template',
                    context: {
                        body: template,
                    },
                };
            }
            EmailBody = await _this.getEmailBody(mailOptions);
            if (!privateMailer) {
                await EmailStatusService.create({
                    from: mailOptions.from,
                    to: mailOptions.to,
                    subject: mailOptions.subject,
                    template: mailOptions.template,
                    status: 'Email not enabled.',
                    ...(mailOptions.replyTo && {
                        replyTo: mailOptions.replyTo,
                    }),
                    content: EmailBody,
                    error: 'Email not enabled.',
                });
                return;
            }
            const info = await privateMailer.sendMail(mailOptions);
            await EmailStatusService.create({
                from: mailOptions.from,
                to: mailOptions.to,
                subject: mailOptions.subject,
                template: mailOptions.template,
                status: 'Success',
                ...(mailOptions.replyTo && { replyTo: mailOptions.replyTo }),
                content: EmailBody,
            });
            return info;
        } catch (error) {
            ErrorService.log(
                'mailService.sendIncidentCreatedMailToSubscriber',
                error
            );
            await EmailStatusService.create({
                from: mailOptions.from,
                to: mailOptions.to,
                subject: mailOptions.subject,
                template: mailOptions.template,
                status: 'Error',
                ...(mailOptions.replyTo && { replyTo: mailOptions.replyTo }),
                content: EmailBody,
                error: error.message,
            });
            throw error;
        }
    },

    /**
     * @param {js date object} incidentTime JS date of the incident used as timestamp.
     * @param {string} monitorName Name of monitor with incident.
     * @param {string} email Email of user being alerted.
     * @param {string} userId Id of the user.
     * @param {string} projectId Id of the project whose monitor has incident.
     * @param {string} componentName Name of the component whose monitor has incident.
     * @param {string} statusPageUrl status page url
     */

    sendInvestigationNoteToSubscribers: async function (
        incidentTime,
        monitorName,
        email,
        userId,
        userName,
        incident,
        projectName,
        emailTemplate,
        componentName,
        incidentNote,
        statusPageUrl,
        statusNoteStatus,
        customFields
    ) {
        let mailOptions = {};
        let EmailBody;
        try {
            let { template, subject } = await _this.getTemplates(
                emailTemplate,
                'Investigation note is created'
            );
            const data = {
                incidentTime,
                monitorName,
                userName,
                userId,
                projectName,
                projectId: incident.projectId,
                incidentType: incident.incidentType,
                componentName,
                incidentNote,
                statusPageUrl,
                statusNoteStatus,
                ...customFields,
            };
            template = template(data);
            subject = subject(data);
            const smtpSettings = await _this.getProjectSmtpSettings(
                incident.projectId
            );
            const privateMailer = await _this.createMailer(smtpSettings);
            mailOptions = {
                from: `"${smtpSettings.name}" <${smtpSettings.from}>`,
                to: email,
                subject: subject,
                template: 'template',
                context: {
                    body: template,
                },
            };
            const info = await privateMailer.sendMail(mailOptions);
            EmailBody = await _this.getEmailBody(mailOptions);
            await EmailStatusService.create({
                from: mailOptions.from,
                to: mailOptions.to,
                subject: mailOptions.subject,
                template: mailOptions.template,
                status: 'Success',
                ...(mailOptions.replyTo && { replyTo: mailOptions.replyTo }),
                content: EmailBody,
            });
            return info;
        } catch (error) {
            ErrorService.log(
                'mailService.sendInvestigationNoteToSubscribers',
                error
            );
            await EmailStatusService.create({
                from: mailOptions.from,
                to: mailOptions.to,
                subject: mailOptions.subject,
                template: mailOptions.template,
                status: 'Error',
                ...(mailOptions.replyTo && { replyTo: mailOptions.replyTo }),
                content: EmailBody,
                error: error.message,
            });
            throw error;
        }
    },

    /**
     * @param {js date object} incidentTime JS date of the incident used as timestamp.
     * @param {string} monitorName Name of monitor with incident.
     * @param {string} email Email of user being alerted.
     * @param {string} userId Id of the user.
     * @param {string} projectId Id of the project whose monitor has incident.
     * @param {string} componentName Name of the component whose monitor has incident.
     * @param {string} statusPageUrl status page url
     */
    sendIncidentResolvedMailToSubscriber: async function (
        incidentTime,
        monitorName,
        email,
        userId,
        userName,
        incident,
        projectName,
        emailTemplate,
        trackEmailAsViewedUrl,
        componentName,
        statusPageUrl,
        replyAddress,
        customFields,
        length
    ) {
        let mailOptions = {};
        let EmailBody;
        try {
            let { template, subject } = await _this.getTemplates(
                emailTemplate,
                'Subscriber Incident Resolved'
            );
            const data = {
                incidentTime,
                monitorName,
                userName,
                userId,
                projectName,
                trackEmailAsViewedUrl,
                projectId: incident.projectId,
                incidentType: incident.incidentType,
                componentName,
                statusPageUrl,
                year: DateTime.getCurrentYear,
                ...customFields,
                length,
            };
            template = template(data);
            subject = subject(data);
            const smtpSettings = await _this.getProjectSmtpSettings(
                incident.projectId
            );
            const privateMailer = await _this.createMailer(smtpSettings);
            if (replyAddress) {
                mailOptions = {
                    from: `"${smtpSettings.name}" <${smtpSettings.from}>`,
                    to: email,
                    replyTo: replyAddress,
                    subject: subject,
                    template: 'template',
                    context: {
                        homeURL: global.homeHost,
                        body: template,
                    },
                };
            } else {
                mailOptions = {
                    from: `"${smtpSettings.name}" <${smtpSettings.from}>`,
                    to: email,
                    subject: subject,
                    template: 'template',
                    context: {
                        homeURL: global.homeHost,
                        body: template,
                    },
                };
            }
            EmailBody = await _this.getEmailBody(mailOptions);
            if (!privateMailer) {
                await EmailStatusService.create({
                    from: mailOptions.from,
                    to: mailOptions.to,
                    subject: mailOptions.subject,
                    template: mailOptions.template,
                    status: 'Email not enabled.',
                    ...(mailOptions.replyTo && {
                        replyTo: mailOptions.replyTo,
                    }),
                    content: EmailBody,
                    error: 'Email not enabled.',
                });
                return;
            }
            const info = await privateMailer.sendMail(mailOptions);
            await EmailStatusService.create({
                from: mailOptions.from,
                to: mailOptions.to,
                subject: mailOptions.subject,
                template: mailOptions.template,
                status: 'Success',
                ...(mailOptions.replyTo && { replyTo: mailOptions.replyTo }),
                content: EmailBody,
            });
            return info;
        } catch (error) {
            ErrorService.log(
                'mailService.sendIncidentResolvedMailToSubscriber',
                error
            );
            await EmailStatusService.create({
                from: mailOptions.from,
                to: mailOptions.to,
                subject: mailOptions.subject,
                template: mailOptions.template,
                status: 'Error',
                ...(mailOptions.replyTo && { replyTo: mailOptions.replyTo }),
                content: EmailBody,
                error: error.message,
            });
            throw error;
        }
    },

    testSmtpConfig: async function (data) {
        let mailOptions = {};
        let EmailBody;
        try {
            const privateMailer = await _this.createMailer(data);
            mailOptions = {
                from: `"${data.name}" <${data.from}>`,
                to: data.email,
                subject: 'Email Smtp Settings Test',
                template: 'smtp_test',
                context: {
                    homeURL: global.homeHost,
                    ...data,
                },
            };
            EmailBody = await _this.getEmailBody(mailOptions);
            if (!privateMailer) {
                await EmailStatusService.create({
                    from: mailOptions.from,
                    to: mailOptions.to,
                    subject: mailOptions.subject,
                    template: mailOptions.template,
                    status: 'Email not enabled.',
                    content: EmailBody,
                    error: 'Email not enabled.',
                });
                return;
            }
            const info = await privateMailer.sendMail(mailOptions);
            await EmailStatusService.create({
                from: mailOptions.from,
                to: mailOptions.to,
                subject: mailOptions.subject,
                template: mailOptions.template,
                status: 'Success',
                content: EmailBody,
            });
            return info;
        } catch (error) {
            let err;
            if (error.code === 'EAUTH') {
                err = new Error('Username and Password not accepted.');
                await EmailStatusService.create({
                    from: mailOptions.from,
                    to: mailOptions.to,
                    subject: mailOptions.subject,
                    template: mailOptions.template,
                    status: 'Error',
                    content: EmailBody,
                    err: err.message,
                });
                err.code = 400;
            } else if (error.code === 'ECONNECTION') {
                err = new Error(
                    'Please check your host and port settings again.'
                );
                await EmailStatusService.create({
                    from: mailOptions.from,
                    to: mailOptions.to,
                    subject: mailOptions.subject,
                    template: mailOptions.template,
                    status: 'Error',
                    content: EmailBody,
                    err: err.message,
                });
                err.code = 400;
            } else {
                err = new Error('Please check your settings again.');
                await EmailStatusService.create({
                    from: mailOptions.from,
                    to: mailOptions.to,
                    subject: mailOptions.subject,
                    template: mailOptions.template,
                    status: 'Error',
                    content: EmailBody,
                    err: err.message,
                });
                err.code = 400;
            }
            ErrorService.log('mailService.testSmtpConfig', error);
            await EmailStatusService.create({
                from: mailOptions.from,
                to: mailOptions.to,
                subject: mailOptions.subject,
                template: mailOptions.template,
                status: 'Error',
                content: EmailBody,
                error: error.message,
            });
            throw err;
        }
    },

    sendChangePlanMail: async function (projectName, oldPlan, newPlan, email) {
        let mailOptions = {};
        let EmailBody;
        try {
            const accountMail = await _this.getSmtpSettings();
            mailOptions = {
                from: `"${accountMail.name}" <${accountMail.from}>`,
                to: email,
                subject: 'Change of Subscription Plan',
                template: 'changed_subscription_plan',
                context: {
                    homeURL: global.homeHost,
                    projectName: projectName,
                    oldPlan: oldPlan,
                    newPlan: newPlan,
                    dashboardURL: global.dashboardHost,
                },
            };

            const mailer = await _this.createMailer({});
            EmailBody = await _this.getEmailBody(mailOptions);
            if (!mailer) {
                await EmailStatusService.create({
                    from: mailOptions.from,
                    to: mailOptions.to,
                    subject: mailOptions.subject,
                    template: mailOptions.template,
                    status: 'Email not enabled.',
                    content: EmailBody,
                    error: 'Email not enabled.',
                });
                return;
            }

            const info = await mailer.sendMail(mailOptions);
            await EmailStatusService.create({
                from: mailOptions.from,
                to: mailOptions.to,
                subject: mailOptions.subject,
                template: mailOptions.template,
                status: 'Success',
                content: EmailBody,
            });
            return info;
        } catch (error) {
            ErrorService.log('mailService.sendChangePlanMail', error);
            await EmailStatusService.create({
                from: mailOptions.from,
                to: mailOptions.to,
                subject: mailOptions.subject,
                template: mailOptions.template,
                status: 'Error',
                content: EmailBody,
                error: error.message,
            });
            throw error;
        }
    },

    sendCreateProjectMail: async function (projectName, email) {
        let mailOptions = {};
        let EmailBody;
        try {
            const accountMail = await _this.getSmtpSettings();

            mailOptions = {
                from: `"${accountMail.name}" <${accountMail.from}>`,
                to: email,
                subject: 'New Project',
                template: 'create_project',
                context: {
                    homeURL: global.homeHost,
                    projectName: projectName,
                    dashboardURL: global.dashboardHost,
                },
            };

            const mailer = await _this.createMailer({});
            EmailBody = await _this.getEmailBody(mailOptions);
            if (!mailer) {
                await EmailStatusService.create({
                    from: mailOptions.from,
                    to: mailOptions.to,
                    subject: mailOptions.subject,
                    template: mailOptions.template,
                    status: 'Email not enabled.',
                    content: EmailBody,
                    error: 'Email not enabled.',
                });
                return;
            }

            const info = await mailer.sendMail(mailOptions);
            await EmailStatusService.create({
                from: mailOptions.from,
                to: mailOptions.to,
                subject: mailOptions.subject,
                template: mailOptions.template,
                status: 'Success',
                content: EmailBody,
            });
            return info;
        } catch (error) {
            ErrorService.log('mailService.sendCreateProjectMail', error);
            await EmailStatusService.create({
                from: mailOptions.from,
                to: mailOptions.to,
                subject: mailOptions.subject,
                template: mailOptions.template,
                status: 'Error',
                content: EmailBody,
                error: error.message,
            });
            throw error;
        }
    },

    sendCreateSubProjectMail: async function (subProjectName, email) {
        let mailOptions = {};
        let EmailBody;
        try {
            const accountMail = await _this.getSmtpSettings();
            mailOptions = {
                from: `"${accountMail.name}" <${accountMail.from}>`,
                to: email,
                subject: 'New Sub-Project',
                template: 'create_subproject',
                context: {
                    homeURL: global.homeHost,
                    subProjectName: subProjectName,
                    dashboardURL: global.dashboardHost,
                },
            };
            const mailer = await _this.createMailer({});
            EmailBody = await _this.getEmailBody(mailOptions);
            if (!mailer) {
                await EmailStatusService.create({
                    from: mailOptions.from,
                    to: mailOptions.to,
                    subject: mailOptions.subject,
                    template: mailOptions.template,
                    status: 'Email not enabled.',
                    content: EmailBody,
                    error: 'Email not enabled.',
                });
                return;
            }

            const info = await mailer.sendMail(mailOptions);
            await EmailStatusService.create({
                from: mailOptions.from,
                to: mailOptions.to,
                subject: mailOptions.subject,
                template: mailOptions.template,
                status: 'Success',
                content: EmailBody,
            });
            return info;
        } catch (error) {
            ErrorService.log('mailService.sendCreateSubProjectMail', error);
            await EmailStatusService.create({
                from: mailOptions.from,
                to: mailOptions.to,
                subject: mailOptions.subject,
                template: mailOptions.template,
                status: 'Error',
                content: EmailBody,
                error: error.message,
            });
            throw error;
        }
    },

    sendUpgradeToEnterpriseMail: async function (
        projectName,
        projectId,
        oldPlan,
        email
    ) {
        let mailOptions = {};
        let EmailBody;
        try {
            const accountMail = await _this.getSmtpSettings();
            mailOptions = {
                from: `"${accountMail.name}" <${accountMail.from}>`,
                to: 'support@fyipe.com',
                subject: 'Upgrade to enterprise plan request from ' + email,
                template: 'enterprise_upgrade',
                context: {
                    homeURL: global.homeHost,
                    projectName: projectName,
                    projectId: projectId,
                    oldPlan: oldPlan,
                    email: email,
                },
            };
            const mailer = await _this.createMailer({});
            EmailBody = await _this.getEmailBody(mailOptions);
            if (!mailer) {
                await EmailStatusService.create({
                    from: mailOptions.from,
                    to: mailOptions.to,
                    subject: mailOptions.subject,
                    template: mailOptions.template,
                    status: 'Email not enabled.',
                    content: EmailBody,
                    error: 'Email not enabled.',
                });
                return;
            }

            const info = await mailer.sendMail(mailOptions);
            await EmailStatusService.create({
                from: mailOptions.from,
                to: mailOptions.to,
                subject: mailOptions.subject,
                template: mailOptions.template,
                status: 'Success',
                content: EmailBody,
            });
            return info;
        } catch (error) {
            ErrorService.log('mailService.sendUpgradeToEnterpriseMail', error);
            await EmailStatusService.create({
                from: mailOptions.from,
                to: mailOptions.to,
                subject: mailOptions.subject,
                template: mailOptions.template,
                status: 'Error',
                content: EmailBody,
                error: error.message,
            });
            throw error;
        }
    },

    sendPaymentFailedEmail: async function (
        projectName,
        email,
        name,
        chargeAttemptStage
    ) {
        let mailOptions = {};
        let EmailBody;
        try {
            const accountMail = await _this.getSmtpSettings();
            mailOptions = {
                from: `"${accountMail.name}" <${accountMail.from}>`,
                to: email,
                subject: 'Subscription Payment Failed',
                template: 'subscription_payment_failed',
                context: {
                    homeURL: global.homeHost,
                    projectName,
                    name,
                    chargeAttemptStage,
                    dashboardURL: global.dashboardHost,
                },
            };
            const mailer = await _this.createMailer({});
            EmailBody = await _this.getEmailBody(mailOptions);
            if (!mailer) {
                await EmailStatusService.create({
                    from: mailOptions.from,
                    to: mailOptions.to,
                    subject: mailOptions.subject,
                    template: mailOptions.template,
                    status: 'Email not enabled.',
                    content: EmailBody,
                    error: 'Email not enabled.',
                });
                return;
            }

            const info = await mailer.sendMail(mailOptions);
            await EmailStatusService.create({
                from: mailOptions.from,
                to: mailOptions.to,
                subject: mailOptions.subject,
                template: mailOptions.template,
                status: 'Success',
                content: EmailBody,
            });
            return info;
        } catch (error) {
            ErrorService.log('mailService.sendPaymentFailedEmail', error);
            await EmailStatusService.create({
                from: mailOptions.from,
                to: mailOptions.to,
                subject: mailOptions.subject,
                template: mailOptions.template,
                status: 'Error',
                content: EmailBody,
                error: error.message,
            });
            throw error;
        }
    },
    hasCustomSmtpSettings: async projectId => {
        const smtpConfigurations = await EmailSmtpService.findOneBy({
            projectId,
            enabled: true,
        });
        return Object.keys(smtpConfigurations).length
            ? smtpConfigurations
            : false;
    },

    sendSlaNotification: async function ({
        userEmail,
        name,
        projectId,
        incidentSla,
        monitorName,
        incidentUrl,
        projectName,
        componentName,
        incidentId,
        reason,
        incidentSlaTimeline,
        incidentSlaRemaining,
    }) {
        const smtpSettings = await _this.getProjectSmtpSettings(projectId);
        let mailOptions = {};
        let EmailBody;
        try {
            mailOptions = {
                from: `"${smtpSettings.name}" <${smtpSettings.from}>`,
                to: userEmail,
                subject: `About to Breach Incident SLA`,
                template: 'sla_notification',
                context: {
                    name: name ? name.split(' ')[0].toString() : '',
                    currentYear: new Date().getFullYear(),
                    incidentSla,
                    monitorName,
                    incidentUrl,
                    projectName,
                    componentName,
                    incidentId,
                    reason,
                    incidentSlaTimeline,
                    incidentSlaRemaining,
                },
            };

            const mailer = await _this.createMailer(smtpSettings);
            EmailBody = await _this.getEmailBody(mailOptions);

            if (!mailer) {
                await EmailStatusService.create({
                    from: mailOptions.from,
                    to: mailOptions.to,
                    subject: mailOptions.subject,
                    template: mailOptions.template,
                    status: 'Email not enabled.',
                    content: EmailBody,
                    error: 'Email not enabled.',
                });
                return;
            }

            const info = await mailer.sendMail(mailOptions);

            await EmailStatusService.create({
                from: mailOptions.from,
                to: mailOptions.to,
                subject: mailOptions.subject,
                template: mailOptions.template,
                status: 'Success',
                content: EmailBody,
            });

            return info;
        } catch (error) {
            ErrorService.log('mailService.sendSlaNotification', error);
            await EmailStatusService.create({
                from: mailOptions.from,
                to: mailOptions.to,
                subject: mailOptions.subject,
                template: mailOptions.template,
                status: 'Error',
                content: EmailBody,
                error: error.message,
            });
            throw error;
        }
    },
    sendSlaBreachNotification: async function ({
        userEmail,
        name,
        projectId,
        incidentSla,
        monitorName,
        incidentUrl,
        projectName,
        componentName,
        incidentId,
        reason,
        incidentSlaTimeline,
    }) {
        const smtpSettings = await _this.getProjectSmtpSettings(projectId);
        let mailOptions = {};
        let EmailBody;
        try {
            mailOptions = {
                from: `"${smtpSettings.name}" <${smtpSettings.from}>`,
                to: userEmail,
                subject: `Breached Incident SLA`,
                template: 'breach_sla_notification',
                context: {
                    name: name ? name.split(' ')[0].toString() : '',
                    currentYear: new Date().getFullYear(),
                    incidentSla,
                    monitorName,
                    incidentUrl,
                    projectName,
                    componentName,
                    incidentId,
                    reason,
                    incidentSlaTimeline,
                },
            };

            const mailer = await _this.createMailer(smtpSettings);
            EmailBody = await _this.getEmailBody(mailOptions);
            if (!mailer) {
                await EmailStatusService.create({
                    from: mailOptions.from,
                    to: mailOptions.to,
                    subject: mailOptions.subject,
                    template: mailOptions.template,
                    status: 'Email not enabled.',
                    content: EmailBody,
                    error: 'Email not enabled.',
                });
                return;
            }

            const info = await mailer.sendMail(mailOptions);

            await EmailStatusService.create({
                from: mailOptions.from,
                to: mailOptions.to,
                subject: mailOptions.subject,
                template: mailOptions.template,
                status: 'Success',
                content: EmailBody,
            });

            return info;
        } catch (error) {
            ErrorService.log('mailService.sendSlaBreachNotification', error);
            await EmailStatusService.create({
                from: mailOptions.from,
                to: mailOptions.to,
                subject: mailOptions.subject,
                template: mailOptions.template,
                status: 'Error',
                content: EmailBody,
                error: error.message,
            });
            throw error;
        }
    },
    sendUnpaidSubscriptionReminder: async function ({
        projectName,
        projectPlan,
        name,
        userEmail,
        projectUrl,
    }) {
        const accountMail = await _this.getSmtpSettings();
        accountMail.name = 'Fyipe Support';
        accountMail.from = 'support@fyipe.com';
        let mailOptions = {};
        let EmailBody;
        try {
            mailOptions = {
                from: `"${accountMail.name}" <${accountMail.from}>`,
                to: userEmail,
                replyTo: accountMail.from,
                cc: accountMail.from,
                subject: 'Unpaid Project Subscription',
                template: 'unpaid_sub_notification',
                context: {
                    projectName,
                    name: name.split(' ')[0].toString(),
                    currentYear: new Date().getFullYear(),
                    projectPlan: projectPlan.details,
                    projectUrl,
                },
            };

            const mailer = await _this.createMailer({});
            EmailBody = await _this.getEmailBody(mailOptions);
            if (!mailer) {
                await EmailStatusService.create({
                    from: mailOptions.from,
                    to: mailOptions.to,
                    subject: mailOptions.subject,
                    template: mailOptions.template,
                    status: 'Email not enabled.',
                    content: EmailBody,
                    error: 'Email not enabled.',
                });
                return;
            }

            const info = await mailer.sendMail(mailOptions);

            await EmailStatusService.create({
                from: mailOptions.from,
                to: mailOptions.to,
                subject: mailOptions.subject,
                template: mailOptions.template,
                status: 'Success',
                content: EmailBody,
            });

            return info;
        } catch (error) {
            ErrorService.log(
                'mailService.sendUnpaidSubscriptionReminder',
                error
            );
            await EmailStatusService.create({
                from: mailOptions.from,
                to: mailOptions.to,
                subject: mailOptions.subject,
                template: mailOptions.template,
                status: 'Error',
                content: EmailBody,
                error: error.message,
            });
            throw error;
        }
    },
    sendUnpaidSubscriptionProjectDelete: async function ({
        projectName,
        projectPlan,
        name,
        userEmail,
    }) {
        const accountMail = await _this.getSmtpSettings();
        accountMail.name = 'Fyipe Support';
        accountMail.from = 'support@fyipe.com';
        let mailOptions = {};
        let EmailBody;
        try {
            mailOptions = {
                from: `"${accountMail.name}" <${accountMail.from}>`,
                to: userEmail,
                replyTo: accountMail.from,
                cc: accountMail.from,
                subject: 'Unpaid Project Subscription - Project Deactivated',
                template: 'unpaid_sub_delete_project',
                context: {
                    projectName,
                    name: name.split(' ')[0].toString(),
                    currentYear: new Date().getFullYear(),
                    projectPlan: projectPlan.details,
                },
            };

            const mailer = await _this.createMailer({});
            EmailBody = await _this.getEmailBody(mailOptions);
            if (!mailer) {
                await EmailStatusService.create({
                    from: mailOptions.from,
                    to: mailOptions.to,
                    subject: mailOptions.subject,
                    template: mailOptions.template,
                    status: 'Email not enabled.',
                    content: EmailBody,
                    error: 'Email not enabled.',
                });
                return;
            }

            const info = await mailer.sendMail(mailOptions);

            await EmailStatusService.create({
                from: mailOptions.from,
                to: mailOptions.to,
                subject: mailOptions.subject,
                template: mailOptions.template,
                status: 'Success',
                content: EmailBody,
            });

            return info;
        } catch (error) {
            ErrorService.log(
                'mailService.sendUnpaidSubscriptionProjectDelete',
                error
            );
            await EmailStatusService.create({
                from: mailOptions.from,
                to: mailOptions.to,
                subject: mailOptions.subject,
                template: mailOptions.template,
                status: 'Error',
                content: EmailBody,
                error: error.message,
            });
            throw error;
        }
    },
};

module.exports = _this;<|MERGE_RESOLUTION|>--- conflicted
+++ resolved
@@ -1271,10 +1271,7 @@
         projectName,
         criterionName,
         probeName,
-<<<<<<< HEAD
         emailProgress
-=======
->>>>>>> e5a5f9b4
     }) {
         let mailOptions = {};
         let EmailBody;
