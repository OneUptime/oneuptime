--- conflicted
+++ resolved
@@ -1,727 +1,723 @@
-
-module.exports = {
-
-    findBy: async function (query, limit, skip) {
-        if (!skip) skip = 0;
-
-        if (!limit) limit = 0;
-
-        if (typeof (skip) === 'string') skip = parseInt(skip);
-
-        if (typeof (limit) === 'string') limit = parseInt(limit);
-
-        if (!query) {
-            query = {};
-        }
-
-        query.deleted = false;
-        try {
-            var incidents = await IncidentModel.find(query)
-                .limit(limit)
-                .skip(skip)
-                .populate('acknowledgedBy', 'name')
-                .populate('monitorId', 'name')
-                .populate('resolvedBy', 'name')
-                .populate('createdById', 'name')
-                .populate('probes.probeId', 'probeName')
-                .sort({ createdAt: 'desc' });
-        } catch (error) {
-            ErrorService.log('IncidentModel.find', error);
-            throw error;
-        }
-
-        return incidents;
-    },
-
-    create: async function (data) {
-        var _this = this;
-        //create a promise;
-        try {
-            var project = await ProjectService.findOneBy({ _id: data.projectId });
-            var users = project && project.users && project.users.length ? project.users.map(({ userId }) => userId) : [];
-        } catch (error) {
-            ErrorService.log('ProjectService.findOneBy', error);
-            throw error;
-        }
-        try {
-            var monitorCount = await MonitorService.countBy({ _id: data.monitorId });
-        } catch (error) {
-            ErrorService.log('MonitorService.countBy', error);
-            throw error;
-        }
-        if (monitorCount > 0) {
-            var incident = new IncidentModel();
-            incident.projectId = data.projectId || null;
-            incident.monitorId = data.monitorId || null;
-            incident.createdById = data.createdById || null;
-            incident.notClosedBy = users;
-            if (data.incidentType) {
-                incident.incidentType = data.incidentType;
-            };
-            if (data.probeId) {
-                incident.probes = [{
-                    probeId: data.probeId,
-                    updatedAt: Date.now(),
-                    status: true
-                }]
-            };
-            if (data.manuallyCreated) {
-                incident.manuallyCreated = true;
-            }
-            else {
-                incident.manuallyCreated = false;
-            }
-<<<<<<< HEAD
-            try {
-=======
-            if(data.type) {
-                incident.type = data.type;
-            }
-            try{
->>>>>>> 19869bda
-                incident = await incident.save();
-            } catch (error) {
-                ErrorService.log('incident.save', error);
-                throw error;
-            }
-            try {
-                incident = await _this.findOneBy({ _id: incident._id });
-            } catch (error) {
-                ErrorService.log('IncidentService.findOneBy', error);
-                throw error;
-            }
-            try {
-                await _this._sendIncidentCreatedAlert(incident);
-            } catch (error) {
-                ErrorService.log('IncidentService._sendIncidentCreatedAlert', error);
-                throw error;
-            }
-            return incident;
-
-        } else {
-            let error = new Error('Monitor is not present.');
-            ErrorService.log('IncidentService.create', error);
-            error.code = 400;
-
-            throw error;
-        }
-    },
-
-    countBy: async function (query) {
-        if (!query) {
-            query = {};
-        }
-
-        query.deleted = false;
-        try {
-            var count = await IncidentModel.count(query);
-        } catch (error) {
-            ErrorService.log('IncidentModel.count', error);
-            throw error;
-        }
-
-        return count;
-    },
-
-    deleteBy: async function (query, userId) {
-
-        if (!query) {
-            query = {};
-        }
-
-        query.deleted = false;
-        try {
-            var incidents = await IncidentModel.findOneAndUpdate(query, { $set: { deleted: true, deletedAt: Date.now(), deletedById: userId } });
-        } catch (error) {
-            ErrorService.log('IncidentModel.findOneAndUpdate', error);
-            throw error;
-        }
-
-        return incidents;
-    },
-
-    // Description: Get Incident by incident Id.
-    // Params:
-    // Param 1: monitorId: monitor Id
-    // Returns: promise with incident or error.
-    findOneBy: async function (query) {
-
-        if (!query) {
-            query = {};
-        }
-
-        query.deleted = false;
-        try {
-            var incident = await IncidentModel.findOne(query)
-                .populate('acknowledgedBy', 'name')
-                .populate('monitorId', 'name')
-                .populate('resolvedBy', 'name')
-                .populate('createdById', 'name')
-                .populate('probes.probeId', 'probeName');
-        } catch (error) {
-            ErrorService.log('IncidentModel.findOne', error);
-            throw error;
-        }
-        return incident;
-    },
-
-    update: async function (data) {
-        var _this = this;
-        if (!data._id) {
-            try {
-                var incident = await _this.create(data);
-            } catch (error) {
-                ErrorService.log('IncidentService.create', error);
-                throw error;
-            }
-            return incident;
-        } else {
-            try {
-                var oldIncident = await _this.findOneBy({ _id: data._id });
-            } catch (error) {
-                ErrorService.log('IncidentService.findOneBy', error);
-                throw error;
-            }
-            var projectId = data.projectId || oldIncident.projectId;
-            var monitorId = data.monitorId || oldIncident.monitorId;
-            var acknowledge = data.acknowledged || oldIncident.acknowledged;
-            var acknowledgedBy = data.acknowledgedBy || oldIncident.acknowledgedBy;
-            var acknowledgedAt = data.acknowledgedAt || oldIncident.acknowledgedAt;
-            var resolved = data.resolved || oldIncident.resolved;
-            var resolvedBy = data.resolvedBy || oldIncident.resolvedBy;
-            var resolvedAt = data.resolvedAt || oldIncident.resolvedAt;
-            var internalNote = data.internalNote || oldIncident.internalNote;
-            var investigationNote = data.investigationNote || oldIncident.investigationNote;
-            var createdById = data.createdById || oldIncident.createdById;
-            var notClosedBy = oldIncident.notClosedBy;
-            var acknowledgedByZapier = data.acknowledgedByZapier || oldIncident.acknowledgedByZapier;
-            var resolvedByZapier = data.resolvedByZapier || oldIncident.resolvedByZapier;
-            var createdByZapier = data.createdByZapier || oldIncident.createdByZapier;
-            var incidentType = data.incidentType || oldIncident.incidentType;
-            var probes = data.probes || oldIncident.probes;
-            if (data.notClosedBy) {
-                notClosedBy = notClosedBy.concat(data.notClosedBy);
-            }
-            var manuallyCreated = data.manuallyCreated || oldIncident.manuallyCreated || false;
-            try {
-                var updatedIncident = await IncidentModel.findByIdAndUpdate(data._id, {
-                    $set: {
-                        projectId: projectId,
-                        monitorId: monitorId,
-                        acknowledged: acknowledge,
-                        acknowledgedBy: acknowledgedBy,
-                        acknowledgedAt: acknowledgedAt,
-                        resolved: resolved,
-                        resolvedBy: resolvedBy,
-                        resolvedAt: resolvedAt,
-                        internalNote: internalNote,
-                        investigationNote: investigationNote,
-                        createdById: createdById,
-                        notClosedBy: notClosedBy,
-                        manuallyCreated: manuallyCreated,
-                        acknowledgedByZapier: acknowledgedByZapier,
-                        resolvedByZapier: resolvedByZapier,
-                        createdByZapier: createdByZapier,
-                        incidentType,
-                        probes
-                    }
-                }, {
-                        new: true
-                    });
-            } catch (error) {
-                ErrorService.log('IncidentModel.findByIdAndUpdate', error);
-                throw error;
-            }
-            return updatedIncident;
-        }
-    },
-
-    async _sendIncidentCreatedAlert(incident) {
-        try {
-            await AlertService.sendIncidentCreated(incident);
-        } catch (error) {
-            ErrorService.log('AlertService.sendIncidentCreated', error);
-            throw error;
-        }
-        try {
-            await AlertService.sendIncidentCreatedToSubscribers(incident);
-        } catch (error) {
-            ErrorService.log('AlertService.sendIncidentCreatedToSubscribers', error);
-            throw error;
-        }
-        try {
-            await ZapierService.pushToZapier('incident_created', incident);
-        } catch (error) {
-            ErrorService.log('ZapierService.pushToZapier', error);
-            throw error;
-        }
-        try {
-            await RealTimeService.sendIncidentCreated(incident);
-        } catch (error) {
-            ErrorService.log('RealTimeService.sendIncidentCreated', error);
-            throw error;
-        }
-        if (!incident.createdById) {
-            let msg = `A New Incident was created for ${incident.monitorId.name} by Fyipe`;
-            let slackMsg = `A New Incident was created for *${incident.monitorId.name}* by *Fyipe*`;
-            try {
-                await NotificationService.create(incident.projectId, msg, 'fyipe', 'warning');
-            } catch (error) {
-                ErrorService.log('NotificationService.create', error);
-                throw error;
-            }
-            try {
-                // send slack notification
-                await SlackService.sendNotification(incident.projectId, incident._id, null, slackMsg, false);
-            } catch (error) {
-                ErrorService.log('SlackService.sendNotification', error);
-                throw error;
-            }
-            try {
-                // Ping webhook
-                await WebHookService.sendNotification(incident.projectId, msg, incident.monitorId);
-            } catch (error) {
-                ErrorService.log('WebHookService.sendNotification', error);
-                throw error;
-            }
-        } else {
-            let msg = `A New Incident was created for ${incident.monitorId.name} by ${incident.createdById.name}`;
-            let slackMsg = `A New Incident was created for *${incident.monitorId.name}* by *${incident.createdById.name}*`;
-            try {
-                await NotificationService.create(incident.projectId, msg, incident.createdById.name, 'warning');
-            } catch (error) {
-                ErrorService.log('NotificationService.create', error);
-                throw error;
-            }
-            try {
-                // send slack notification
-                await SlackService.sendNotification(incident.projectId, incident._id, null, slackMsg, false);
-            } catch (error) {
-                ErrorService.log('SlackService.sendNotification', error);
-                throw error;
-            }
-            try {
-                // Ping webhook
-                await WebHookService.sendNotification(incident.projectId, msg, incident.monitorId);
-            } catch (error) {
-                ErrorService.log('WebHookService.sendNotification', error);
-                throw error;
-            }
-        }
-    },
-
-    /**
-     * @param {object} incidentId incident id
-     * @param {string} userId Id of user performing the action.
-     * @param {string} name Name of user performing the action.
-     * @returns {object} Promise with incident or error.
-     */
-    acknowledge: async function (incidentId, userId, name, zapier) {
-        var _this = this;
-        try {
-            var incident = await _this.findOneBy({ _id: incidentId, acknowledged: false });
-        } catch (error) {
-            ErrorService.log('IncidentService.findOneBy', error);
-            throw error;
-        }
-        if (incident) {
-            try {
-                incident = await _this.update({
-                    _id: incident._id,
-                    acknowledged: true,
-                    acknowledgedBy: userId,
-                    acknowledgedAt: Date.now(),
-                    acknowledgedByZapier: zapier
-                });
-            } catch (error) {
-                ErrorService.log('IncidentService.update', error);
-                throw error;
-            }
-            var downtime = (new Date().getTime() - new Date(incident.createdAt).getTime()) / (1000 * 60);
-            var downtimestring = `${Math.ceil(downtime)} minutes`;
-            if (downtime < 1) {
-                downtimestring = 'less than a minute';
-            }
-            if (downtime > 60) {
-                downtimestring = `${Math.floor(downtime / 60)} hours ${Math.floor(downtime % 60)} minutes`;
-            }
-
-            var msg = `${incident.monitorId.name} monitor was acknowledged by ${name}`;
-            var slackMsg = `*${incident.monitorId.name}* monitor was acknowledged by *${name}* after being down for _${downtimestring}_`;
-
-            try {
-                // send slack notification
-                await NotificationService.create(incident.projectId, `An Incident was acknowledged by ${name}`, userId, 'acknowledge');
-            } catch (error) {
-                ErrorService.log('NotificationService.create', error);
-                throw error;
-            }
-            try {
-                await SlackService.sendNotification(incident.projectId, incident._id, userId, slackMsg, incident);
-            } catch (error) {
-                ErrorService.log('SlackService.sendNotification', error);
-                throw error;
-            }
-            try {
-                // Ping webhook
-                var monitor = await MonitorService.findOneBy({ _id: incident.monitorId });
-            } catch (error) {
-                ErrorService.log('MonitorService.findOneBy', error);
-                throw error;
-            }
-            try {
-                incident = await _this.findOneBy({ _id: incident._id });
-            } catch (error) {
-                ErrorService.log('IncidentService.this.findOneBy', error);
-                throw error;
-            }
-            try {
-                await WebHookService.sendNotification(incident.projectId, msg, monitor);
-            } catch (error) {
-                ErrorService.log('WebHookService.sendNotification', error);
-                throw error;
-            }
-            try {
-                await RealTimeService.incidentAcknowledged(incident);
-            } catch (error) {
-                ErrorService.log('RealTimeService.incidentAcknowledged', error);
-                throw error;
-            }
-            try {
-                await ZapierService.pushToZapier('incident_acknowledge', incident);
-            } catch (error) {
-                ErrorService.log('ZapierService.pushToZapier', error);
-                throw error;
-            }
-        } else {
-            try {
-                incident = await _this.findOneBy({ _id: incidentId, acknowledged: true });
-            } catch (error) {
-                ErrorService.log('IncidentService.findOneBy', error);
-                throw error;
-            }
-        }
-
-        return incident;
-    },
-
-    // Description: Update user who resolved incident.
-    // Params:
-    // Param 1: data: {incidentId}
-    // Returns: promise with incident or error.
-    resolve: async function (incidentId, userId, name, zapier) {
-        var _this = this;
-        var data = {};
-
-        try {
-            var incident = await _this.findOneBy({ _id: incidentId });
-        } catch (error) {
-            ErrorService.log('IncidentService.findOneBy', error);
-            throw error;
-        }
-        if (!incident.acknowledged) {
-            data.acknowledged = true;
-            data.acknowledgedBy = userId;
-            data.acknowledgedAt = Date.now();
-            data.acknowledgedByZapier = zapier;
-        }
-        data.resolved = true;
-        data.resolvedBy = userId;
-        data.resolvedAt = Date.now();
-        data.resolvedByZapier = zapier;
-        data._id = incidentId;
-        try {
-            incident = await _this.update(data);
-        } catch (error) {
-            ErrorService.log('IncidentService.update', error);
-            throw error;
-        }
-        try {
-            incident = await _this.findOneBy({ _id: incident._id });
-        } catch (error) {
-            ErrorService.log('IncidentService.findOneBy', error);
-            throw error;
-        }
-        try {
-            await _this.sendIncidentResolvedNotification(incident, name);
-        } catch (error) {
-            ErrorService.log('IncidentService.sendIncidentResolvedNotification', error);
-            throw error;
-        }
-        try {
-            await RealTimeService.incidentResolved(incident);
-        } catch (error) {
-            ErrorService.log('RealTimeService.incidentResolved', error);
-            throw error;
-        }
-        try {
-            await ZapierService.pushToZapier('incident_resolve', incident);
-        } catch (error) {
-            ErrorService.log('ZapierService.pushToZapier', error);
-            throw error;
-        }
-        return incident;
-    },
-
-    //
-    close: async function (incidentId, userId) {
-        var incident = await IncidentModel.findByIdAndUpdate(incidentId, {
-            $pull: { notClosedBy: userId }
-        });
-        return incident;
-    },
-
-    getUnresolvedIncidents: async function (subProjectIds, userId) {
-        var _this = this;
-        var incidentsUnresolved = await _this.findBy({ projectId: { $in: subProjectIds }, resolved: false });
-        incidentsUnresolved = incidentsUnresolved.map(incident => {
-            if (incident.notClosedBy.indexOf(userId) < 0) {
-                return _this.update({ _id: incident._id, notClosedBy: [userId] });
-            }
-            else {
-                return incident;
-            }
-        });
-        await Promise.all(incidentsUnresolved);
-        incidentsUnresolved = await _this.findBy({ projectId: { $in: subProjectIds }, resolved: false });
-        var incidentsResolved = await _this.findBy({ projectId: { $in: subProjectIds }, resolved: true, notClosedBy: userId });
-
-        return incidentsUnresolved.concat(incidentsResolved);
-    },
-
-    getSubProjectIncidents: async function (subProjectIds) {
-        var _this = this;
-        let subProjectIncidents = await Promise.all(subProjectIds.map(async (id) => {
-            let incidents = await _this.findBy({ projectId: id }, 10, 0);
-            let count = await _this.countBy({ projectId: id });
-            return { incidents, count, _id: id, skip: 0, limit: 10 };
-        }));
-        return subProjectIncidents;
-    },
-
-    sendIncidentResolvedNotification: async function (incident, name) {
-        var _this = this;
-        try {
-            var resolvedincident = await _this.findOneBy({ _id: incident._id });
-        } catch (error) {
-            ErrorService.log('IncidentService.findOneBy', error);
-            throw error;
-        }
-        var downtime = (new Date().getTime() - new Date(resolvedincident.createdAt).getTime()) / (1000 * 60);
-        var downtimestring = `${Math.ceil(downtime)} minutes`;
-        var msg, slackMsg;
-        if (downtime < 1) {
-            downtimestring = 'less than a minute';
-        }
-        if (downtime > 60) {
-            downtimestring = `${Math.floor(downtime / 60)} hours ${Math.floor(downtime % 60)} minutes`;
-        }
-        if (resolvedincident.resolvedBy) {
-            msg = `${resolvedincident.monitorId.name} monitor was down for ${downtimestring} and is now resolved by ${name || resolvedincident.resolvedBy.name}`;
-            slackMsg = `*${resolvedincident.monitorId.name}* monitor was down for _${downtimestring}_ and is now resolved by *${name || resolvedincident.resolvedBy.name}*`;
-            try {
-                await NotificationService.create(incident.projectId, msg, resolvedincident.resolvedBy._id, 'success');
-            } catch (error) {
-                ErrorService.log('NotificationService.create', error);
-                throw error;
-            }
-            try {
-                // send slack notification
-                await SlackService.sendNotification(incident.projectId, incident._id, null, slackMsg, false);
-            } catch (error) {
-                ErrorService.log('SlackService.sendNotification', error);
-                throw error;
-            }
-            try {
-                // Ping webhook
-                await WebHookService.sendNotification(incident.projectId, msg, resolvedincident.monitorId);
-            } catch (error) {
-                ErrorService.log('WebHookService.sendNotification', error);
-                throw error;
-            }
-        }
-        else {
-            msg = `${resolvedincident.monitorId.name} monitor was down for ${downtimestring} and is now resolved by ${name || 'fyipe'}`;
-            slackMsg = `*${resolvedincident.monitorId.name}* monitor was down for _${downtimestring}_ and is now resolved by *${name || 'fyipe'}*`;
-            try {
-                await NotificationService.create(incident.projectId, msg, 'fyipe', 'success');
-            } catch (error) {
-                ErrorService.log('NotificationService.create', error);
-                throw error;
-            }
-            try {
-                // send slack notification
-                await SlackService.sendNotification(incident.projectId, incident._id, null, slackMsg, false);
-            } catch (error) {
-                ErrorService.log('SlackService.sendNotification', error);
-                throw error;
-            }
-            try {
-                // Ping webhook
-                await WebHookService.sendNotification(incident.projectId, msg, resolvedincident.monitorId);
-            } catch (error) {
-                ErrorService.log('WebHookService.sendNotification', error);
-                throw error;
-            }
-        }
-    },
-/*
-    _mapIncidentsWithUsersAndMonitors: async function (incidents) {
-        if (incidents.length == 0)
-            return [];
-        else {
-            try {
-                var project = await ProjectService.findOneBy({ _id: incidents[0].projectId });
-            } catch (error) {
-                ErrorService.log('ProjectService.findOneBy', error);
-                throw error;
-            }
-            let userIds = [];
-            project.users.map((user) => {
-                userIds.push(user.userId);
-                return user;
-            });
-            try {
-                var users = UserService.findBy({
-                    '_id': {
-                        $in: userIds
-                    }
-                });
-            } catch (error) {
-                ErrorService.log('UserService.findBy', error);
-                throw error;
-            }
-            if (users.length > 0) {
-                try {
-                    var monitors = await MonitorService.findBy({ projectId: incidents[0].projectId });
-                } catch (error) {
-                    ErrorService.log('MonitorService.findBy', error);
-                    throw error;
-                }
-                if (monitors.length > 0) {
-                    incidents = incidents.map((incident) => {
-
-                        //map incident to plain object
-                        if (incident) {
-                            incident = incident._doc;
-                        }
-
-                        if (incident.acknowledgedBy) {
-                            for (let i = 0; i < users.length; i++) {
-                                if (users[i]._id.toString() === incident.acknowledgedBy) {
-                                    incident.acknowledgedBy = users[i];
-                                }
-                            }
-                        }
-                        if (incident.resolvedBy) {
-                            for (let i = 0; i < users.length; i++) {
-                                if (users[i]._id.toString() === incident.resolvedBy) {
-                                    incident.resolvedBy = users[i];
-                                }
-                            }
-                        }
-                        if (incident.createdById) {
-                            for (let i = 0; i < users.length; i++) {
-                                if (users[i]._id.toString() === incident.createdById) {
-                                    incident.createdById = users[i];
-                                }
-                            }
-                        }
-                        if (incident.monitorId) {
-                            for (let i = 0; i < monitors.length; i++) {
-                                if (monitors[i]._id.toString() === incident.monitorId) {
-                                    incident.monitor = monitors[i];
-                                }
-                            }
-                        }
-
-                        return incident;
-
-                    });
-
-                    return incidents;
-                } else {
-                    let error = new Error('Incident cannot load because there are no monitors for this project');
-                    error.code = 400;
-                    ErrorService.log('IncidentService._mapIncidentsWithUsersAndMonitors', error);
-                    throw error;
-                }
-
-            } else {
-                let error = new Error('Incident cannot load because there are no users in the project');
-                error.code = 400;
-                ErrorService.log('IncidentService._mapIncidentsWithUsersAndMonitors', error);
-                throw error;
-            }
-        }
-    },
-*/
-    getMonitorsWithIncidentsBy: async function (query) {
-        var thisObj = this;
-        var newmonitors = [];
-        var limit = 3;
-        try {
-            var monitors = await MonitorService.findBy(query.query, query.limit, query.skip);
-        } catch (error) {
-            ErrorService.log('MonitorService.findBy', error);
-            throw error;
-        }
-        if (monitors.length) {
-            await Promise.all(monitors.map(async (element) => {
-                if (element && element._doc) {
-                    element = element._doc;
-                }
-                try {
-                    var count = await thisObj.countBy({ monitorId: element._id });
-                } catch (error) {
-                    ErrorService.log('IncidentService.countBy', error);
-                    throw error;
-                }
-                if (count && count._doc) {
-                    count = count._doc;
-                }
-                try {
-                    var inc = await thisObj.findBy({ monitorId: element._id }, limit);
-                } catch (error) {
-                    ErrorService.log('IncidentService.findBy', error);
-                    throw error;
-                }
-                if (inc && inc._doc) {
-                    inc = inc._doc;
-                }
-                element.probes = await ProbeService.getMonitorData(element._id || element.id);
-                element.count = count;
-                element.incidents = inc;
-                element.skip = 0;
-                element.limit = 3;
-                newmonitors.push(element);
-            }));
-            return newmonitors;
-
-        } else {
-            return [];
-        }
-    },
-
-    hardDeleteBy: async function (query) {
-        try {
-            await IncidentModel.deleteMany(query);
-        } catch (error) {
-            ErrorService.log('IncidentModel.deleteMany', error);
-            throw error;
-        }
-        return 'Incident(s) removed successfully!';
-    },
-};
-
-var IncidentModel = require('../models/incident');
-var MonitorService = require('./monitorService');
-var AlertService = require('./alertService');
-var RealTimeService = require('./realTimeService');
-var NotificationService = require('./notificationService');
-var WebHookService = require('./webHookService');
-var SlackService = require('./slackService');
-var ZapierService = require('./zapierService');
-var ProjectService = require('../services/projectService');
-var ProbeService = require('../services/probeService');
-var ErrorService = require('../services/errorService');
+
+module.exports = {
+
+    findBy: async function (query, limit, skip) {
+        if (!skip) skip = 0;
+
+        if (!limit) limit = 0;
+
+        if (typeof (skip) === 'string') skip = parseInt(skip);
+
+        if (typeof (limit) === 'string') limit = parseInt(limit);
+
+        if (!query) {
+            query = {};
+        }
+
+        query.deleted = false;
+        try {
+            var incidents = await IncidentModel.find(query)
+                .limit(limit)
+                .skip(skip)
+                .populate('acknowledgedBy', 'name')
+                .populate('monitorId', 'name')
+                .populate('resolvedBy', 'name')
+                .populate('createdById', 'name')
+                .populate('probes.probeId', 'probeName')
+                .sort({ createdAt: 'desc' });
+        } catch (error) {
+            ErrorService.log('IncidentModel.find', error);
+            throw error;
+        }
+
+        return incidents;
+    },
+
+    create: async function (data) {
+        var _this = this;
+        //create a promise;
+        try {
+            var project = await ProjectService.findOneBy({ _id: data.projectId });
+            var users = project && project.users && project.users.length ? project.users.map(({ userId }) => userId) : [];
+        } catch (error) {
+            ErrorService.log('ProjectService.findOneBy', error);
+            throw error;
+        }
+        try {
+            var monitorCount = await MonitorService.countBy({ _id: data.monitorId });
+        } catch (error) {
+            ErrorService.log('MonitorService.countBy', error);
+            throw error;
+        }
+        if (monitorCount > 0) {
+            var incident = new IncidentModel();
+            incident.projectId = data.projectId || null;
+            incident.monitorId = data.monitorId || null;
+            incident.createdById = data.createdById || null;
+            incident.notClosedBy = users;
+            if (data.incidentType) {
+                incident.incidentType = data.incidentType;
+            };
+            if (data.probeId) {
+                incident.probes = [{
+                    probeId: data.probeId,
+                    updatedAt: Date.now(),
+                    status: true
+                }]
+            };
+            if (data.manuallyCreated) {
+                incident.manuallyCreated = true;
+            }
+            else {
+                incident.manuallyCreated = false;
+            }
+            if(data.type) {
+                incident.type = data.type;
+            }
+            try{
+                incident = await incident.save();
+            } catch (error) {
+                ErrorService.log('incident.save', error);
+                throw error;
+            }
+            try {
+                incident = await _this.findOneBy({ _id: incident._id });
+            } catch (error) {
+                ErrorService.log('IncidentService.findOneBy', error);
+                throw error;
+            }
+            try {
+                await _this._sendIncidentCreatedAlert(incident);
+            } catch (error) {
+                ErrorService.log('IncidentService._sendIncidentCreatedAlert', error);
+                throw error;
+            }
+            return incident;
+
+        } else {
+            let error = new Error('Monitor is not present.');
+            ErrorService.log('IncidentService.create', error);
+            error.code = 400;
+
+            throw error;
+        }
+    },
+
+    countBy: async function (query) {
+        if (!query) {
+            query = {};
+        }
+
+        query.deleted = false;
+        try {
+            var count = await IncidentModel.count(query);
+        } catch (error) {
+            ErrorService.log('IncidentModel.count', error);
+            throw error;
+        }
+
+        return count;
+    },
+
+    deleteBy: async function (query, userId) {
+
+        if (!query) {
+            query = {};
+        }
+
+        query.deleted = false;
+        try {
+            var incidents = await IncidentModel.findOneAndUpdate(query, { $set: { deleted: true, deletedAt: Date.now(), deletedById: userId } });
+        } catch (error) {
+            ErrorService.log('IncidentModel.findOneAndUpdate', error);
+            throw error;
+        }
+
+        return incidents;
+    },
+
+    // Description: Get Incident by incident Id.
+    // Params:
+    // Param 1: monitorId: monitor Id
+    // Returns: promise with incident or error.
+    findOneBy: async function (query) {
+
+        if (!query) {
+            query = {};
+        }
+
+        query.deleted = false;
+        try {
+            var incident = await IncidentModel.findOne(query)
+                .populate('acknowledgedBy', 'name')
+                .populate('monitorId', 'name')
+                .populate('resolvedBy', 'name')
+                .populate('createdById', 'name')
+                .populate('probes.probeId', 'probeName');
+        } catch (error) {
+            ErrorService.log('IncidentModel.findOne', error);
+            throw error;
+        }
+        return incident;
+    },
+
+    update: async function (data) {
+        var _this = this;
+        if (!data._id) {
+            try {
+                var incident = await _this.create(data);
+            } catch (error) {
+                ErrorService.log('IncidentService.create', error);
+                throw error;
+            }
+            return incident;
+        } else {
+            try {
+                var oldIncident = await _this.findOneBy({ _id: data._id });
+            } catch (error) {
+                ErrorService.log('IncidentService.findOneBy', error);
+                throw error;
+            }
+            var projectId = data.projectId || oldIncident.projectId;
+            var monitorId = data.monitorId || oldIncident.monitorId;
+            var acknowledge = data.acknowledged || oldIncident.acknowledged;
+            var acknowledgedBy = data.acknowledgedBy || oldIncident.acknowledgedBy;
+            var acknowledgedAt = data.acknowledgedAt || oldIncident.acknowledgedAt;
+            var resolved = data.resolved || oldIncident.resolved;
+            var resolvedBy = data.resolvedBy || oldIncident.resolvedBy;
+            var resolvedAt = data.resolvedAt || oldIncident.resolvedAt;
+            var internalNote = data.internalNote || oldIncident.internalNote;
+            var investigationNote = data.investigationNote || oldIncident.investigationNote;
+            var createdById = data.createdById || oldIncident.createdById;
+            var notClosedBy = oldIncident.notClosedBy;
+            var acknowledgedByZapier = data.acknowledgedByZapier || oldIncident.acknowledgedByZapier;
+            var resolvedByZapier = data.resolvedByZapier || oldIncident.resolvedByZapier;
+            var createdByZapier = data.createdByZapier || oldIncident.createdByZapier;
+            var incidentType = data.incidentType || oldIncident.incidentType;
+            var probes = data.probes || oldIncident.probes;
+            if (data.notClosedBy) {
+                notClosedBy = notClosedBy.concat(data.notClosedBy);
+            }
+            var manuallyCreated = data.manuallyCreated || oldIncident.manuallyCreated || false;
+            try {
+                var updatedIncident = await IncidentModel.findByIdAndUpdate(data._id, {
+                    $set: {
+                        projectId: projectId,
+                        monitorId: monitorId,
+                        acknowledged: acknowledge,
+                        acknowledgedBy: acknowledgedBy,
+                        acknowledgedAt: acknowledgedAt,
+                        resolved: resolved,
+                        resolvedBy: resolvedBy,
+                        resolvedAt: resolvedAt,
+                        internalNote: internalNote,
+                        investigationNote: investigationNote,
+                        createdById: createdById,
+                        notClosedBy: notClosedBy,
+                        manuallyCreated: manuallyCreated,
+                        acknowledgedByZapier: acknowledgedByZapier,
+                        resolvedByZapier: resolvedByZapier,
+                        createdByZapier: createdByZapier,
+                        incidentType,
+                        probes
+                    }
+                }, {
+                        new: true
+                    });
+            } catch (error) {
+                ErrorService.log('IncidentModel.findByIdAndUpdate', error);
+                throw error;
+            }
+            return updatedIncident;
+        }
+    },
+
+    async _sendIncidentCreatedAlert(incident) {
+        try {
+            await AlertService.sendIncidentCreated(incident);
+        } catch (error) {
+            ErrorService.log('AlertService.sendIncidentCreated', error);
+            throw error;
+        }
+        try {
+            await AlertService.sendIncidentCreatedToSubscribers(incident);
+        } catch (error) {
+            ErrorService.log('AlertService.sendIncidentCreatedToSubscribers', error);
+            throw error;
+        }
+        try {
+            await ZapierService.pushToZapier('incident_created', incident);
+        } catch (error) {
+            ErrorService.log('ZapierService.pushToZapier', error);
+            throw error;
+        }
+        try {
+            await RealTimeService.sendIncidentCreated(incident);
+        } catch (error) {
+            ErrorService.log('RealTimeService.sendIncidentCreated', error);
+            throw error;
+        }
+        if (!incident.createdById) {
+            let msg = `A New Incident was created for ${incident.monitorId.name} by Fyipe`;
+            let slackMsg = `A New Incident was created for *${incident.monitorId.name}* by *Fyipe*`;
+            try {
+                await NotificationService.create(incident.projectId, msg, 'fyipe', 'warning');
+            } catch (error) {
+                ErrorService.log('NotificationService.create', error);
+                throw error;
+            }
+            try {
+                // send slack notification
+                await SlackService.sendNotification(incident.projectId, incident._id, null, slackMsg, false);
+            } catch (error) {
+                ErrorService.log('SlackService.sendNotification', error);
+                throw error;
+            }
+            try {
+                // Ping webhook
+                await WebHookService.sendNotification(incident.projectId, msg, incident.monitorId);
+            } catch (error) {
+                ErrorService.log('WebHookService.sendNotification', error);
+                throw error;
+            }
+        } else {
+            let msg = `A New Incident was created for ${incident.monitorId.name} by ${incident.createdById.name}`;
+            let slackMsg = `A New Incident was created for *${incident.monitorId.name}* by *${incident.createdById.name}*`;
+            try {
+                await NotificationService.create(incident.projectId, msg, incident.createdById.name, 'warning');
+            } catch (error) {
+                ErrorService.log('NotificationService.create', error);
+                throw error;
+            }
+            try {
+                // send slack notification
+                await SlackService.sendNotification(incident.projectId, incident._id, null, slackMsg, false);
+            } catch (error) {
+                ErrorService.log('SlackService.sendNotification', error);
+                throw error;
+            }
+            try {
+                // Ping webhook
+                await WebHookService.sendNotification(incident.projectId, msg, incident.monitorId);
+            } catch (error) {
+                ErrorService.log('WebHookService.sendNotification', error);
+                throw error;
+            }
+        }
+    },
+
+    /**
+     * @param {object} incidentId incident id
+     * @param {string} userId Id of user performing the action.
+     * @param {string} name Name of user performing the action.
+     * @returns {object} Promise with incident or error.
+     */
+    acknowledge: async function (incidentId, userId, name, zapier) {
+        var _this = this;
+        try {
+            var incident = await _this.findOneBy({ _id: incidentId, acknowledged: false });
+        } catch (error) {
+            ErrorService.log('IncidentService.findOneBy', error);
+            throw error;
+        }
+        if (incident) {
+            try {
+                incident = await _this.update({
+                    _id: incident._id,
+                    acknowledged: true,
+                    acknowledgedBy: userId,
+                    acknowledgedAt: Date.now(),
+                    acknowledgedByZapier: zapier
+                });
+            } catch (error) {
+                ErrorService.log('IncidentService.update', error);
+                throw error;
+            }
+            var downtime = (new Date().getTime() - new Date(incident.createdAt).getTime()) / (1000 * 60);
+            var downtimestring = `${Math.ceil(downtime)} minutes`;
+            if (downtime < 1) {
+                downtimestring = 'less than a minute';
+            }
+            if (downtime > 60) {
+                downtimestring = `${Math.floor(downtime / 60)} hours ${Math.floor(downtime % 60)} minutes`;
+            }
+
+            var msg = `${incident.monitorId.name} monitor was acknowledged by ${name}`;
+            var slackMsg = `*${incident.monitorId.name}* monitor was acknowledged by *${name}* after being down for _${downtimestring}_`;
+
+            try {
+                // send slack notification
+                await NotificationService.create(incident.projectId, `An Incident was acknowledged by ${name}`, userId, 'acknowledge');
+            } catch (error) {
+                ErrorService.log('NotificationService.create', error);
+                throw error;
+            }
+            try {
+                await SlackService.sendNotification(incident.projectId, incident._id, userId, slackMsg, incident);
+            } catch (error) {
+                ErrorService.log('SlackService.sendNotification', error);
+                throw error;
+            }
+            try {
+                // Ping webhook
+                var monitor = await MonitorService.findOneBy({ _id: incident.monitorId });
+            } catch (error) {
+                ErrorService.log('MonitorService.findOneBy', error);
+                throw error;
+            }
+            try {
+                incident = await _this.findOneBy({ _id: incident._id });
+            } catch (error) {
+                ErrorService.log('IncidentService.this.findOneBy', error);
+                throw error;
+            }
+            try {
+                await WebHookService.sendNotification(incident.projectId, msg, monitor);
+            } catch (error) {
+                ErrorService.log('WebHookService.sendNotification', error);
+                throw error;
+            }
+            try {
+                await RealTimeService.incidentAcknowledged(incident);
+            } catch (error) {
+                ErrorService.log('RealTimeService.incidentAcknowledged', error);
+                throw error;
+            }
+            try {
+                await ZapierService.pushToZapier('incident_acknowledge', incident);
+            } catch (error) {
+                ErrorService.log('ZapierService.pushToZapier', error);
+                throw error;
+            }
+        } else {
+            try {
+                incident = await _this.findOneBy({ _id: incidentId, acknowledged: true });
+            } catch (error) {
+                ErrorService.log('IncidentService.findOneBy', error);
+                throw error;
+            }
+        }
+
+        return incident;
+    },
+
+    // Description: Update user who resolved incident.
+    // Params:
+    // Param 1: data: {incidentId}
+    // Returns: promise with incident or error.
+    resolve: async function (incidentId, userId, name, zapier) {
+        var _this = this;
+        var data = {};
+
+        try {
+            var incident = await _this.findOneBy({ _id: incidentId });
+        } catch (error) {
+            ErrorService.log('IncidentService.findOneBy', error);
+            throw error;
+        }
+        if (!incident.acknowledged) {
+            data.acknowledged = true;
+            data.acknowledgedBy = userId;
+            data.acknowledgedAt = Date.now();
+            data.acknowledgedByZapier = zapier;
+        }
+        data.resolved = true;
+        data.resolvedBy = userId;
+        data.resolvedAt = Date.now();
+        data.resolvedByZapier = zapier;
+        data._id = incidentId;
+        try {
+            incident = await _this.update(data);
+        } catch (error) {
+            ErrorService.log('IncidentService.update', error);
+            throw error;
+        }
+        try {
+            incident = await _this.findOneBy({ _id: incident._id });
+        } catch (error) {
+            ErrorService.log('IncidentService.findOneBy', error);
+            throw error;
+        }
+        try {
+            await _this.sendIncidentResolvedNotification(incident, name);
+        } catch (error) {
+            ErrorService.log('IncidentService.sendIncidentResolvedNotification', error);
+            throw error;
+        }
+        try {
+            await RealTimeService.incidentResolved(incident);
+        } catch (error) {
+            ErrorService.log('RealTimeService.incidentResolved', error);
+            throw error;
+        }
+        try {
+            await ZapierService.pushToZapier('incident_resolve', incident);
+        } catch (error) {
+            ErrorService.log('ZapierService.pushToZapier', error);
+            throw error;
+        }
+        return incident;
+    },
+
+    //
+    close: async function (incidentId, userId) {
+        var incident = await IncidentModel.findByIdAndUpdate(incidentId, {
+            $pull: { notClosedBy: userId }
+        });
+        return incident;
+    },
+
+    getUnresolvedIncidents: async function (subProjectIds, userId) {
+        var _this = this;
+        var incidentsUnresolved = await _this.findBy({ projectId: { $in: subProjectIds }, resolved: false });
+        incidentsUnresolved = incidentsUnresolved.map(incident => {
+            if (incident.notClosedBy.indexOf(userId) < 0) {
+                return _this.update({ _id: incident._id, notClosedBy: [userId] });
+            }
+            else {
+                return incident;
+            }
+        });
+        await Promise.all(incidentsUnresolved);
+        incidentsUnresolved = await _this.findBy({ projectId: { $in: subProjectIds }, resolved: false });
+        var incidentsResolved = await _this.findBy({ projectId: { $in: subProjectIds }, resolved: true, notClosedBy: userId });
+
+        return incidentsUnresolved.concat(incidentsResolved);
+    },
+
+    getSubProjectIncidents: async function (subProjectIds) {
+        var _this = this;
+        let subProjectIncidents = await Promise.all(subProjectIds.map(async (id) => {
+            let incidents = await _this.findBy({ projectId: id }, 10, 0);
+            let count = await _this.countBy({ projectId: id });
+            return { incidents, count, _id: id, skip: 0, limit: 10 };
+        }));
+        return subProjectIncidents;
+    },
+
+    sendIncidentResolvedNotification: async function (incident, name) {
+        var _this = this;
+        try {
+            var resolvedincident = await _this.findOneBy({ _id: incident._id });
+        } catch (error) {
+            ErrorService.log('IncidentService.findOneBy', error);
+            throw error;
+        }
+        var downtime = (new Date().getTime() - new Date(resolvedincident.createdAt).getTime()) / (1000 * 60);
+        var downtimestring = `${Math.ceil(downtime)} minutes`;
+        var msg, slackMsg;
+        if (downtime < 1) {
+            downtimestring = 'less than a minute';
+        }
+        if (downtime > 60) {
+            downtimestring = `${Math.floor(downtime / 60)} hours ${Math.floor(downtime % 60)} minutes`;
+        }
+        if (resolvedincident.resolvedBy) {
+            msg = `${resolvedincident.monitorId.name} monitor was down for ${downtimestring} and is now resolved by ${name || resolvedincident.resolvedBy.name}`;
+            slackMsg = `*${resolvedincident.monitorId.name}* monitor was down for _${downtimestring}_ and is now resolved by *${name || resolvedincident.resolvedBy.name}*`;
+            try {
+                await NotificationService.create(incident.projectId, msg, resolvedincident.resolvedBy._id, 'success');
+            } catch (error) {
+                ErrorService.log('NotificationService.create', error);
+                throw error;
+            }
+            try {
+                // send slack notification
+                await SlackService.sendNotification(incident.projectId, incident._id, null, slackMsg, false);
+            } catch (error) {
+                ErrorService.log('SlackService.sendNotification', error);
+                throw error;
+            }
+            try {
+                // Ping webhook
+                await WebHookService.sendNotification(incident.projectId, msg, resolvedincident.monitorId);
+            } catch (error) {
+                ErrorService.log('WebHookService.sendNotification', error);
+                throw error;
+            }
+        }
+        else {
+            msg = `${resolvedincident.monitorId.name} monitor was down for ${downtimestring} and is now resolved by ${name || 'fyipe'}`;
+            slackMsg = `*${resolvedincident.monitorId.name}* monitor was down for _${downtimestring}_ and is now resolved by *${name || 'fyipe'}*`;
+            try {
+                await NotificationService.create(incident.projectId, msg, 'fyipe', 'success');
+            } catch (error) {
+                ErrorService.log('NotificationService.create', error);
+                throw error;
+            }
+            try {
+                // send slack notification
+                await SlackService.sendNotification(incident.projectId, incident._id, null, slackMsg, false);
+            } catch (error) {
+                ErrorService.log('SlackService.sendNotification', error);
+                throw error;
+            }
+            try {
+                // Ping webhook
+                await WebHookService.sendNotification(incident.projectId, msg, resolvedincident.monitorId);
+            } catch (error) {
+                ErrorService.log('WebHookService.sendNotification', error);
+                throw error;
+            }
+        }
+    },
+/*
+    _mapIncidentsWithUsersAndMonitors: async function (incidents) {
+        if (incidents.length == 0)
+            return [];
+        else {
+            try {
+                var project = await ProjectService.findOneBy({ _id: incidents[0].projectId });
+            } catch (error) {
+                ErrorService.log('ProjectService.findOneBy', error);
+                throw error;
+            }
+            let userIds = [];
+            project.users.map((user) => {
+                userIds.push(user.userId);
+                return user;
+            });
+            try {
+                var users = UserService.findBy({
+                    '_id': {
+                        $in: userIds
+                    }
+                });
+            } catch (error) {
+                ErrorService.log('UserService.findBy', error);
+                throw error;
+            }
+            if (users.length > 0) {
+                try {
+                    var monitors = await MonitorService.findBy({ projectId: incidents[0].projectId });
+                } catch (error) {
+                    ErrorService.log('MonitorService.findBy', error);
+                    throw error;
+                }
+                if (monitors.length > 0) {
+                    incidents = incidents.map((incident) => {
+
+                        //map incident to plain object
+                        if (incident) {
+                            incident = incident._doc;
+                        }
+
+                        if (incident.acknowledgedBy) {
+                            for (let i = 0; i < users.length; i++) {
+                                if (users[i]._id.toString() === incident.acknowledgedBy) {
+                                    incident.acknowledgedBy = users[i];
+                                }
+                            }
+                        }
+                        if (incident.resolvedBy) {
+                            for (let i = 0; i < users.length; i++) {
+                                if (users[i]._id.toString() === incident.resolvedBy) {
+                                    incident.resolvedBy = users[i];
+                                }
+                            }
+                        }
+                        if (incident.createdById) {
+                            for (let i = 0; i < users.length; i++) {
+                                if (users[i]._id.toString() === incident.createdById) {
+                                    incident.createdById = users[i];
+                                }
+                            }
+                        }
+                        if (incident.monitorId) {
+                            for (let i = 0; i < monitors.length; i++) {
+                                if (monitors[i]._id.toString() === incident.monitorId) {
+                                    incident.monitor = monitors[i];
+                                }
+                            }
+                        }
+
+                        return incident;
+
+                    });
+
+                    return incidents;
+                } else {
+                    let error = new Error('Incident cannot load because there are no monitors for this project');
+                    error.code = 400;
+                    ErrorService.log('IncidentService._mapIncidentsWithUsersAndMonitors', error);
+                    throw error;
+                }
+
+            } else {
+                let error = new Error('Incident cannot load because there are no users in the project');
+                error.code = 400;
+                ErrorService.log('IncidentService._mapIncidentsWithUsersAndMonitors', error);
+                throw error;
+            }
+        }
+    },
+*/
+    getMonitorsWithIncidentsBy: async function (query) {
+        var thisObj = this;
+        var newmonitors = [];
+        var limit = 3;
+        try {
+            var monitors = await MonitorService.findBy(query.query, query.limit, query.skip);
+        } catch (error) {
+            ErrorService.log('MonitorService.findBy', error);
+            throw error;
+        }
+        if (monitors.length) {
+            await Promise.all(monitors.map(async (element) => {
+                if (element && element._doc) {
+                    element = element._doc;
+                }
+                try {
+                    var count = await thisObj.countBy({ monitorId: element._id });
+                } catch (error) {
+                    ErrorService.log('IncidentService.countBy', error);
+                    throw error;
+                }
+                if (count && count._doc) {
+                    count = count._doc;
+                }
+                try {
+                    var inc = await thisObj.findBy({ monitorId: element._id }, limit);
+                } catch (error) {
+                    ErrorService.log('IncidentService.findBy', error);
+                    throw error;
+                }
+                if (inc && inc._doc) {
+                    inc = inc._doc;
+                }
+                element.probes = await ProbeService.getMonitorData(element._id || element.id);
+                element.count = count;
+                element.incidents = inc;
+                element.skip = 0;
+                element.limit = 3;
+                newmonitors.push(element);
+            }));
+            return newmonitors;
+
+        } else {
+            return [];
+        }
+    },
+
+    hardDeleteBy: async function (query) {
+        try {
+            await IncidentModel.deleteMany(query);
+        } catch (error) {
+            ErrorService.log('IncidentModel.deleteMany', error);
+            throw error;
+        }
+        return 'Incident(s) removed successfully!';
+    },
+};
+
+var IncidentModel = require('../models/incident');
+var MonitorService = require('./monitorService');
+var AlertService = require('./alertService');
+var RealTimeService = require('./realTimeService');
+var NotificationService = require('./notificationService');
+var WebHookService = require('./webHookService');
+var SlackService = require('./slackService');
+var ZapierService = require('./zapierService');
+var ProjectService = require('../services/projectService');
+var ProbeService = require('../services/probeService');
+var ErrorService = require('../services/errorService');