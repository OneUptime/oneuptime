--- conflicted
+++ resolved
@@ -313,11 +313,7 @@
                     },
                 ];
                 select =
-<<<<<<< HEAD
                     'slug notifications reason acknowledgedByIncomingHttpRequest resolvedByIncomingHttpRequest _id monitors createdById projectId createdByIncomingHttpRequest incidentType resolved resolvedBy acknowledged acknowledgedBy title description incidentPriority criterionCause probes acknowledgedAt resolvedAt manuallyCreated deleted customFields idNumber';
-=======
-                    'notifications reason response acknowledgedByIncomingHttpRequest resolvedByIncomingHttpRequest _id monitors createdById projectId createdByIncomingHttpRequest incidentType resolved resolvedBy acknowledged acknowledgedBy title description incidentPriority criterionCause probes acknowledgedAt resolvedAt manuallyCreated deleted customFields idNumber slug';
->>>>>>> c31b4a9c
                 incident = await _this.findOneBy({
                     query: { _id: incident._id },
                     select,
