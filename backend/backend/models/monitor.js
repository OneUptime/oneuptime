--- conflicted
+++ resolved
@@ -39,11 +39,8 @@
             'server-monitor',
             'script',
             'incomingHttpRequest',
-<<<<<<< HEAD
             'kubernetes',
-=======
             'ip',
->>>>>>> d2a19b46
         ],
     }, //type can be 'url', 'process', 'machine'. We can monitor URL, a process in a machine or a server itself.
     agentlessConfig: Object,
