var express = require('express');
var StripeService = require('../services/stripeService');
var sendErrorResponse = require('../middlewares/response').sendErrorResponse;
var sendItemResponse = require('../middlewares/response').sendItemResponse;
var sendEmptyResponse = require('../middlewares/response').sendEmptyResponse;
var sendListResponse = require('../middlewares/response').sendListResponse;

let getUser = require('../middlewares/user').getUser;
let { isUserOwner } = require('../middlewares/project');
let { isAuthorized } = require('../middlewares/authorization');

var router = express.Router();

// Route
// Description: Getting events from stripe via webhooks.
// Params:
// Param 1: webhookURL
// Returns: 200: Event object with various status.
router.post('/stripe/events', async function (req, res) {
    const event = req.body;

    try {
        const customerId = event.data.object.customer;
        const subscriptionId = event.data.object.subscription;
        const chargeAttemptCount = event.data.object.attempt_count;

        if (!event.data.object.paid) {
            var response = await StripeService.events(customerId, subscriptionId, chargeAttemptCount);
            return sendItemResponse(req, res, response);
        } else {
            return sendEmptyResponse(req, res);
        }
    } catch (error) {
        return sendErrorResponse(req, res, error);
    }
});

router.get('/:projectId/charges', getUser, async function (req, res) {
    let userId = req.user ? req.user.id : null;

    try {
        var charges = await StripeService.charges(userId);
        return sendListResponse(req, res, charges);
    } catch (error) {
        return sendErrorResponse(req, res, error);
    }
});

router.post('/:projectId/creditCard/:token/pi', getUser, isAuthorized, isUserOwner, async function (req, res) {
    let userId = req.user ? req.user.id : null;
    let { token } = req.params;

<<<<<<< HEAD
    try{ 
        var item = await StripeService.creditCard.create(token, userId);
=======
    try {
        var item = await StripeService.creditCard.createPaymentIntent(token, userId);
>>>>>>> 4174ca03
        return sendItemResponse(req, res, item);
    } catch (error) {
        return sendErrorResponse(req, res, error);
    }
});

router.put('/:projectId/creditCard/:cardId', getUser, isAuthorized, isUserOwner, async function (req, res) {
    let userId = req.user ? req.user.id : null;
    let { cardId } = req.params;
    try {
        var card = await StripeService.creditCard.update(userId, cardId);
        return sendItemResponse(req, res, card);
    } catch (error) {
        return sendErrorResponse(req, res, error);
    }
});

router.delete('/:projectId/creditCard/:cardId', getUser, isAuthorized, isUserOwner, async function (req, res) {
    let userId = req.user ? req.user.id : null;
    let { cardId } = req.params;
    try {
        var card = await StripeService.creditCard.delete(cardId, userId);
        return sendItemResponse(req, res, card);
    } catch (error) {
        return sendErrorResponse(req, res, error);
    }
});

router.get('/:projectId/creditCard', getUser, isAuthorized, isUserOwner, async function (req, res) {
    let userId = req.user ? req.user.id : null;
    try {
        var cards = await StripeService.creditCard.get(userId);
        return sendItemResponse(req, res, cards);
    } catch (error) {
        return sendErrorResponse(req, res, error);
    }
});

router.get('/:projectId/creditCard/:cardId', getUser, isAuthorized, isUserOwner, async function (req, res) {
    let userId = req.user ? req.user.id : null;
    let { cardId } = req.params;
    try {
        var card = await StripeService.creditCard.get(userId, cardId);
        return sendItemResponse(req, res, card);
    } catch (error) {
        return sendErrorResponse(req, res, error);
    }
});

router.post('/webHook/pi', async function (req, res) {
    var paymentIntentData = req.body.data.object;
    if (paymentIntentData.description === 'Recharge balance') {
        var status = await StripeService.updateBalance(paymentIntentData);
        return sendItemResponse(req, res, status);
    }
    return sendItemResponse(req, res, false);
});

router.post('/:projectId/addBalance', getUser, isAuthorized, isUserOwner, async function (req, res) {
    let userId = req.user ? req.user.id : null;
    let { projectId } = req.params;
    let { rechargeBalanceAmount } = req.body;
    rechargeBalanceAmount = Number(rechargeBalanceAmount);
    if (!rechargeBalanceAmount) {
        return sendErrorResponse(req, res, {
            code: 400,
            message: 'Amount should be present and it should be a valid number.'
        });
    }
    try {
        var item = await StripeService.addBalance(userId, rechargeBalanceAmount, projectId);
        return sendItemResponse(req, res, item);
    } catch (error) {
        return sendErrorResponse(req, res, error);
    }
});

router.post('/checkCard', async function (req, res) {
    var { tokenId, email, companyName } = req.body;

    try {
        var paymentIntent = await StripeService.makeTestCharge(tokenId, email, companyName);
        return sendItemResponse(req, res, paymentIntent);
    } catch (error) {
        return sendErrorResponse(req, res, error);
    }
});

module.exports = router;<|MERGE_RESOLUTION|>--- conflicted
+++ resolved
@@ -1,148 +1,143 @@
-var express = require('express');
-var StripeService = require('../services/stripeService');
-var sendErrorResponse = require('../middlewares/response').sendErrorResponse;
-var sendItemResponse = require('../middlewares/response').sendItemResponse;
-var sendEmptyResponse = require('../middlewares/response').sendEmptyResponse;
-var sendListResponse = require('../middlewares/response').sendListResponse;
-
-let getUser = require('../middlewares/user').getUser;
-let { isUserOwner } = require('../middlewares/project');
-let { isAuthorized } = require('../middlewares/authorization');
-
-var router = express.Router();
-
-// Route
-// Description: Getting events from stripe via webhooks.
-// Params:
-// Param 1: webhookURL
-// Returns: 200: Event object with various status.
-router.post('/stripe/events', async function (req, res) {
-    const event = req.body;
-
-    try {
-        const customerId = event.data.object.customer;
-        const subscriptionId = event.data.object.subscription;
-        const chargeAttemptCount = event.data.object.attempt_count;
-
-        if (!event.data.object.paid) {
-            var response = await StripeService.events(customerId, subscriptionId, chargeAttemptCount);
-            return sendItemResponse(req, res, response);
-        } else {
-            return sendEmptyResponse(req, res);
-        }
-    } catch (error) {
-        return sendErrorResponse(req, res, error);
-    }
-});
-
-router.get('/:projectId/charges', getUser, async function (req, res) {
-    let userId = req.user ? req.user.id : null;
-
-    try {
-        var charges = await StripeService.charges(userId);
-        return sendListResponse(req, res, charges);
-    } catch (error) {
-        return sendErrorResponse(req, res, error);
-    }
-});
-
-router.post('/:projectId/creditCard/:token/pi', getUser, isAuthorized, isUserOwner, async function (req, res) {
-    let userId = req.user ? req.user.id : null;
-    let { token } = req.params;
-
-<<<<<<< HEAD
-    try{ 
-        var item = await StripeService.creditCard.create(token, userId);
-=======
-    try {
-        var item = await StripeService.creditCard.createPaymentIntent(token, userId);
->>>>>>> 4174ca03
-        return sendItemResponse(req, res, item);
-    } catch (error) {
-        return sendErrorResponse(req, res, error);
-    }
-});
-
-router.put('/:projectId/creditCard/:cardId', getUser, isAuthorized, isUserOwner, async function (req, res) {
-    let userId = req.user ? req.user.id : null;
-    let { cardId } = req.params;
-    try {
-        var card = await StripeService.creditCard.update(userId, cardId);
-        return sendItemResponse(req, res, card);
-    } catch (error) {
-        return sendErrorResponse(req, res, error);
-    }
-});
-
-router.delete('/:projectId/creditCard/:cardId', getUser, isAuthorized, isUserOwner, async function (req, res) {
-    let userId = req.user ? req.user.id : null;
-    let { cardId } = req.params;
-    try {
-        var card = await StripeService.creditCard.delete(cardId, userId);
-        return sendItemResponse(req, res, card);
-    } catch (error) {
-        return sendErrorResponse(req, res, error);
-    }
-});
-
-router.get('/:projectId/creditCard', getUser, isAuthorized, isUserOwner, async function (req, res) {
-    let userId = req.user ? req.user.id : null;
-    try {
-        var cards = await StripeService.creditCard.get(userId);
-        return sendItemResponse(req, res, cards);
-    } catch (error) {
-        return sendErrorResponse(req, res, error);
-    }
-});
-
-router.get('/:projectId/creditCard/:cardId', getUser, isAuthorized, isUserOwner, async function (req, res) {
-    let userId = req.user ? req.user.id : null;
-    let { cardId } = req.params;
-    try {
-        var card = await StripeService.creditCard.get(userId, cardId);
-        return sendItemResponse(req, res, card);
-    } catch (error) {
-        return sendErrorResponse(req, res, error);
-    }
-});
-
-router.post('/webHook/pi', async function (req, res) {
-    var paymentIntentData = req.body.data.object;
-    if (paymentIntentData.description === 'Recharge balance') {
-        var status = await StripeService.updateBalance(paymentIntentData);
-        return sendItemResponse(req, res, status);
-    }
-    return sendItemResponse(req, res, false);
-});
-
-router.post('/:projectId/addBalance', getUser, isAuthorized, isUserOwner, async function (req, res) {
-    let userId = req.user ? req.user.id : null;
-    let { projectId } = req.params;
-    let { rechargeBalanceAmount } = req.body;
-    rechargeBalanceAmount = Number(rechargeBalanceAmount);
-    if (!rechargeBalanceAmount) {
-        return sendErrorResponse(req, res, {
-            code: 400,
-            message: 'Amount should be present and it should be a valid number.'
-        });
-    }
-    try {
-        var item = await StripeService.addBalance(userId, rechargeBalanceAmount, projectId);
-        return sendItemResponse(req, res, item);
-    } catch (error) {
-        return sendErrorResponse(req, res, error);
-    }
-});
-
-router.post('/checkCard', async function (req, res) {
-    var { tokenId, email, companyName } = req.body;
-
-    try {
-        var paymentIntent = await StripeService.makeTestCharge(tokenId, email, companyName);
-        return sendItemResponse(req, res, paymentIntent);
-    } catch (error) {
-        return sendErrorResponse(req, res, error);
-    }
-});
-
+var express = require('express');
+var StripeService = require('../services/stripeService');
+var sendErrorResponse = require('../middlewares/response').sendErrorResponse;
+var sendItemResponse = require('../middlewares/response').sendItemResponse;
+var sendEmptyResponse = require('../middlewares/response').sendEmptyResponse;
+var sendListResponse = require('../middlewares/response').sendListResponse;
+
+let getUser = require('../middlewares/user').getUser;
+let { isUserOwner } = require('../middlewares/project');
+let { isAuthorized } = require('../middlewares/authorization');
+
+var router = express.Router();
+
+// Route
+// Description: Getting events from stripe via webhooks.
+// Params:
+// Param 1: webhookURL
+// Returns: 200: Event object with various status.
+router.post('/stripe/events', async function (req, res) {
+    const event = req.body;
+
+    try {
+        const customerId = event.data.object.customer;
+        const subscriptionId = event.data.object.subscription;
+        const chargeAttemptCount = event.data.object.attempt_count;
+
+        if (!event.data.object.paid) {
+            var response = await StripeService.events(customerId, subscriptionId, chargeAttemptCount);
+            return sendItemResponse(req, res, response);
+        } else {
+            return sendEmptyResponse(req, res);
+        }
+    } catch (error) {
+        return sendErrorResponse(req, res, error);
+    }
+});
+
+router.get('/:projectId/charges', getUser, async function (req, res) {
+    let userId = req.user ? req.user.id : null;
+
+    try {
+        var charges = await StripeService.charges(userId);
+        return sendListResponse(req, res, charges);
+    } catch (error) {
+        return sendErrorResponse(req, res, error);
+    }
+});
+
+router.post('/:projectId/creditCard/:token/pi', getUser, isAuthorized, isUserOwner, async function (req, res) {
+    let userId = req.user ? req.user.id : null;
+    let { token } = req.params;
+
+    try{ 
+        var item = await StripeService.creditCard.create(token, userId);
+        return sendItemResponse(req, res, item);
+    } catch (error) {
+        return sendErrorResponse(req, res, error);
+    }
+});
+
+router.put('/:projectId/creditCard/:cardId', getUser, isAuthorized, isUserOwner, async function (req, res) {
+    let userId = req.user ? req.user.id : null;
+    let { cardId } = req.params;
+    try {
+        var card = await StripeService.creditCard.update(userId, cardId);
+        return sendItemResponse(req, res, card);
+    } catch (error) {
+        return sendErrorResponse(req, res, error);
+    }
+});
+
+router.delete('/:projectId/creditCard/:cardId', getUser, isAuthorized, isUserOwner, async function (req, res) {
+    let userId = req.user ? req.user.id : null;
+    let { cardId } = req.params;
+    try {
+        var card = await StripeService.creditCard.delete(cardId, userId);
+        return sendItemResponse(req, res, card);
+    } catch (error) {
+        return sendErrorResponse(req, res, error);
+    }
+});
+
+router.get('/:projectId/creditCard', getUser, isAuthorized, isUserOwner, async function (req, res) {
+    let userId = req.user ? req.user.id : null;
+    try {
+        var cards = await StripeService.creditCard.get(userId);
+        return sendItemResponse(req, res, cards);
+    } catch (error) {
+        return sendErrorResponse(req, res, error);
+    }
+});
+
+router.get('/:projectId/creditCard/:cardId', getUser, isAuthorized, isUserOwner, async function (req, res) {
+    let userId = req.user ? req.user.id : null;
+    let { cardId } = req.params;
+    try {
+        var card = await StripeService.creditCard.get(userId, cardId);
+        return sendItemResponse(req, res, card);
+    } catch (error) {
+        return sendErrorResponse(req, res, error);
+    }
+});
+
+router.post('/webHook/pi', async function (req, res) {
+    var paymentIntentData = req.body.data.object;
+    if (paymentIntentData.description === 'Recharge balance') {
+        var status = await StripeService.updateBalance(paymentIntentData);
+        return sendItemResponse(req, res, status);
+    }
+    return sendItemResponse(req, res, false);
+});
+
+router.post('/:projectId/addBalance', getUser, isAuthorized, isUserOwner, async function (req, res) {
+    let userId = req.user ? req.user.id : null;
+    let { projectId } = req.params;
+    let { rechargeBalanceAmount } = req.body;
+    rechargeBalanceAmount = Number(rechargeBalanceAmount);
+    if (!rechargeBalanceAmount) {
+        return sendErrorResponse(req, res, {
+            code: 400,
+            message: 'Amount should be present and it should be a valid number.'
+        });
+    }
+    try {
+        var item = await StripeService.addBalance(userId, rechargeBalanceAmount, projectId);
+        return sendItemResponse(req, res, item);
+    } catch (error) {
+        return sendErrorResponse(req, res, error);
+    }
+});
+
+router.post('/checkCard', async function (req, res) {
+    var { tokenId, email, companyName } = req.body;
+
+    try {
+        var paymentIntent = await StripeService.makeTestCharge(tokenId, email, companyName);
+        return sendItemResponse(req, res, paymentIntent);
+    } catch (error) {
+        return sendErrorResponse(req, res, error);
+    }
+});
+
 module.exports = router;