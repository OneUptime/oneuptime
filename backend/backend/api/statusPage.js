--- conflicted
+++ resolved
@@ -809,11 +809,7 @@
         ];
 
         const selectStatusPage =
-<<<<<<< HEAD
-            'domains projectId monitors links slug title name isPrivate isSubscriberEnabled isGroupedByMonitorCategory showScheduledEvents moveIncidentToTheTop hideProbeBar hideUptime multipleNotificationTypes hideResolvedIncident description copyright faviconPath logoPath bannerPath colors layout headerHTML footerHTML customCSS customJS statusBubbleId embeddedCss createdAt enableRSSFeed emailNotification smsNotification webhookNotification selectIndividualMonitors enableIpWhitelist ipWhitelist incidentHistoryDays scheduleHistoryDays announcementLogsHistory theme multipleLanguages enableMultipleLanguage twitterHandle';
-=======
             'domains projectId monitors links slug title name isPrivate isSubscriberEnabled isGroupedByMonitorCategory showScheduledEvents moveIncidentToTheTop hideProbeBar hideUptime multipleNotifications hideResolvedIncident description copyright faviconPath logoPath bannerPath colors layout headerHTML footerHTML customCSS customJS statusBubbleId embeddedCss createdAt enableRSSFeed emailNotification smsNotification webhookNotification selectIndividualMonitors enableIpWhitelist ipWhitelist incidentHistoryDays scheduleHistoryDays announcementLogsHistory theme multipleLanguages enableMultipleLanguage twitterHandle multipleNotificationTypes';
->>>>>>> e5758455
 
         const [statusPage, count] = await Promise.all([
             StatusPageService.findBy({
