--- conflicted
+++ resolved
@@ -27,14 +27,14 @@
     try {
         var data = req.body;
         data.projectId = req.params.projectId;
-    
+
         if(!data.body){
             return sendErrorResponse(req, res, {
                 code: 400,
                 message: 'SMS body is required.'
             });
         }
-    
+
         data.body = await DOMPurify.sanitize(data.body);
         var smsTemplate = await SmsTemplateService.create(data);
         return sendItemResponse(req, res, smsTemplate);
@@ -76,16 +76,9 @@
 });
 
 router.put('/:projectId/smsTemplate/:smsTemplateId', getUser, isAuthorized, async function (req, res) {
-<<<<<<< HEAD
-    var data = req.body;
-    var smsTemplateId = req.params.smsTemplateId;
-
-    try{
-=======
     try {
         var data = req.body;
-        data._id = req.params.smsTemplateId;
->>>>>>> afffecf6
+        var smsTemplateId = req.params.smsTemplateId;
         // Call the SMSTemplateService
         data.body = await DOMPurify.sanitize(data.body);
         var smsTemplate = await SmsTemplateService.updateBy({_id : smsTemplateId},data);
@@ -97,20 +90,10 @@
 });
 
 router.put('/:projectId', getUser, isAuthorized, async function (req, res){
-<<<<<<< HEAD
-    var data = [];
-    for(let value of req.body){
-
-        if(!value.body){
-            return sendErrorResponse(req, res, {
-                code: 400,
-                message: 'SMS body is required.'
-            });
-=======
     try {
         var data = [];
         for(let value of req.body){
-        
+
             if(!value.body){
                 return sendErrorResponse(req, res, {
                     code: 400,
@@ -121,7 +104,6 @@
             value.projectId = req.params.projectId;
             value.body = await DOMPurify.sanitize(value.body);
             data.push(value);
->>>>>>> afffecf6
         }
         for(let value of data){
             await SmsTemplateService.updateBy({_id : value._id},value);
