--- conflicted
+++ resolved
@@ -67,16 +67,6 @@
             data: security.data,
         });
 
-<<<<<<< HEAD
-        const findLog = await ContainerSecurityLogService.findOneBy(
-            securityLog._id
-        );
-
-        RealTimeService.handleLog({
-            securityId: security.securityId,
-            securityLog: findLog,
-        });
-=======
         const selectContainerLog =
             'securityId componentId data deleted deleteAt';
 
@@ -89,8 +79,11 @@
             select: selectContainerLog,
             populate: populateContainerLog,
         });
-        global.io.emit(`securityLog_${security.securityId}`, findLog);
->>>>>>> 6f587ac6
+
+        RealTimeService.handleLog({
+            securityId: security.securityId,
+            securityLog: findLog,
+        });
 
         return sendItemResponse(req, res, findLog);
     } catch (error) {
