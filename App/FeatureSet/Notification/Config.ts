--- conflicted
+++ resolved
@@ -237,16 +237,6 @@
 
 export const getMetaWhatsAppConfig: GetMetaWhatsAppConfigFunction =
   async (): Promise<MetaWhatsAppConfig> => {
-<<<<<<< HEAD
-    const accessToken: string | undefined =
-      process.env["META_WHATSAPP_ACCESS_TOKEN"];
-    const phoneNumberId: string | undefined =
-      process.env["META_WHATSAPP_PHONE_NUMBER_ID"];
-
-    if (!accessToken) {
-      throw new BadDataException(
-        "Meta WhatsApp access token not found. Please set META_WHATSAPP_ACCESS_TOKEN in environment variables.",
-=======
     const globalConfig: GlobalConfig | null =
       await GlobalConfigService.findOneBy({
         query: {
@@ -277,26 +267,11 @@
       throw new BadDataException(
         "Meta WhatsApp access token not configured. Please set it in the Admin Dashboard: " +
           AdminDashboardClientURL.toString(),
->>>>>>> 36e50b59
       );
     }
 
     if (!phoneNumberId) {
       throw new BadDataException(
-<<<<<<< HEAD
-        "Meta WhatsApp phone number ID not found. Please set META_WHATSAPP_PHONE_NUMBER_ID in environment variables.",
-      );
-    }
-
-    return {
-      accessToken,
-      phoneNumberId,
-      businessAccountId:
-        process.env["META_WHATSAPP_BUSINESS_ACCOUNT_ID"] || undefined,
-      appId: process.env["META_WHATSAPP_APP_ID"] || undefined,
-      appSecret: process.env["META_WHATSAPP_APP_SECRET"] || undefined,
-      apiVersion: process.env["META_WHATSAPP_API_VERSION"] || undefined,
-=======
         "Meta WhatsApp phone number ID not configured. Please set it in the Admin Dashboard: " +
           AdminDashboardClientURL.toString(),
       );
@@ -317,7 +292,6 @@
       appId,
       appSecret,
       apiVersion,
->>>>>>> 36e50b59
     };
   };
 
