import Protocol from 'Common/Types/API/Protocol';
import ObjectID from 'Common/Types/ObjectID';

export const DatabaseUrl: string =
    process.env.MONGO_URL || 'mongodb://localhost:27017/oneuptimedb';

export const DatabaseName: string = process.env.DB_NAME || 'oneuptimedb';

export const IsMongoReplicaSet: boolean = Boolean(
    process.env.IS_MONGO_REPLICA_SET
);

export const EncryptionSecret: string = process.env.ENCRYPTIOJN_SECRET || '';

export const AirtableApiKey: string = process.env.AIRTABLE_API_KEY || '';

export const AirtableBaseId: string = process.env.AIRTABLE_BASE_ID || '';

<<<<<<< HEAD
export const ClusterKey: string = process.env.CLUSTER_KEY || '';
=======
export const ClusterKey: ObjectID = new ObjectID(
    process.env['CLUSTER_KEY'] || ''
);
>>>>>>> dbb68b64

export const RealtimeHostname: string = process.env.REALTIME_HOSTNAME || '';

export const BackendHostname: string = process.env.BACKEND_HOSTNAME || '';

export const Version: string = process.env.npm_package_version || '';

export const Env: string = process.env.NODE_ENV || '';

export const HttpProtocol: Protocol = (
    process.env.HTTP_PROTOCOL || ''
).includes('https')
    ? Protocol.HTTPS
    : Protocol.HTTP;<|MERGE_RESOLUTION|>--- conflicted
+++ resolved
@@ -16,13 +16,9 @@
 
 export const AirtableBaseId: string = process.env.AIRTABLE_BASE_ID || '';
 
-<<<<<<< HEAD
-export const ClusterKey: string = process.env.CLUSTER_KEY || '';
-=======
 export const ClusterKey: ObjectID = new ObjectID(
     process.env['CLUSTER_KEY'] || ''
 );
->>>>>>> dbb68b64
 
 export const RealtimeHostname: string = process.env.REALTIME_HOSTNAME || '';
 
