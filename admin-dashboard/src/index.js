import React from 'react';
import { Provider } from 'react-redux';
import { render } from 'react-dom';
import store, { history } from './store';
import App from './App';
import './index.css';
import ErrorBoundary from './components/basic/ErrorBoundary';

const target = document.getElementById('root');

render(
    <Provider store={store} history={history}>
<<<<<<< HEAD
        <ErrorBoundary>
=======
        <ErrorBoundary> 
>>>>>>> 05a672db
            <App />
        </ErrorBoundary>
    </Provider>,
    target
);<|MERGE_RESOLUTION|>--- conflicted
+++ resolved
@@ -10,11 +10,7 @@
 
 render(
     <Provider store={store} history={history}>
-<<<<<<< HEAD
         <ErrorBoundary>
-=======
-        <ErrorBoundary> 
->>>>>>> 05a672db
             <App />
         </ErrorBoundary>
     </Provider>,
