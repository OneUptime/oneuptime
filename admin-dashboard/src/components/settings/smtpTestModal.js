import React from 'react';
import { connect } from 'react-redux';
import { reduxForm, Field } from 'redux-form';
import PropTypes from 'prop-types';
import ClickOutside from 'react-click-outside';
import ShouldRender from '../basic/ShouldRender';
import { Validate } from '../../config';
import { RenderField } from '../basic/RenderField';
import { FormLoader } from '../basic/Loader';

const SmtpTestModal = ({
    confirmThisDialog,
    closeThisDialog,
    testing,
    testError,
    smtp,
}) => {
    return (
        <div
            onKeyDown={e => e.key === 'Escape' && closeThisDialog()}
            className="ModalLayer-wash Box-root Flex-flex Flex-alignItems--flexStart Flex-justifyContent--center"
        >
            <div
                className="ModalLayer-contents"
                tabIndex={-1}
                style={{ marginTop: 40 }}
            >
                <div className="bs-BIM">
                    <div className="bs-Modal bs-Modal--medium">
                        <ClickOutside onClickOutside={closeThisDialog}>
                            <div className="bs-Modal-header">
                                <div className="bs-Modal-header-copy">
                                    <span className="Text-color--inherit Text-display--inline Text-fontSize--20 Text-fontWeight--medium Text-lineHeight--24 Text-typeface--base Text-wrap--wrap">
                                        <span>Test SMTP Settings</span>
                                    </span>
                                </div>
                                <div className="bs-Modal-header-copy Margin-top--8">
                                    <span className="Text-color--inherit Text-display--inline Text-fontSize--14 Text-fontWeight--regular Text-lineHeight--20 Text-typeface--base Text-wrap--wrap">
                                        If your SMTP settings are correct, a
                                        test email will be sent to this email
                                        address.
                                    </span>
                                </div>
                            </div>
                            <div className="bs-ContentSection-content Box-root Box-background--offset Box-divider--surface-bottom-1 Padding-horizontal--8 Padding-vertical--2">
                                <div>
                                    <div className="bs-Fieldset-wrapper Box-root Margin-bottom--2">
                                        <fieldset className="bs-Fieldset">
                                            <div className="bs-Fieldset-rows">
                                                <div className="Margin-bottom--20 Margin-top--20">
                                                    <div>
                                                        <Field
                                                            className="db-BusinessSettings-input-wide TextInput bs-TextInput"
                                                            type="text"
                                                            name="test-email"
                                                            id="testEmail"
                                                            placeholder="Enter an email"
                                                            component={
                                                                RenderField
                                                            }
                                                            disabled={testing}
                                                        />
                                                    </div>
                                                </div>
                                            </div>
                                        </fieldset>
                                        <fieldset
                                            style={{
                                                paddingBottom: 15,
                                                paddingTop: 0,
                                            }}
                                        >
                                            <div className="bs-Fieldset-rows">
                                                <div
                                                    className="bs-Fieldset-row"
                                                    style={{ padding: 0 }}
                                                >
                                                    <div className="bs-Fieldset-fields">
                                                        <div className="bs-Fieldset-field">
                                                            <label
                                                                className="bs-Radio"
                                                                id="internalSmtpBtn" //setting id at label removes intermittent result
                                                            >
                                                                <Field
                                                                    component="input"
                                                                    type="radio"
                                                                    name="smtpToUse"
<<<<<<< HEAD
                                                                    className="bs-Radio-source"                                                                    
=======
                                                                    className="bs-Radio-source"
>>>>>>> e4d5b4c4
                                                                    value="internalSmtp"
                                                                    style={{
                                                                        width: 0,
                                                                        border:
                                                                            'none',
                                                                    }}
                                                                />
                                                                <span className="bs-Radio-button"></span>
                                                                <div
                                                                    className="Box-root"
                                                                    style={{
                                                                        paddingLeft:
                                                                            '5px',
                                                                    }}
                                                                >
                                                                    <span>
                                                                        Test
                                                                        with
                                                                        internal
                                                                        SMTP
                                                                        server
                                                                    </span>
                                                                </div>
                                                            </label>
                                                        </div>
                                                    </div>
                                                </div>
                                            </div>
                                        </fieldset>
                                        <fieldset
                                            style={{
                                                paddingBottom: 15,
                                                paddingTop: 0,
                                            }}
                                        >
                                            <div className="bs-Fieldset-rows">
                                                <div
                                                    className="bs-Fieldset-row"
                                                    style={{ padding: 0 }}
                                                >
                                                    <div className="bs-Fieldset-fields">
                                                        <div className="bs-Fieldset-field">
                                                            <label
                                                                className="bs-Radio"
                                                                id="customSmtpBtn"
                                                            >
                                                                <Field
                                                                    component="input"
                                                                    type="radio"
                                                                    name="smtpToUse"
<<<<<<< HEAD
                                                                    className="bs-Radio-source"                                                                    
=======
                                                                    className="bs-Radio-source"
>>>>>>> e4d5b4c4
                                                                    value="customSmtp"
                                                                    style={{
                                                                        width: 0,
                                                                        border:
                                                                            'none',
                                                                    }}
                                                                />
                                                                <span className="bs-Radio-button"></span>
                                                                <div
                                                                    className="Box-root"
                                                                    style={{
                                                                        paddingLeft:
                                                                            '5px',
                                                                    }}
                                                                >
                                                                    <span>
                                                                        Test
                                                                        with
                                                                        custom
                                                                        SMTP
                                                                        server
                                                                    </span>
                                                                </div>
                                                            </label>
                                                        </div>
                                                    </div>
                                                </div>
                                            </div>
                                        </fieldset>
                                    </div>
                                </div>
                            </div>
                            <div
                                className="bs-Modal-footer"
                                style={{ wordBreak: 'break-word' }}
                            >
                                <div className="Flex-flex Flex-direction--row Flex-justifyContent--flexEnd Table-cell--width--maximized">
                                    <ShouldRender if={testError}>
                                        <div className="bs-Tail-copy">
                                            <div
                                                className="Box-root Flex-flex Flex-alignItems--stretch Flex-direction--row Flex-justifyContent--flexStart"
                                                style={{ marginTop: '10px' }}
                                            >
                                                <div className="Box-root Margin-right--8">
                                                    <div
                                                        className="Icon Icon--info Icon--color--red Icon--size--14 Box-root Flex-flex"
                                                        style={{
                                                            marginTop: '2px',
                                                        }}
                                                    ></div>
                                                </div>
                                                <div className="Box-root Margin-right--8">
                                                    <span
                                                        style={{
                                                            color: 'red',
                                                        }}
                                                    >
                                                        {testError}
                                                    </span>
                                                </div>
                                            </div>
                                        </div>
                                    </ShouldRender>
                                    <button
                                        id="cancelSmtpTest"
                                        className={`bs-Button ${testing &&
                                            'bs-is-disabled'}`}
                                        type="button"
                                        onClick={closeThisDialog}
                                        disabled={testing}
                                        style={{ height: '33px' }}
                                    >
                                        <span>Cancel</span>
                                    </button>
                                    <button
                                        id="confirmSmtpTest"
                                        className={`bs-Button bs-Button--blue ${testing &&
                                            'bs-is-disabled'}`}
                                        onClick={() => {
                                            // prevent form submission if form field is empty or invalid
                                            if (!smtp.values) return;
                                            if (
                                                smtp.syncErrors &&
                                                smtp.syncErrors['test-email']
                                            )
                                                return;

                                            confirmThisDialog(smtp.values);
                                        }}
                                        disabled={testing}
                                        style={{ height: '33px' }}
                                    >
                                        {testing ? (
                                            <FormLoader />
                                        ) : (
                                            <span>Test</span>
                                        )}
                                    </button>
                                </div>
                            </div>
                        </ClickOutside>
                    </div>
                </div>
            </div>
        </div>
    );
};

const mapStateToProps = state => ({
    testing: state.settings.testing,
    testError: state.settings.error,
    smtp: state.form['smtp-test-form'],
});

SmtpTestModal.displayName = 'Test Confirmation Modal';

SmtpTestModal.propTypes = {
    confirmThisDialog: PropTypes.func.isRequired,
    closeThisDialog: PropTypes.func,
    testing: PropTypes.bool,
    testError: PropTypes.oneOfType([
        PropTypes.string,
        PropTypes.oneOf([null, undefined]),
    ]),
    smtp: PropTypes.object,
};

// Client side validation
function validate(values) {
    const errors = {};

    if (!Validate.email(values['test-email'])) {
        errors['test-email'] = 'Email is not valid.';
    }
    return errors;
}

const ReduxFormComponent = reduxForm({
    form: 'smtp-test-form',
    enableReinitialize: true,
    destroyOnUnmount: false,
    validate,
})(SmtpTestModal);

export default connect(mapStateToProps)(ReduxFormComponent);<|MERGE_RESOLUTION|>--- conflicted
+++ resolved
@@ -85,11 +85,7 @@
                                                                     component="input"
                                                                     type="radio"
                                                                     name="smtpToUse"
-<<<<<<< HEAD
-                                                                    className="bs-Radio-source"                                                                    
-=======
                                                                     className="bs-Radio-source"
->>>>>>> e4d5b4c4
                                                                     value="internalSmtp"
                                                                     style={{
                                                                         width: 0,
@@ -140,11 +136,7 @@
                                                                     component="input"
                                                                     type="radio"
                                                                     name="smtpToUse"
-<<<<<<< HEAD
-                                                                    className="bs-Radio-source"                                                                    
-=======
                                                                     className="bs-Radio-source"
->>>>>>> e4d5b4c4
                                                                     value="customSmtp"
                                                                     style={{
                                                                         width: 0,
