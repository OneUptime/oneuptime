--- conflicted
+++ resolved
@@ -5,11 +5,11 @@
 import FileSaver from 'file-saver';
 import { emaildomains } from './constants/emaildomains';
 
-<<<<<<< HEAD
 let apiUrl = window.location.origin + '/api';
 let dashboardUrl = window.location.origin + '/dashboard';
 let adminDashboardUrl = window.location.origin + '/admin';
 let accountsUrl = window.location.origin + '/accounts';
+let licensingUrl = 'https://fyipe.com/license'
 
 if (
     window &&
@@ -24,15 +24,6 @@
     adminDashboardUrl = window.location.protocol + '//localhost:3100';
     accountsUrl = window.location.protocol + '//localhost:3003';
 }
-=======
-let apiUrl = 'http://localhost:3002';
-let dashboardUrl = null;
-let accountsUrl = null;
-let domain = null;
-let adminDashboardUrl = null;
-let licensingUrl = null;
-let isSaasService = false;
->>>>>>> dba5143a
 
 export function env(value) {
     const { _env } = window;
@@ -42,37 +33,6 @@
     );
 }
 
-<<<<<<< HEAD
-=======
-if (!isServer) {
-    if (window.location.href.indexOf('localhost') > -1) {
-        apiUrl = 'http://localhost:3002';
-        dashboardUrl = 'http://localhost:3000';
-        accountsUrl = 'http://localhost:3003';
-        domain = 'localhost';
-        adminDashboardUrl = 'http://localhost:3100';
-        licensingUrl = 'http://localhost:3004';
-    } else if (window.location.href.indexOf('staging') > -1) {
-        apiUrl = 'http://staging-api.fyipe.com';
-        dashboardUrl = 'http://staging-dashboard.fyipe.com';
-        accountsUrl = 'http://staging-accounts.fyipe.com';
-        domain = 'fyipe.com';
-        adminDashboardUrl = 'http://staging-admin.fyipe.com';
-        licensingUrl = 'http://staging-licensing.fyipe.com';
-    } else {
-        apiUrl = 'https://api.fyipe.com';
-        dashboardUrl = 'https://fyipe.com';
-        accountsUrl = 'https://accounts.fyipe.com';
-        domain = 'fyipe.com';
-        adminDashboardUrl = 'https://admin.fyipe.com';
-        licensingUrl = 'https://licensing.fyipe.com';
-    }
-    if (env('IS_SAAS_SERVICE') === 'true') {
-        isSaasService = true;
-    }
-}
-
->>>>>>> dba5143a
 export const API_URL = apiUrl;
 
 export const DASHBOARD_URL = dashboardUrl;
@@ -81,13 +41,9 @@
 
 export const ADMIN_DASHBOARD_URL = adminDashboardUrl;
 
-<<<<<<< HEAD
 export const IS_SAAS_SERVICE = !!env('IS_SAAS_SERVICE');
-=======
+
 export const LICENSING_URL = licensingUrl;
-
-export const IS_SAAS_SERVICE = isSaasService;
->>>>>>> dba5143a
 
 export const User = {
     getAccessToken() {
