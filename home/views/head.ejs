--- conflicted
+++ resolved
@@ -172,19 +172,6 @@
         // Apply setCookie
         setCookie('source', JSON.stringify(sourceObj), 1);
     }
-<<<<<<< HEAD
-    // Set a Cookie
-    function setCookie(cName, cValue, expDays) {
-        let date = new Date();
-        date.setTime(date.getTime() + (expDays * 24 * 60 * 60 * 1000));
-        const expires = "expires=" + date.toUTCString();
-        
-        document.cookie = cName + "=" + cValue + "; " + expires + "; path=/" + "; " + "domain="+window.location.host;
-    }
-    // Apply setCookie
-    setCookie('source', JSON.stringify(sourceObj), 1);
-=======
->>>>>>> c713e002
 </script>
 <img height="1" width="1" style="display:none" alt="Facebook"
     src="https://www.facebook.com/tr?id=244894116420899&ev=PageView&noscript=1" />
