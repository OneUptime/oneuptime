{
  "name": "fyipe-homepage",
<<<<<<< HEAD
  "version": "3.0.1483",
=======
  "version": "3.0.1499",
>>>>>>> 25aca372
  "scripts": {
    "start": "node server.js",
    "dev": "nodemon server.js",
    "test": "echo 'no tests'",
    "lint": "eslint .",
    "fix-lint": "eslint . --fix",
    "lighthouse-test": "jest lighthouse-tests/test/index.test.js --env=node --detectOpenHandles",
    "lighthouse": "start-server-and-test http://localhost:1444",
    "smoketest": "jest smoketest/index.test.js --env=node --detectOpenHandles",
    "audit": "npm-audit-ci-wrapper --threshold=high",
    "light-house": "node lighthouse.js --web",
    "light-house-mobile": "node lighthouse.js --mobile"
  },
  "dependencies": {
    "body-parser": "^1.19.0",
    "cli-table": "^0.3.1",
    "compression": "^1.7.4",
    "ejs": "^2.6.2",
    "express": "^4.17.1",
    "express-seojs": "0.0.5",
    "path": "^0.11.14",
    "prerender-node": "^3.2.5",
    "q": "^1.4.1",
    "request": "^2.88.0",
    "twitter-node-client": "0.0.6"
  },
  "devDependencies": {
    "babel-eslint": "^10.0.2",
    "chrome-launcher": "^0.10.7",
    "commander": "^4.0.1",
    "eslint": "5.16.0",
    "eslint-plugin-react": "^7.14.3",
    "faker": "^4.1.0",
    "jest": "^24.8.0",
    "lighthouse": "^5.6.0",
    "lighthouse-ci": "^1.10.0",
    "nodemon": "^2.0.2",
    "npm-audit-ci-wrapper": "^2.4.1",
    "ora": "^4.0.3",
    "puppeteer": "^1.20.0",
    "start-server-and-test": "^1.9.1"
  }
}<|MERGE_RESOLUTION|>--- conflicted
+++ resolved
@@ -1,10 +1,6 @@
 {
   "name": "fyipe-homepage",
-<<<<<<< HEAD
-  "version": "3.0.1483",
-=======
   "version": "3.0.1499",
->>>>>>> 25aca372
   "scripts": {
     "start": "node server.js",
     "dev": "nodemon server.js",
