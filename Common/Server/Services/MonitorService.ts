import DatabaseConfig from "../DatabaseConfig";
import {
  AllowedActiveMonitorCountInFreePlan,
  IsBillingEnabled,
} from "../EnvironmentConfig";
import { ActiveMonitoringMeteredPlan } from "../Types/Billing/MeteredPlan/AllMeteredPlans";
import CreateBy from "../Types/Database/CreateBy";
import { OnCreate, OnDelete, OnUpdate } from "../Types/Database/Hooks";
import QueryHelper from "../Types/Database/QueryHelper";
import DatabaseService from "./DatabaseService";
import MonitorOwnerTeamService from "./MonitorOwnerTeamService";
import MonitorOwnerUserService from "./MonitorOwnerUserService";
import MonitorProbeService from "./MonitorProbeService";
import MonitorStatusService from "./MonitorStatusService";
import MonitorStatusTimelineService from "./MonitorStatusTimelineService";
import ProbeService from "./ProbeService";
import ProjectService, { CurrentPlan } from "./ProjectService";
import TeamMemberService from "./TeamMemberService";
import URL from "../../Types/API/URL";
import DatabaseCommonInteractionProps from "../../Types/BaseDatabase/DatabaseCommonInteractionProps";
import SortOrder from "../../Types/BaseDatabase/SortOrder";
import { PlanType } from "../../Types/Billing/SubscriptionPlan";
import LIMIT_MAX, { LIMIT_PER_PROJECT } from "../../Types/Database/LimitMax";
import BadDataException from "../../Types/Exception/BadDataException";
import { JSONObject } from "../../Types/JSON";
import MonitorType, {
  MonitorTypeHelper,
} from "../../Types/Monitor/MonitorType";
import ObjectID from "../../Types/ObjectID";
import PositiveNumber from "../../Types/PositiveNumber";
import Typeof from "../../Types/Typeof";
import Model from "../../Models/DatabaseModels/Monitor";
import MonitorOwnerTeam from "../../Models/DatabaseModels/MonitorOwnerTeam";
import MonitorOwnerUser from "../../Models/DatabaseModels/MonitorOwnerUser";
import MonitorProbe from "../../Models/DatabaseModels/MonitorProbe";
import MonitorStatus from "../../Models/DatabaseModels/MonitorStatus";
import MonitorStatusTimeline from "../../Models/DatabaseModels/MonitorStatusTimeline";
import Probe, {
  ProbeConnectionStatus,
} from "../../Models/DatabaseModels/Probe";
import User from "../../Models/DatabaseModels/User";
import Select from "../Types/Database/Select";
import EmailTemplateType from "../../Types/Email/EmailTemplateType";
import { EmailEnvelope } from "../../Types/Email/EmailMessage";
import Markdown, { MarkdownContentType } from "../Types/Markdown";
import Dictionary from "../../Types/Dictionary";
import { SMSMessage } from "../../Types/SMS/SMS";
import { CallRequestMessage } from "../../Types/Call/CallRequest";
import UserNotificationSettingService from "./UserNotificationSettingService";
import NotificationSettingEventType from "../../Types/NotificationSetting/NotificationSettingEventType";
import Query from "../Types/Database/Query";
import DeleteBy from "../Types/Database/DeleteBy";
import StatusPageResourceService from "./StatusPageResourceService";
import Label from "../../Models/DatabaseModels/Label";
import CaptureSpan from "../Utils/Telemetry/CaptureSpan";
import WorkspaceType from "../../Types/Workspace/WorkspaceType";
import NotificationRuleWorkspaceChannel from "../../Types/Workspace/NotificationRules/NotificationRuleWorkspaceChannel";
import WorkspaceNotificationRuleService, {
  MessageBlocksByWorkspaceType,
} from "./WorkspaceNotificationRuleService";
import MonitorWorkspaceMessages from "../Utils/Workspace/WorkspaceMessages/Monitor";
import MonitorFeedService from "./MonitorFeedService";
import { MonitorFeedEventType } from "../../Models/DatabaseModels/MonitorFeed";
import { Gray500, Green500 } from "../../Types/BrandColors";
import LabelService from "./LabelService";
import QueryOperator from "../../Types/BaseDatabase/QueryOperator";
import { FindWhere } from "../../Types/BaseDatabase/Query";
import logger from "../Utils/Logger";
import PushNotificationUtil from "../Utils/PushNotificationUtil";
import ExceptionMessages from "../../Types/Exception/ExceptionMessages";
import Project from "../../Models/DatabaseModels/Project";
import { createWhatsAppMessageFromTemplate } from "../Utils/WhatsAppTemplateUtil";
<<<<<<< HEAD
=======
import { WhatsAppMessagePayload } from "../../Types/WhatsApp/WhatsAppMessage";
>>>>>>> 36e50b59

export class Service extends DatabaseService<Model> {
  public constructor() {
    super(Model);
  }

  public async refreshMonitorCurrentStatus(monitorId: ObjectID): Promise<void> {
    const monitor: Model | null = await this.findOneById({
      id: monitorId,
      select: {
        _id: true,
        currentMonitorStatusId: true,
      },
      props: {
        isRoot: true,
        ignoreHooks: true,
      },
    });

    const lastMonitorStatus: MonitorStatusTimeline | null =
      await MonitorStatusTimelineService.findOneBy({
        query: {
          monitorId: monitorId,
          endsAt: QueryHelper.isNull(),
        },
        select: {
          _id: true,
          monitorStatusId: true,
        },
        props: {
          isRoot: true,
        },
      });

    if (!lastMonitorStatus) {
      return;
    }
    if (!lastMonitorStatus.monitorStatusId) {
      return;
    }

    if (!monitor) {
      return;
    }

    if (
      monitor.currentMonitorStatusId?.toString() !==
      lastMonitorStatus.monitorStatusId.toString()
    ) {
      await this.updateOneById({
        id: monitor.id!,
        data: {
          currentMonitorStatusId: lastMonitorStatus.monitorStatusId,
        },
        props: {
          isRoot: true,
        },
      });
    }
  }

  @CaptureSpan()
  protected override async onBeforeDelete(
    deleteBy: DeleteBy<Model>,
  ): Promise<OnDelete<Model>> {
    if (deleteBy.query._id) {
      // delete all the status page resource for this monitor.

      await StatusPageResourceService.deleteBy({
        query: {
          monitorId: new ObjectID(deleteBy.query._id as string),
        },
        limit: LIMIT_MAX,
        skip: 0,
        props: {
          isRoot: true,
        },
      });

      let projectId: FindWhere<ObjectID> | QueryOperator<ObjectID> | undefined =
        deleteBy.query.projectId || deleteBy.props.tenantId;

      if (!projectId) {
        // fetch this monitor from the database to get the projectId.
        const monitor: Model | null = await this.findOneById({
          id: new ObjectID(deleteBy.query._id as string) as ObjectID,
          select: {
            projectId: true,
          },
          props: {
            isRoot: true,
          },
        });

        if (!monitor) {
          throw new BadDataException(ExceptionMessages.MonitorNotFound);
        }

        if (!monitor.id) {
          throw new BadDataException(ExceptionMessages.MonitorNotFound);
        }

        projectId = monitor.projectId!;
      }

      try {
        await WorkspaceNotificationRuleService.archiveWorkspaceChannels({
          projectId: projectId as ObjectID,
          notificationFor: {
            monitorId: new ObjectID(deleteBy.query._id as string) as ObjectID,
          },
          sendMessageBeforeArchiving: {
            _type: "WorkspacePayloadMarkdown",
            text: `🗑️ This monitor is deleted. The channel is being archived.`,
          },
        });
      } catch (error) {
        logger.error(
          `Error while archiving workspace channels for monitor ${deleteBy.query._id}: ${error}`,
        );
      }
    }

    return { deleteBy, carryForward: null };
  }

  @CaptureSpan()
  protected override async onDeleteSuccess(
    onDelete: OnDelete<Model>,
    _itemIdsBeforeDelete: ObjectID[],
  ): Promise<OnDelete<Model>> {
    if (onDelete.deleteBy.props.tenantId && IsBillingEnabled) {
      await ActiveMonitoringMeteredPlan.reportQuantityToBillingProvider(
        onDelete.deleteBy.props.tenantId,
      );
    }

    return onDelete;
  }

  @CaptureSpan()
  protected override async onUpdateSuccess(
    onUpdate: OnUpdate<Model>,
    updatedItemIds: ObjectID[],
  ): Promise<OnUpdate<Model>> {
    if (
      onUpdate.updateBy.data.currentMonitorStatusId &&
      onUpdate.updateBy.props.tenantId
    ) {
      await this.changeMonitorStatus(
        onUpdate.updateBy.props.tenantId as ObjectID,
        updatedItemIds as Array<ObjectID>,
        onUpdate.updateBy.data.currentMonitorStatusId as ObjectID,
        true, // notifyOwners = true
        "This status was changed when the monitor was updated.",
        undefined,
        {
          isRoot: true,
        },
      );
    }

    if (updatedItemIds.length > 0) {
      for (const monitorId of updatedItemIds) {
        const monitor: Model | null = await this.findOneById({
          id: monitorId,
          select: {
            projectId: true,
            name: true,
          },
          props: {
            isRoot: true,
          },
        });

        const projectId: ObjectID = monitor!.projectId!;
        const monitorName: string = monitor!.name!;

        let shouldAddMonitorFeed: boolean = false;
        let feedInfoInMarkdown: string = `Monitor **[${monitorName}](${(await this.getMonitorLinkInDashboard(projectId!, monitorId!)).toString()}) was updated.**`;

        const createdByUserId: ObjectID | undefined | null =
          onUpdate.updateBy.props.userId;

        if (onUpdate.updateBy.data.monitoringInterval) {
          await MonitorProbeService.updateNextPingAtForMonitor({
            monitorId: monitorId,
          });
        }

        if (onUpdate.updateBy.data.name) {
          // add monitor feed.

          feedInfoInMarkdown += `\n\n**Name**: 
    ${onUpdate.updateBy.data.name || "No name provided."}
    `;
          shouldAddMonitorFeed = true;
        }

        if (onUpdate.updateBy.data.description) {
          // add monitor feed.

          feedInfoInMarkdown += `\n\n**Monitor Description**: 
              ${onUpdate.updateBy.data.description || "No description provided."}
              `;
          shouldAddMonitorFeed = true;
        }

        if (
          onUpdate.updateBy.data.labels &&
          onUpdate.updateBy.data.labels.length > 0 &&
          Array.isArray(onUpdate.updateBy.data.labels)
        ) {
          const labelIds: Array<ObjectID> = (
            onUpdate.updateBy.data.labels as any
          )
            .map((label: Label) => {
              if (label._id) {
                return new ObjectID(label._id?.toString());
              }

              return null;
            })
            .filter((labelId: ObjectID | null) => {
              return labelId !== null;
            });

          const labels: Array<Label> = await LabelService.findBy({
            query: {
              _id: QueryHelper.any(labelIds),
            },
            select: {
              name: true,
            },
            limit: LIMIT_PER_PROJECT,
            skip: 0,
            props: {
              isRoot: true,
            },
          });

          if (labels.length > 0) {
            feedInfoInMarkdown += `\n\n**🏷️ Labels**:
    
    ${labels
      .map((label: Label) => {
        return `- ${label.name}`;
      })
      .join("\n")}
    `;

            shouldAddMonitorFeed = true;
          }
        }

        if (shouldAddMonitorFeed) {
          await MonitorFeedService.createMonitorFeedItem({
            monitorId: monitorId,
            projectId: onUpdate.updateBy.props.tenantId as ObjectID,
            monitorFeedEventType: MonitorFeedEventType.MonitorUpdated,
            displayColor: Gray500,
            feedInfoInMarkdown: feedInfoInMarkdown,
            userId: createdByUserId || undefined,
            workspaceNotification: {
              sendWorkspaceNotification: true,
            },
          });
        }
      }
    }

    return onUpdate;
  }

  public getEnabledMonitorQuery(): Query<Model> {
    return {
      disableActiveMonitoring: false, // do not fetch if disabled is true.
      disableActiveMonitoringBecauseOfManualIncident: false,
      disableActiveMonitoringBecauseOfScheduledMaintenanceEvent: false,
    };
  }

  @CaptureSpan()
  protected override async onBeforeCreate(
    createBy: CreateBy<Model>,
  ): Promise<OnCreate<Model>> {
    if (!createBy.data.monitorType) {
      throw new BadDataException("Monitor type required to create monitor.");
    }

    if (!Object.values(MonitorType).includes(createBy.data.monitorType)) {
      throw new BadDataException(
        `Invalid monitor type "${
          createBy.data.monitorType
        }". Valid monitor types are ${Object.values(MonitorType).join(", ")}.`,
      );
    }

    if (IsBillingEnabled && createBy.props.tenantId) {
      const currentPlan: CurrentPlan = await ProjectService.getCurrentPlan(
        createBy.props.tenantId,
      );

      if (currentPlan.isSubscriptionUnpaid) {
        throw new BadDataException(
          "Your subscription is unpaid. Please update your payment method and pay all the outstanding invoices to add more monitors.",
        );
      }

      if (
        currentPlan.plan === PlanType.Free &&
        createBy.data.monitorType !== MonitorType.Manual
      ) {
        const monitorCount: PositiveNumber = await this.countBy({
          query: {
            projectId: createBy.props.tenantId,
            monitorType: QueryHelper.any(
              MonitorTypeHelper.getActiveMonitorTypes(),
            ),
          },
          props: {
            isRoot: true,
          },
        });

        if (monitorCount.toNumber() >= AllowedActiveMonitorCountInFreePlan) {
          throw new BadDataException(
            `You have reached the maximum allowed monitor limit for the free plan. Please upgrade your plan to add more monitors.`,
          );
        }
      }
    }

    if (createBy.data.monitorType === MonitorType.Server) {
      createBy.data.serverMonitorSecretKey = ObjectID.generate();
    }

    if (createBy.data.monitorType === MonitorType.IncomingRequest) {
      createBy.data.incomingRequestSecretKey = ObjectID.generate();
    }

    if (!createBy.props.tenantId) {
      throw new BadDataException("ProjectId required to create monitor.");
    }

    const monitorStatus: MonitorStatus | null =
      await MonitorStatusService.findOneBy({
        query: {
          projectId: createBy.props.tenantId,
          isOperationalState: true,
        },
        select: {
          _id: true,
        },
        props: {
          isRoot: true,
        },
      });

    if (!monitorStatus || !monitorStatus.id) {
      throw new BadDataException(
        "Operational status not found for this project. Please add an operational status",
      );
    }

    createBy.data.currentMonitorStatusId = monitorStatus.id;

    return { createBy, carryForward: null };
  }

  @CaptureSpan()
  protected override async onCreateSuccess(
    onCreate: OnCreate<Model>,
    createdItem: Model,
  ): Promise<Model> {
    if (!createdItem.projectId) {
      throw new BadDataException("projectId is required");
    }

    if (!createdItem.id) {
      throw new BadDataException("id is required");
    }

    if (!createdItem.currentMonitorStatusId) {
      throw new BadDataException("currentMonitorStatusId is required");
    }

    const monitor: Model | null = await this.findOneById({
      id: createdItem.id,
      select: {
        projectId: true,
        name: true,
        description: true,
        monitorType: true,
        currentMonitorStatus: {
          name: true,
        },
        labels: {
          name: true,
        },
      },
      props: {
        isRoot: true,
      },
    });

    const createdByUserId: ObjectID | undefined | null =
      createdItem.createdByUserId || createdItem.createdByUser?.id;

    let feedInfoInMarkdown: string = `#### 🌎 Monitor Created: 
          
**${createdItem.name?.trim() || "No name provided."}**:

${createdItem.description?.trim() || "No description provided."}
    
`;

    if (monitor?.currentMonitorStatus?.name) {
      feedInfoInMarkdown += `➡️ **Monitor Status**: ${monitor.currentMonitorStatus.name} \n\n`;
    }

    if (monitor?.monitorType) {
      feedInfoInMarkdown += `⚙️ **Monitor Type**: ${monitor.monitorType} \n\n`;
    }

    if (monitor?.labels && monitor.labels.length > 0) {
      feedInfoInMarkdown += `🏷️ **Labels**:\n`;

      for (const label of monitor.labels) {
        feedInfoInMarkdown += `- ${label.name}\n`;
      }

      feedInfoInMarkdown += `\n\n`;
    }

    // Execute operations sequentially with error handling (workspace first)
    Promise.resolve()
      .then(async () => {
        try {
          return await this.handleWorkspaceOperationsAsync({
            projectId: createdItem.projectId!,
            monitorId: createdItem.id!,
            monitorName: createdItem.name!,
            feedInfoInMarkdown,
            createdByUserId,
          });
        } catch (error) {
          logger.error(
            "Workspace operations failed in MonitorService.onCreateSuccess",
          );
          logger.error(error as Error);
          return Promise.resolve();
        }
      })
      .then(async () => {
        try {
          return await this.changeMonitorStatus(
            createdItem.projectId!,
            [createdItem.id!],
            createdItem.currentMonitorStatusId!,
            false, // notifyOwners = false
            "This status was created when the monitor was created.",
            undefined,
            onCreate.createBy.props,
          );
        } catch (error) {
          logger.error(
            "Change monitor status failed in MonitorService.onCreateSuccess",
          );
          logger.error(error as Error);
          return Promise.resolve();
        }
      })
      .then(async () => {
        try {
          if (
            createdItem.monitorType &&
            MonitorTypeHelper.isProbableMonitor(createdItem.monitorType)
          ) {
            return await this.addDefaultProbesToMonitor(
              createdItem.projectId!,
              createdItem.id!,
            );
          }
          return Promise.resolve();
        } catch (error) {
          logger.error(
            "Add default probes failed in MonitorService.onCreateSuccess",
          );
          logger.error(error as Error);
          return Promise.resolve();
        }
      })
      .then(async () => {
        try {
          if (IsBillingEnabled) {
            return await ActiveMonitoringMeteredPlan.reportQuantityToBillingProvider(
              createdItem.projectId!,
            );
          }
          return Promise.resolve();
        } catch (error) {
          logger.error(
            "Billing operations failed in MonitorService.onCreateSuccess",
          );
          logger.error(error as Error);
          return Promise.resolve();
        }
      })
      .then(async () => {
        try {
          if (
            onCreate.createBy.miscDataProps &&
            (onCreate.createBy.miscDataProps["ownerTeams"] ||
              onCreate.createBy.miscDataProps["ownerUsers"])
          ) {
            return await this.addOwners(
              createdItem.projectId!,
              createdItem.id!,
              (onCreate.createBy.miscDataProps[
                "ownerUsers"
              ] as Array<ObjectID>) || [],
              (onCreate.createBy.miscDataProps[
                "ownerTeams"
              ] as Array<ObjectID>) || [],
              false,
              onCreate.createBy.props,
            );
          }
          return Promise.resolve();
        } catch (error) {
          logger.error("Add owners failed in MonitorService.onCreateSuccess");
          logger.error(error as Error);
          return Promise.resolve();
        }
      })
      .then(async () => {
        try {
          return await this.refreshMonitorProbeStatus(createdItem.id!);
        } catch (error) {
          logger.error(
            "Refresh probe status failed in MonitorService.onCreateSuccess",
          );
          logger.error(error as Error);
          return Promise.resolve();
        }
      })
      .catch((error: Error) => {
        logger.error(
          `Critical error in MonitorService sequential operations: ${error}`,
        );
      });

    return createdItem;
  }

  @CaptureSpan()
  private async handleWorkspaceOperationsAsync(data: {
    projectId: ObjectID;
    monitorId: ObjectID;
    monitorName: string;
    feedInfoInMarkdown: string;
    createdByUserId: ObjectID | undefined | null;
  }): Promise<void> {
    // send message to workspaces - slack, teams, etc.
    const workspaceResult: {
      channelsCreated: Array<NotificationRuleWorkspaceChannel>;
    } | null =
      await MonitorWorkspaceMessages.createChannelsAndInviteUsersToChannels({
        projectId: data.projectId,
        monitorId: data.monitorId,
        monitorName: data.monitorName,
      });

    if (workspaceResult && workspaceResult.channelsCreated?.length > 0) {
      // update monitor with these channels.
      await this.updateOneById({
        id: data.monitorId,
        data: {
          postUpdatesToWorkspaceChannels: workspaceResult.channelsCreated || [],
        },
        props: {
          isRoot: true,
        },
      });
    }

    const monitorCreateMessageBlocks: Array<MessageBlocksByWorkspaceType> =
      await MonitorWorkspaceMessages.getMonitorCreateMessageBlocks({
        monitorId: data.monitorId,
        projectId: data.projectId,
      });

    await MonitorFeedService.createMonitorFeedItem({
      monitorId: data.monitorId,
      projectId: data.projectId,
      monitorFeedEventType: MonitorFeedEventType.MonitorCreated,
      displayColor: Green500,
      feedInfoInMarkdown: data.feedInfoInMarkdown,
      userId: data.createdByUserId || undefined,
      workspaceNotification: {
        appendMessageBlocks: monitorCreateMessageBlocks,
        sendWorkspaceNotification: true,
      },
    });
  }

  @CaptureSpan()
  public async getMonitorLinkInDashboard(
    projectId: ObjectID,
    monitorId: ObjectID,
  ): Promise<URL> {
    const dashboardUrl: URL = await DatabaseConfig.getDashboardUrl();

    return URL.fromString(dashboardUrl.toString()).addRoute(
      `/${projectId.toString()}/monitors/${monitorId.toString()}`,
    );
  }

  @CaptureSpan()
  public async findOwners(monitorId: ObjectID): Promise<Array<User>> {
    if (!monitorId) {
      throw new BadDataException("monitorId is required");
    }

    const ownerUsers: Array<MonitorOwnerUser> =
      await MonitorOwnerUserService.findBy({
        query: {
          monitorId: monitorId,
        },
        select: {
          _id: true,
          user: {
            _id: true,
            email: true,
            name: true,
            timezone: true,
          } as Select<User>,
        },
        props: {
          isRoot: true,
        },
        limit: LIMIT_PER_PROJECT,
        skip: 0,
      });

    const ownerTeams: Array<MonitorOwnerTeam> =
      await MonitorOwnerTeamService.findBy({
        query: {
          monitorId: monitorId,
        },
        select: {
          _id: true,
          teamId: true,
        },
        skip: 0,
        limit: LIMIT_PER_PROJECT,
        props: {
          isRoot: true,
        },
      });

    const users: Array<User> =
      ownerUsers.map((ownerUser: MonitorOwnerUser) => {
        return ownerUser.user!;
      }) || [];

    if (ownerTeams.length > 0) {
      const teamIds: Array<ObjectID> =
        ownerTeams.map((ownerTeam: MonitorOwnerTeam) => {
          return ownerTeam.teamId!;
        }) || [];

      const teamUsers: Array<User> =
        await TeamMemberService.getUsersInTeams(teamIds);

      for (const teamUser of teamUsers) {
        //check if the user is already added.
        const isUserAlreadyAdded: User | undefined = users.find(
          (user: User) => {
            return user.id!.toString() === teamUser.id!.toString();
          },
        );

        if (!isUserAlreadyAdded) {
          users.push(teamUser);
        }
      }
    }

    return users;
  }

  @CaptureSpan()
  public async addOwners(
    projectId: ObjectID,
    monitorId: ObjectID,
    userIds: Array<ObjectID>,
    teamIds: Array<ObjectID>,
    notifyOwners: boolean,
    props: DatabaseCommonInteractionProps,
  ): Promise<void> {
    for (let teamId of teamIds) {
      if (typeof teamId === Typeof.String) {
        teamId = new ObjectID(teamId.toString());
      }

      const teamOwner: MonitorOwnerTeam = new MonitorOwnerTeam();
      teamOwner.monitorId = monitorId;
      teamOwner.projectId = projectId;
      teamOwner.teamId = teamId;
      teamOwner.isOwnerNotified = !notifyOwners;

      await MonitorOwnerTeamService.create({
        data: teamOwner,
        props: props,
      });
    }

    for (let userId of userIds) {
      if (typeof userId === Typeof.String) {
        userId = new ObjectID(userId.toString());
      }
      const teamOwner: MonitorOwnerUser = new MonitorOwnerUser();
      teamOwner.monitorId = monitorId;
      teamOwner.projectId = projectId;
      teamOwner.userId = userId;
      teamOwner.isOwnerNotified = !notifyOwners;
      await MonitorOwnerUserService.create({
        data: teamOwner,
        props: props,
      });
    }
  }

  @CaptureSpan()
  public async addDefaultProbesToMonitor(
    projectId: ObjectID,
    monitorId: ObjectID,
  ): Promise<void> {
    // Fetch project to see if global probes should be added automatically.
    const project: Project | null = await ProjectService.findOneById({
      id: projectId,
      select: {
        _id: true,
        doNotAddGlobalProbesByDefaultOnNewMonitors: true,
      },
      props: {
        isRoot: true,
      },
    });

    const shouldSkipGlobalProbes: boolean =
      project?.doNotAddGlobalProbesByDefaultOnNewMonitors === true;

    let globalProbes: Array<Probe> = [];

    if (!shouldSkipGlobalProbes) {
      globalProbes = await ProbeService.findBy({
        query: {
          isGlobalProbe: true,
          shouldAutoEnableProbeOnNewMonitors: true,
        },
        select: {
          _id: true,
        },
        skip: 0,
        limit: LIMIT_PER_PROJECT,
        props: {
          isRoot: true,
        },
      });
    }

    const projectProbes: Array<Probe> = await ProbeService.findBy({
      query: {
        isGlobalProbe: false,
        shouldAutoEnableProbeOnNewMonitors: true,
        projectId: projectId,
      },
      select: {
        _id: true,
      },
      skip: 0,
      limit: LIMIT_PER_PROJECT,
      props: {
        isRoot: true,
      },
    });

    const totalProbes: Array<Probe> = [...globalProbes, ...projectProbes];

    if (totalProbes.length === 0) {
      return;
    }

    // Create all monitor probes in parallel for better performance
    const createPromises: Array<Promise<MonitorProbe>> = [];

    for (const probe of totalProbes) {
      const monitorProbe: MonitorProbe = new MonitorProbe();
      monitorProbe.monitorId = monitorId;
      monitorProbe.probeId = probe.id!;
      monitorProbe.projectId = projectId;
      monitorProbe.isEnabled = true;

      createPromises.push(
        MonitorProbeService.create({
          data: monitorProbe,
          props: {
            isRoot: true,
          },
        }),
      );
    }

    // Execute all creates in parallel
    await Promise.all(createPromises);
  }

  @CaptureSpan()
  public async refreshMonitorProbeStatus(monitorId: ObjectID): Promise<void> {
    const monitor: Model | null = await this.findOneById({
      id: monitorId,
      select: {
        _id: true,
        monitorType: true,
        isAllProbesDisconnectedFromThisMonitor: true,
        isNoProbeEnabledOnThisMonitor: true,
      },
      props: {
        isRoot: true,
      },
    });

    if (!monitor) {
      return;
    }

    if (!monitor.id) {
      return;
    }

    const monitorType: MonitorType | undefined = monitor?.monitorType;

    if (!monitorType) {
      return;
    }

    const isProbeableMonitor: boolean =
      MonitorTypeHelper.isProbableMonitor(monitorType);

    if (!isProbeableMonitor) {
      return;
    }

    // get all the probes for this monitor.

    const probesForMonitor: Array<MonitorProbe> =
      await MonitorProbeService.findBy({
        query: {
          monitorId: monitorId,
        },
        select: {
          _id: true,
          isEnabled: true,
          projectId: true,
          monitorId: true,
          probeId: true,
          probe: {
            connectionStatus: true,
            isGlobalProbe: true,
          },
        },
        skip: 0,
        limit: LIMIT_PER_PROJECT,
        props: {
          isRoot: true,
        },
      });

    const enabledProbes: Array<MonitorProbe> = probesForMonitor.filter(
      (probe: MonitorProbe) => {
        return probe.isEnabled;
      },
    );

    if (probesForMonitor.length === 0 || enabledProbes.length === 0) {
      if (!monitor.isNoProbeEnabledOnThisMonitor) {
        // no probes for this monitor.
        await this.updateOneById({
          id: monitorId,
          data: {
            isNoProbeEnabledOnThisMonitor: true,
          },
          props: {
            isRoot: true,
          },
        });

        // notify owners that no probe is enabled.

        await this.notifyOwnersWhenNoProbeIsEnabled({
          monitorId: monitorId,
          isNoProbesEnabled: true,
        });
      }
    } else if (monitor.isNoProbeEnabledOnThisMonitor) {
      await this.updateOneById({
        id: monitorId,
        data: {
          isNoProbeEnabledOnThisMonitor: false,
        },
        props: {
          isRoot: true,
        },
      });

      // notify owners that probes are now enabled.

      await this.notifyOwnersWhenNoProbeIsEnabled({
        monitorId: monitorId,
        isNoProbesEnabled: false,
      });
    }

    const disconnectedProbes: Array<MonitorProbe> = probesForMonitor.filter(
      (monitorProbe: MonitorProbe) => {
        return (
          monitorProbe.probe?.connectionStatus ===
            ProbeConnectionStatus.Disconnected && monitorProbe.isEnabled
        );
      },
    );

    if (IsBillingEnabled) {
      // check if these probes are global probes.
      const anyGlobalProbe: boolean = enabledProbes.some(
        (monitorProbe: MonitorProbe) => {
          return monitorProbe.probe?.isGlobalProbe === true;
        },
      );

      if (anyGlobalProbe) {
        // do not notify if any global probe is disconnected.
        return;
      }
    }

    if (
      disconnectedProbes.length === enabledProbes.length &&
      enabledProbes.length > 0
    ) {
      if (!monitor.isAllProbesDisconnectedFromThisMonitor) {
        // all probes are disconnected.
        await this.updateOneById({
          id: monitorId,
          data: {
            isAllProbesDisconnectedFromThisMonitor: true,
          },
          props: {
            isRoot: true,
          },
        });

        await this.notifyOwnersProbesDisconnected({
          monitorId: monitorId,
          isProbeDisconnected: true,
        });
      }
    } else if (monitor.isAllProbesDisconnectedFromThisMonitor) {
      await this.updateOneById({
        id: monitorId,
        data: {
          isAllProbesDisconnectedFromThisMonitor: false,
        },
        props: {
          isRoot: true,
        },
      });

      await this.notifyOwnersProbesDisconnected({
        monitorId: monitorId,
        isProbeDisconnected: false,
      });
    }
  }

  @CaptureSpan()
  public async getLabelsForMonitors(data: {
    monitorIds: Array<ObjectID>;
  }): Promise<Array<Label>> {
    if (data.monitorIds.length === 0) {
      return [];
    }

    const monitors: Array<Model> = await this.findBy({
      query: {
        _id: QueryHelper.any(data.monitorIds),
      },
      select: {
        _id: true,
        name: true,
        labels: true,
      },
      props: {
        isRoot: true,
      },
      skip: 0,
      limit: LIMIT_PER_PROJECT,
    });

    const labels: Array<Label> = [];

    for (const monitor of monitors) {
      if (monitor.labels) {
        for (const label of monitor.labels) {
          const isLabelAlreadyAdded: boolean = labels.some((l: Label) => {
            return l.id!.toString() === label.id!.toString();
          });

          if (!isLabelAlreadyAdded) {
            labels.push(label);
          }
        }
      }
    }

    return labels;
  }

  @CaptureSpan()
  public async notifyOwnersWhenNoProbeIsEnabled(data: {
    monitorId: ObjectID;
    isNoProbesEnabled: boolean;
  }): Promise<void> {
    const monitor: Model | null = await this.findOneById({
      id: data.monitorId,
      select: {
        _id: true,
        projectId: true,
        name: true,
        project: {
          name: true,
        },
        description: true,
      },
      props: {
        isRoot: true,
      },
    });

    if (!monitor) {
      return;
    }

    if (!monitor.id) {
      return;
    }

    let doesResourceHasOwners: boolean = true;

    let owners: Array<User> = await this.findOwners(monitor.id!);

    if (owners.length === 0) {
      doesResourceHasOwners = false;

      // find project owners.
      owners = await ProjectService.getOwners(monitor.projectId!);
    }

    if (owners.length === 0) {
      return;
    }

    const title: string = data.isNoProbesEnabled
      ? "No Probes Enabled. This monitor is not being monitored"
      : "Probes Enabled. This monitor is now being monitored.";

    const enabledStatus: string = data.isNoProbesEnabled
      ? "Disabled"
      : "Enabled";

    const vars: Dictionary<string> = {
      title: title,
      monitorName: monitor.name!,
      currentStatus: enabledStatus,
      projectName: monitor.project!.name!,
      monitorDescription: await Markdown.convertToHTML(
        monitor.description! || "",
        MarkdownContentType.Email,
      ),
      monitorViewLink: (
        await this.getMonitorLinkInDashboard(monitor.projectId!, monitor.id!)
      ).toString(),
    };

    if (doesResourceHasOwners === true) {
      vars["isOwner"] = "true";
    }

    for (const owner of owners) {
      // send email to the owner.

      const emailMessage: EmailEnvelope = {
        templateType: EmailTemplateType.MonitorProbesStatus,
        vars: vars,
        subject: `[Monitor Probes ${enabledStatus}] ${monitor.name!}`,
      };

      const sms: SMSMessage = {
        message: `This is a message from OneUptime. Probes for monitor ${monitor.name} is ${enabledStatus}. To unsubscribe from this notification go to User Settings in OneUptime Dashboard.`,
      };

      const callMessage: CallRequestMessage = {
        data: [
          {
            sayMessage: `This is a message from OneUptime. Probes for monitor ${monitor.name} is ${enabledStatus}. To unsubscribe from this notification go to User Settings in OneUptime Dashboard. Good bye.`,
          },
        ],
      };

<<<<<<< HEAD
      const eventType =
        NotificationSettingEventType.SEND_MONITOR_NOTIFICATION_WHEN_NO_PROBES_ARE_MONITORING_THE_MONITOR;

      const whatsAppMessage = createWhatsAppMessageFromTemplate({
        eventType,
        templateVariables: {
          monitor_name: monitor.name!,
          probe_status: enabledStatus,
          action_link: vars["monitorViewLink"] || "",
        },
      });
=======
      const eventType: NotificationSettingEventType =
        NotificationSettingEventType.SEND_MONITOR_NOTIFICATION_WHEN_NO_PROBES_ARE_MONITORING_THE_MONITOR;

      const whatsAppMessage: WhatsAppMessagePayload =
        createWhatsAppMessageFromTemplate({
          eventType,
          templateVariables: {
            monitor_name: monitor.name!,
            probe_status: enabledStatus,
            monitor_link: vars["monitorViewLink"] || "",
          },
        });
>>>>>>> 36e50b59

      await UserNotificationSettingService.sendUserNotification({
        userId: owner.id!,
        projectId: monitor.projectId!,
        emailEnvelope: emailMessage,
        smsMessage: sms,
        callRequestMessage: callMessage,
        pushNotificationMessage:
          PushNotificationUtil.createMonitorProbeStatusNotification({
            title: "OneUptime: Monitor Probe Status",
            body: `Probes for monitor ${monitor.name} is ${enabledStatus}`,
            tag: "monitor-probe-status",
            monitorId: monitor.id!.toString(),
            monitorName: monitor.name!,
          }),
        whatsAppMessage,
        eventType,
      });
    }
  }

  @CaptureSpan()
  public async notifyOwnersProbesDisconnected(data: {
    monitorId: ObjectID;
    isProbeDisconnected: boolean;
  }): Promise<void> {
    const monitor: Model | null = await this.findOneById({
      id: data.monitorId,
      select: {
        _id: true,
        projectId: true,
        name: true,
        project: {
          name: true,
        },
        description: true,
      },
      props: {
        isRoot: true,
      },
    });

    if (!monitor) {
      return;
    }

    if (!monitor.id) {
      return;
    }

    let doesResourceHasOwners: boolean = true;

    let owners: Array<User> = await this.findOwners(monitor.id!);

    if (owners.length === 0) {
      doesResourceHasOwners = false;

      // find project owners.
      owners = await ProjectService.getOwners(monitor.projectId!);
    }

    if (owners.length === 0) {
      return;
    }

    const status: string = data.isProbeDisconnected
      ? "Disconnected"
      : "Connected";

    const vars: Dictionary<string> = {
      title: `Probes for monitor ${monitor.name} is ${status}.`,
      monitorName: monitor.name!,
      currentStatus: status,
      projectName: monitor.project!.name!,
      monitorDescription: await Markdown.convertToHTML(
        monitor.description! || "",
        MarkdownContentType.Email,
      ),
      monitorViewLink: (
        await this.getMonitorLinkInDashboard(monitor.projectId!, monitor.id!)
      ).toString(),
    };

    if (doesResourceHasOwners === true) {
      vars["isOwner"] = "true";
    }

    for (const owner of owners) {
      // send email to the owner.

      const emailMessage: EmailEnvelope = {
        templateType: EmailTemplateType.MonitorProbesStatus,
        vars: vars,
        subject: `[Monitor Probes ${status}] ${monitor.name!}`,
      };

      const sms: SMSMessage = {
        message: `This is a message from OneUptime. Probes for monitor ${monitor.name} is ${status}. To unsubscribe from this notification go to User Settings in OneUptime Dashboard.`,
      };

      const callMessage: CallRequestMessage = {
        data: [
          {
            sayMessage: `This is a message from OneUptime. New monitor was created ${monitor.name}. To unsubscribe from this notification go to User Settings in OneUptime Dashboard. Good bye.`,
          },
        ],
      };

<<<<<<< HEAD
      const eventType =
        NotificationSettingEventType.SEND_MONITOR_NOTIFICATION_WHEN_PORBE_STATUS_CHANGES;

      const whatsAppMessage = createWhatsAppMessageFromTemplate({
        eventType,
        templateVariables: {
          monitor_name: monitor.name!,
          probe_status: status,
          action_link: vars["monitorViewLink"] || "",
        },
      });
=======
      const eventType: NotificationSettingEventType =
        NotificationSettingEventType.SEND_MONITOR_NOTIFICATION_WHEN_PORBE_STATUS_CHANGES;

      const whatsAppMessage: WhatsAppMessagePayload =
        createWhatsAppMessageFromTemplate({
          eventType,
          templateVariables: {
            monitor_name: monitor.name!,
            probe_status: status,
            monitor_link: vars["monitorViewLink"] || "",
          },
        });
>>>>>>> 36e50b59

      await UserNotificationSettingService.sendUserNotification({
        userId: owner.id!,
        projectId: monitor.projectId!,
        emailEnvelope: emailMessage,
        smsMessage: sms,
        callRequestMessage: callMessage,
        pushNotificationMessage:
          PushNotificationUtil.createMonitorCreatedNotification({
            monitorName: monitor.name!,
            monitorId: monitor.id!.toString(),
          }),
        whatsAppMessage,
        eventType,
      });
    }
  }

  @CaptureSpan()
  public async refreshProbeStatus(probeId: ObjectID): Promise<void> {
    // get all the monitors for this probe.

    const monitorProbes: Array<MonitorProbe> = await MonitorProbeService.findBy(
      {
        query: {
          probeId: probeId,
        },
        select: {
          _id: true,
          isEnabled: true,
          projectId: true,
          monitorId: true,
          monitor: {
            monitorType: true,
          },
        },
        skip: 0,
        limit: LIMIT_PER_PROJECT,
        props: {
          isRoot: true,
        },
      },
    );

    if (monitorProbes.length === 0) {
      return;
    }

    for (const monitorProbe of monitorProbes) {
      await this.refreshMonitorProbeStatus(monitorProbe.monitorId!);
    }
  }

  @CaptureSpan()
  public async changeMonitorStatus(
    projectId: ObjectID,
    monitorIds: Array<ObjectID>,
    monitorStatusId: ObjectID,
    notifyOwners: boolean,
    rootCause: string | undefined,
    statusChangeLog: JSONObject | undefined,
    props: DatabaseCommonInteractionProps,
  ): Promise<void> {
    for (const monitorId of monitorIds) {
      // get last monitor status timeline.
      const lastMonitorStatusTimeline: MonitorStatusTimeline | null =
        await MonitorStatusTimelineService.findOneBy({
          query: {
            monitorId: monitorId,
            projectId: projectId,
          },
          select: {
            _id: true,
            monitorStatusId: true,
          },
          sort: {
            startsAt: SortOrder.Descending,
          },
          props: {
            isRoot: true,
          },
        });

      if (
        lastMonitorStatusTimeline &&
        lastMonitorStatusTimeline.monitorStatusId &&
        lastMonitorStatusTimeline.monitorStatusId.toString() ===
          monitorStatusId.toString()
      ) {
        // status is same as last status. do not create new status timeline.
        continue;
      }

      const statusTimeline: MonitorStatusTimeline = new MonitorStatusTimeline();

      statusTimeline.monitorId = monitorId;
      statusTimeline.monitorStatusId = monitorStatusId;
      statusTimeline.projectId = projectId;
      statusTimeline.isOwnerNotified = !notifyOwners;

      if (statusChangeLog) {
        statusTimeline.statusChangeLog = statusChangeLog;
      }
      if (rootCause) {
        statusTimeline.rootCause = rootCause;
      }

      await MonitorStatusTimelineService.create({
        data: statusTimeline,
        props: props,
      });
    }
  }

  @CaptureSpan()
  public async getWorkspaceChannelForMonitor(data: {
    monitorId: ObjectID;
    workspaceType?: WorkspaceType | null;
  }): Promise<Array<NotificationRuleWorkspaceChannel>> {
    const monitor: Model | null = await this.findOneById({
      id: data.monitorId,
      select: {
        postUpdatesToWorkspaceChannels: true,
      },
      props: {
        isRoot: true,
      },
    });

    if (!monitor) {
      throw new BadDataException(ExceptionMessages.MonitorNotFound);
    }

    return (monitor.postUpdatesToWorkspaceChannels || []).filter(
      (channel: NotificationRuleWorkspaceChannel) => {
        if (!data.workspaceType) {
          return true;
        }

        return channel.workspaceType === data.workspaceType;
      },
    );
  }

  // get monitor name
  @CaptureSpan()
  public async getMonitorName(data: { monitorId: ObjectID }): Promise<string> {
    const { monitorId } = data;

    const monitor: Model | null = await this.findOneById({
      id: monitorId,
      select: {
        name: true,
      },
      props: {
        isRoot: true,
      },
    });

    if (!monitor) {
      throw new BadDataException(ExceptionMessages.MonitorNotFound);
    }

    return monitor.name || "";
  }
}
export default new Service();<|MERGE_RESOLUTION|>--- conflicted
+++ resolved
@@ -70,10 +70,7 @@
 import ExceptionMessages from "../../Types/Exception/ExceptionMessages";
 import Project from "../../Models/DatabaseModels/Project";
 import { createWhatsAppMessageFromTemplate } from "../Utils/WhatsAppTemplateUtil";
-<<<<<<< HEAD
-=======
 import { WhatsAppMessagePayload } from "../../Types/WhatsApp/WhatsAppMessage";
->>>>>>> 36e50b59
 
 export class Service extends DatabaseService<Model> {
   public constructor() {
@@ -1196,19 +1193,6 @@
         ],
       };
 
-<<<<<<< HEAD
-      const eventType =
-        NotificationSettingEventType.SEND_MONITOR_NOTIFICATION_WHEN_NO_PROBES_ARE_MONITORING_THE_MONITOR;
-
-      const whatsAppMessage = createWhatsAppMessageFromTemplate({
-        eventType,
-        templateVariables: {
-          monitor_name: monitor.name!,
-          probe_status: enabledStatus,
-          action_link: vars["monitorViewLink"] || "",
-        },
-      });
-=======
       const eventType: NotificationSettingEventType =
         NotificationSettingEventType.SEND_MONITOR_NOTIFICATION_WHEN_NO_PROBES_ARE_MONITORING_THE_MONITOR;
 
@@ -1221,7 +1205,6 @@
             monitor_link: vars["monitorViewLink"] || "",
           },
         });
->>>>>>> 36e50b59
 
       await UserNotificationSettingService.sendUserNotification({
         userId: owner.id!,
@@ -1330,19 +1313,6 @@
         ],
       };
 
-<<<<<<< HEAD
-      const eventType =
-        NotificationSettingEventType.SEND_MONITOR_NOTIFICATION_WHEN_PORBE_STATUS_CHANGES;
-
-      const whatsAppMessage = createWhatsAppMessageFromTemplate({
-        eventType,
-        templateVariables: {
-          monitor_name: monitor.name!,
-          probe_status: status,
-          action_link: vars["monitorViewLink"] || "",
-        },
-      });
-=======
       const eventType: NotificationSettingEventType =
         NotificationSettingEventType.SEND_MONITOR_NOTIFICATION_WHEN_PORBE_STATUS_CHANGES;
 
@@ -1355,7 +1325,6 @@
             monitor_link: vars["monitorViewLink"] || "",
           },
         });
->>>>>>> 36e50b59
 
       await UserNotificationSettingService.sendUserNotification({
         userId: owner.id!,
