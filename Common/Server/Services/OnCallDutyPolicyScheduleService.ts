import DatabaseService from "./DatabaseService";
import OnCallDutyPolicyScheduleLayerService from "./OnCallDutyPolicyScheduleLayerService";
import OnCallDutyPolicyScheduleLayerUserService from "./OnCallDutyPolicyScheduleLayerUserService";
import SortOrder from "../../Types/BaseDatabase/SortOrder";
import CalendarEvent from "../../Types/Calendar/CalendarEvent";
import { LIMIT_PER_PROJECT } from "../../Types/Database/LimitMax";
import OneUptimeDate from "../../Types/Date";
import ObjectID from "../../Types/ObjectID";
import LayerUtil, { LayerProps } from "../../Types/OnCallDutyPolicy/Layer";
import OnCallDutyPolicyScheduleLayer from "../../Models/DatabaseModels/OnCallDutyPolicyScheduleLayer";
import OnCallDutyPolicyScheduleLayerUser from "../../Models/DatabaseModels/OnCallDutyPolicyScheduleLayerUser";
import User from "../../Models/DatabaseModels/User";
import CaptureSpan from "../Utils/Telemetry/CaptureSpan";
import OnCallDutyPolicySchedule from "../../Models/DatabaseModels/OnCallDutyPolicySchedule";
import OnCallDutyPolicyEscalationRuleSchedule from "../../Models/DatabaseModels/OnCallDutyPolicyEscalationRuleSchedule";
import OnCallDutyPolicyEscalationRuleScheduleService from "./OnCallDutyPolicyEscalationRuleScheduleService";
import Dictionary from "../../Types/Dictionary";
import { EmailEnvelope } from "../../Types/Email/EmailMessage";
import EmailTemplateType from "../../Types/Email/EmailTemplateType";
import OnCallDutyPolicy from "../../Models/DatabaseModels/OnCallDutyPolicy";
import OnCallDutyPolicyEscalationRule from "../../Models/DatabaseModels/OnCallDutyPolicyEscalationRule";
import UserService from "./UserService";
import OnCallDutyPolicyService from "./OnCallDutyPolicyService";
import { SMSMessage } from "../../Types/SMS/SMS";
import { CallRequestMessage } from "../../Types/Call/CallRequest";
import UserNotificationSettingService from "./UserNotificationSettingService";
import NotificationSettingEventType from "../../Types/NotificationSetting/NotificationSettingEventType";
import BadDataException from "../../Types/Exception/BadDataException";
import Timezone from "../../Types/Timezone";
import logger from "../Utils/Logger";
import OnCallDutyPolicyFeedService from "./OnCallDutyPolicyFeedService";
import { OnCallDutyPolicyFeedEventType } from "../../Models/DatabaseModels/OnCallDutyPolicyFeed";
import { Green500 } from "../../Types/BrandColors";
import OnCallDutyPolicyTimeLogService from "./OnCallDutyPolicyTimeLogService";
import DeleteBy from "../Types/Database/DeleteBy";
import { OnDelete } from "../Types/Database/Hooks";
import PushNotificationMessage from "../../Types/PushNotification/PushNotificationMessage";
import PushNotificationUtil from "../Utils/PushNotificationUtil";
import { createWhatsAppMessageFromTemplate } from "../Utils/WhatsAppTemplateUtil";
<<<<<<< HEAD
=======
import { WhatsAppMessagePayload } from "../../Types/WhatsApp/WhatsAppMessage";
>>>>>>> 36e50b59

export class Service extends DatabaseService<OnCallDutyPolicySchedule> {
  private layerUtil = new LayerUtil();

  public constructor() {
    super(OnCallDutyPolicySchedule);
  }

  protected override async onBeforeDelete(
    deleteBy: DeleteBy<OnCallDutyPolicySchedule>,
  ): Promise<OnDelete<OnCallDutyPolicySchedule>> {
    const callSchedules: Array<OnCallDutyPolicySchedule> = await this.findBy({
      query: deleteBy.query,
      select: {
        _id: true,
        projectId: true,
      },
      limit: LIMIT_PER_PROJECT,
      skip: 0,
      props: {
        isRoot: true,
      },
    });

    for (const schedule of callSchedules) {
      OnCallDutyPolicyTimeLogService.endTimeForSchedule({
        projectId: schedule.projectId!,
        onCallDutyPolicyScheduleId: schedule.id!,
        endsAt: OneUptimeDate.getCurrentDate(),
      }).catch((err: Error) => {
        logger.error(err);
      });
    }

    return {
      deleteBy: deleteBy,
      carryForward: {},
    };
  }

  public async getOnCallSchedulesWhereUserIsOnCallDuty(data: {
    projectId: ObjectID;
    userId: ObjectID;
  }): Promise<Array<OnCallDutyPolicySchedule>> {
    const schedules: Array<OnCallDutyPolicySchedule> = await this.findBy({
      query: {
        projectId: data.projectId,
        currentUserIdOnRoster: data.userId,
      },
      select: {
        _id: true,
        name: true,
      },
      limit: LIMIT_PER_PROJECT,
      skip: 0,
      props: {
        isRoot: true,
      },
    });

    return schedules;
  }

  private async sendNotificationToUserOnScheduleHandoff(data: {
    scheduleId: ObjectID;
    previousInformation: {
      currentUserIdOnRoster: ObjectID | null;
      rosterHandoffAt: Date | null;
      nextUserIdOnRoster: ObjectID | null;
      nextHandOffTimeAt: Date | null;
      rosterStartAt: Date | null;
      nextRosterStartAt: Date | null;
    };
    newInformation: {
      currentUserIdOnRoster: ObjectID | null;
      rosterHandoffAt: Date | null;
      nextUserIdOnRoster: ObjectID | null;
      nextHandOffTimeAt: Date | null;
      rosterStartAt: Date | null;
      nextRosterStartAt: Date | null;
    };
  }): Promise<void> {
    // Before we send any notification, we need to check if this schedule is attached to any on-call policy.

    const escalationRulesAttachedToSchedule: Array<OnCallDutyPolicyEscalationRuleSchedule> =
      await OnCallDutyPolicyEscalationRuleScheduleService.findBy({
        query: {
          onCallDutyPolicyScheduleId: data.scheduleId,
        },
        select: {
          projectId: true,
          _id: true,
          onCallDutyPolicy: {
            name: true,
            _id: true,
          },
          onCallDutyPolicyEscalationRule: {
            name: true,
            _id: true,
            order: true,
          },
          onCallDutyPolicySchedule: {
            name: true,
            _id: true,
          },
        },
        props: {
          isRoot: true,
        },
        limit: LIMIT_PER_PROJECT,
        skip: 0,
      });

    if (escalationRulesAttachedToSchedule.length === 0) {
      // do nothing.
      return;
    }

    for (const escalationRule of escalationRulesAttachedToSchedule) {
      const projectId: ObjectID = escalationRule.projectId!;

      const onCallSchedule: OnCallDutyPolicySchedule | undefined =
        escalationRule.onCallDutyPolicySchedule;

      if (!onCallSchedule) {
        continue;
      }

      const onCallPolicy: OnCallDutyPolicy | undefined =
        escalationRule.onCallDutyPolicy;

      if (!onCallPolicy) {
        continue;
      }

      const onCallDutyPolicyEscalationRule:
        | OnCallDutyPolicyEscalationRule
        | undefined = escalationRule.onCallDutyPolicyEscalationRule;

      if (!onCallDutyPolicyEscalationRule) {
        continue;
      }

      const { previousInformation, newInformation } = data;

      /*
       * if there's a change, witht he current user, send notification to the new current user.
       * Send notificiation to the new current user.
       */
      if (
        previousInformation.currentUserIdOnRoster?.toString() !==
          newInformation.currentUserIdOnRoster?.toString() ||
        previousInformation.rosterHandoffAt?.toString() !==
          newInformation.rosterHandoffAt?.toString()
      ) {
        if (
          previousInformation.currentUserIdOnRoster?.toString() !==
            newInformation.currentUserIdOnRoster?.toString() &&
          previousInformation.currentUserIdOnRoster?.toString()
        ) {
          // the user has changed. Send notifiction to old user that he has been removed.

          // send notification to the new current user.

          const sendEmailToUserId: ObjectID =
            previousInformation.currentUserIdOnRoster;

          const userTimezone: Timezone | null =
            await UserService.getTimezoneForUser(sendEmailToUserId);

          const vars: Dictionary<string> = {
            onCallPolicyName: onCallPolicy.name || "No name provided",
            escalationRuleName:
              onCallDutyPolicyEscalationRule.name || "No name provided",
            escalationRuleOrder:
              onCallDutyPolicyEscalationRule.order?.toString() || "-",
            reason:
              "Your on-call roster on schedule " +
              onCallSchedule.name +
              " just ended.",
            rosterStartsAt:
              OneUptimeDate.getDateAsFormattedHTMLInMultipleTimezones({
                date: previousInformation.rosterStartAt!,
                timezones: userTimezone ? [userTimezone] : [Timezone.GMT],
              }),
            rosterEndsAt:
              OneUptimeDate.getDateAsFormattedHTMLInMultipleTimezones({
                date: OneUptimeDate.isInTheFuture(
                  previousInformation.rosterHandoffAt!,
                )
                  ? OneUptimeDate.getCurrentDate()
                  : previousInformation.rosterHandoffAt!,
                timezones: userTimezone ? [userTimezone] : [Timezone.GMT],
              }),
            onCallPolicyViewLink: (
              await OnCallDutyPolicyService.getOnCallDutyPolicyLinkInDashboard(
                projectId,
                onCallPolicy.id!,
              )
            ).toString(),
          };

          // current user changed, send alert the new current user.
          const emailMessage: EmailEnvelope = {
            templateType: EmailTemplateType.UserNoLongerActiveOnOnCallRoster,
            vars: vars,
            subject: "You are no longer on-call for " + onCallPolicy.name!,
          };

          const sms: SMSMessage = {
            message: `This is a message from OneUptime. You are no longer on-call for ${onCallPolicy.name!} because your on-call roster on schedule ${onCallSchedule.name} just ended. To unsubscribe from this notification go to User Settings in OneUptime Dashboard.`,
          };

          const callMessage: CallRequestMessage = {
            data: [
              {
                sayMessage: `This is a message from OneUptime. You are no longer on-call for ${onCallPolicy.name!} because your on-call roster on schedule ${onCallSchedule.name} just ended. To unsubscribe from this notification go to User Settings in OneUptime Dashboard.  Good bye.`,
              },
            ],
          };

          const pushMessage: PushNotificationMessage =
            PushNotificationUtil.createGenericNotification({
              title: "On-Call Duty Ended",
              body: `You are no longer on-call for ${onCallPolicy.name!} as your roster on schedule ${onCallSchedule.name} has ended.`,
              tag: "on-call-duty-ended",
              requireInteraction: false,
            });

<<<<<<< HEAD
          const eventType =
            NotificationSettingEventType.SEND_WHEN_USER_IS_NO_LONGER_ACTIVE_ON_ON_CALL_ROSTER;

          const whatsAppMessage = createWhatsAppMessageFromTemplate({
            eventType,
            templateVariables: {
              on_call_policy_name: onCallPolicy.name!,
              schedule_name: onCallSchedule.name!,
              action_link: vars["onCallPolicyViewLink"] || "",
            },
          });
=======
          const eventType: NotificationSettingEventType =
            NotificationSettingEventType.SEND_WHEN_USER_IS_NO_LONGER_ACTIVE_ON_ON_CALL_ROSTER;

          const whatsAppMessage: WhatsAppMessagePayload =
            createWhatsAppMessageFromTemplate({
              eventType,
              templateVariables: {
                on_call_policy_name: onCallPolicy.name!,
                schedule_name: onCallSchedule.name!,
                schedule_link: vars["onCallPolicyViewLink"] || "",
              },
            });
>>>>>>> 36e50b59

          await UserNotificationSettingService.sendUserNotification({
            userId: sendEmailToUserId,
            projectId: projectId,
            emailEnvelope: emailMessage,
            smsMessage: sms,
            callRequestMessage: callMessage,
            pushNotificationMessage: pushMessage,
            whatsAppMessage,
            eventType,
            onCallPolicyId: escalationRule.onCallDutyPolicy!.id!,
            onCallPolicyEscalationRuleId:
              escalationRule.onCallDutyPolicyEscalationRule!.id!,
            onCallScheduleId: data.scheduleId,
          });

          // add end log for user.
          OnCallDutyPolicyTimeLogService.endTimeLogForUser({
            userId: sendEmailToUserId,
            onCallDutyPolicyScheduleId: data.scheduleId,
            onCallDutyPolicyEscalationRuleId:
              escalationRule.onCallDutyPolicyEscalationRule!.id!,
            onCallDutyPolicyId: escalationRule.onCallDutyPolicy!.id!,
            projectId: projectId,
            endsAt: OneUptimeDate.getCurrentDate(),
          }).catch((err: Error) => {
            logger.error(
              "Error ending time log for user: " +
                sendEmailToUserId.toString() +
                " for schedule: " +
                data.scheduleId.toString(),
            );
            logger.error(err);
          });

          const onCallDutyPolicyId: ObjectID =
            escalationRule.onCallDutyPolicy!.id!;

          // Send workspace notifiction as well.
          await OnCallDutyPolicyFeedService.createOnCallDutyPolicyFeedItem({
            onCallDutyPolicyId: onCallDutyPolicyId,
            projectId: projectId!,
            onCallDutyPolicyFeedEventType:
              OnCallDutyPolicyFeedEventType.RosterHandoff,
            displayColor: Green500,
            feedInfoInMarkdown: `🚫 **${await UserService.getUserMarkdownString(
              {
                userId: sendEmailToUserId,
                projectId: projectId!,
              },
            )}** is no longer on call for [On-Call Policy ${escalationRule.onCallDutyPolicy?.name}](${(await OnCallDutyPolicyService.getOnCallDutyPolicyLinkInDashboard(projectId!, onCallDutyPolicyId!)).toString()}) escalation rule **${escalationRule.onCallDutyPolicyEscalationRule?.name}** with order **${escalationRule.onCallDutyPolicyEscalationRule?.order}** because your on-call roster on schedule **${onCallSchedule.name}** just ended.`,
            userId: sendEmailToUserId || undefined,
            workspaceNotification: {
              sendWorkspaceNotification: true,
              notifyUserId: undefined,
            },
          });
        }

        if (newInformation.currentUserIdOnRoster?.toString()) {
          // send email to the new current user.
          const sendEmailToUserId: ObjectID =
            newInformation.currentUserIdOnRoster;
          const userTimezone: Timezone | null =
            await UserService.getTimezoneForUser(sendEmailToUserId);

          const vars: Dictionary<string> = {
            onCallPolicyName: onCallPolicy.name || "No name provided",
            escalationRuleName:
              onCallDutyPolicyEscalationRule.name || "No name provided",
            escalationRuleOrder:
              onCallDutyPolicyEscalationRule.order?.toString() || "-",
            reason:
              "You are now on-call for the policy " +
              onCallPolicy.name +
              " because your on-call roster on schedule " +
              onCallSchedule.name,
            rosterStartsAt:
              OneUptimeDate.getDateAsFormattedHTMLInMultipleTimezones({
                date: newInformation.rosterStartAt!,
                timezones: userTimezone ? [userTimezone] : [Timezone.GMT],
              }),
            rosterEndsAt:
              OneUptimeDate.getDateAsFormattedHTMLInMultipleTimezones({
                date: newInformation.rosterHandoffAt!,
                timezones: userTimezone ? [userTimezone] : [Timezone.GMT],
              }),
            onCallPolicyViewLink: (
              await OnCallDutyPolicyService.getOnCallDutyPolicyLinkInDashboard(
                projectId,
                onCallPolicy.id!,
              )
            ).toString(),
          };

          const emailMessage: EmailEnvelope = {
            templateType: EmailTemplateType.UserCurrentlyOnOnCallRoster,
            vars: vars,
            subject: "You are now on-call for " + onCallPolicy.name!,
          };

          const sms: SMSMessage = {
            message: `This is a message from OneUptime. You are now on-call for ${onCallPolicy.name!} because you are now on the roster for schedule ${onCallSchedule.name}. To unsubscribe from this notification go to User Settings in OneUptime Dashboard.`,
          };

          const callMessage: CallRequestMessage = {
            data: [
              {
                sayMessage: `This is a message from OneUptime. You are now on-call for ${onCallPolicy.name!} because you are now on the roster for schedule ${onCallSchedule.name}. To unsubscribe from this notification go to User Settings in OneUptime Dashboard.  Good bye.`,
              },
            ],
          };

          const pushMessage: PushNotificationMessage =
            PushNotificationUtil.createGenericNotification({
              title: "On-Call Duty Started",
              body: `You are now on-call for ${onCallPolicy.name!} on schedule ${onCallSchedule.name}.`,
              tag: "on-call-duty-started",
              requireInteraction: true,
            });

<<<<<<< HEAD
          const eventType =
            NotificationSettingEventType.SEND_WHEN_USER_IS_ON_CALL_ROSTER;

          const whatsAppMessage = createWhatsAppMessageFromTemplate({
            eventType,
            templateVariables: {
              on_call_policy_name: onCallPolicy.name!,
              schedule_name: onCallSchedule.name!,
              action_link: vars["onCallPolicyViewLink"] || "",
            },
          });
=======
          const eventType: NotificationSettingEventType =
            NotificationSettingEventType.SEND_WHEN_USER_IS_ON_CALL_ROSTER;

          const whatsAppMessage: WhatsAppMessagePayload =
            createWhatsAppMessageFromTemplate({
              eventType,
              templateVariables: {
                on_call_policy_name: onCallPolicy.name!,
                schedule_name: onCallSchedule.name!,
                schedule_link: vars["onCallPolicyViewLink"] || "",
              },
            });
>>>>>>> 36e50b59

          await UserNotificationSettingService.sendUserNotification({
            userId: sendEmailToUserId,
            projectId: projectId,
            emailEnvelope: emailMessage,
            smsMessage: sms,
            callRequestMessage: callMessage,
            pushNotificationMessage: pushMessage,
            whatsAppMessage,
            eventType,
            onCallPolicyId: escalationRule.onCallDutyPolicy!.id!,
            onCallPolicyEscalationRuleId:
              escalationRule.onCallDutyPolicyEscalationRule!.id!,
            onCallScheduleId: data.scheduleId,
          });

          // add start log for user.
          OnCallDutyPolicyTimeLogService.startTimeLogForUser({
            userId: sendEmailToUserId,
            onCallDutyPolicyScheduleId: data.scheduleId,
            onCallDutyPolicyEscalationRuleId:
              escalationRule.onCallDutyPolicyEscalationRule!.id!,
            onCallDutyPolicyId: escalationRule.onCallDutyPolicy!.id!,
            projectId: projectId,
            startsAt: OneUptimeDate.getCurrentDate(),
          }).catch((err: Error) => {
            logger.error(
              "Error starting time log for user: " +
                sendEmailToUserId.toString() +
                " for schedule: " +
                data.scheduleId.toString(),
            );
            logger.error(err);
          });

          const onCallDutyPolicyId: ObjectID =
            escalationRule.onCallDutyPolicy!.id!;

          // Send workspace notifiction as well.
          await OnCallDutyPolicyFeedService.createOnCallDutyPolicyFeedItem({
            onCallDutyPolicyId: onCallDutyPolicyId,
            projectId: projectId!,
            onCallDutyPolicyFeedEventType:
              OnCallDutyPolicyFeedEventType.RosterHandoff,
            displayColor: Green500,
            feedInfoInMarkdown: `📞 **${await UserService.getUserMarkdownString(
              {
                userId: sendEmailToUserId,
                projectId: projectId!,
              },
            )}** is currently on call for [On-Call Policy ${escalationRule.onCallDutyPolicy?.name}](${(await OnCallDutyPolicyService.getOnCallDutyPolicyLinkInDashboard(projectId!, onCallDutyPolicyId!)).toString()}) escalation rule **${escalationRule.onCallDutyPolicyEscalationRule?.name}** with order **${escalationRule.onCallDutyPolicyEscalationRule?.order}** because of schedule **${onCallSchedule.name}** and your on-call roster starts at **${OneUptimeDate.getDateAsFormattedStringInMultipleTimezones(
              {
                date: newInformation.rosterStartAt!,
                timezones: userTimezone ? [userTimezone] : [Timezone.GMT],
              },
            )}** and ends at **${OneUptimeDate.getDateAsFormattedStringInMultipleTimezones(
              {
                date: newInformation.rosterHandoffAt!,
                timezones: userTimezone ? [userTimezone] : [Timezone.GMT],
              },
            )}**.`,
            userId: sendEmailToUserId || undefined,
            workspaceNotification: {
              sendWorkspaceNotification: true,
              notifyUserId: undefined,
            },
          });
        }
      }

      // send an email to the next user.
      if (
        previousInformation.nextUserIdOnRoster?.toString() !==
          newInformation.nextUserIdOnRoster?.toString() ||
        previousInformation.nextHandOffTimeAt?.toString() !==
          newInformation.nextHandOffTimeAt?.toString() ||
        previousInformation.nextRosterStartAt?.toString() !==
          newInformation.nextRosterStartAt?.toString()
      ) {
        if (newInformation.nextUserIdOnRoster?.toString()) {
          // send email to the next user.
          const sendEmailToUserId: ObjectID = newInformation.nextUserIdOnRoster;
          const userTimezone: Timezone | null =
            await UserService.getTimezoneForUser(sendEmailToUserId);

          const vars: Dictionary<string> = {
            onCallPolicyName: onCallPolicy.name || "No name provided",
            escalationRuleName:
              onCallDutyPolicyEscalationRule.name || "No name provided",
            escalationRuleOrder:
              onCallDutyPolicyEscalationRule.order?.toString() || "-",
            reason:
              "You are next on-call for the policy " +
              onCallPolicy.name +
              " because your on-call roster on schedule " +
              onCallSchedule.name +
              " will start when the next handoff happens.",
            rosterStartsAt:
              OneUptimeDate.getDateAsFormattedHTMLInMultipleTimezones({
                date: newInformation.nextRosterStartAt!,
                timezones: userTimezone ? [userTimezone] : [Timezone.GMT],
              }),
            rosterEndsAt:
              OneUptimeDate.getDateAsFormattedHTMLInMultipleTimezones({
                date: newInformation.nextHandOffTimeAt!,
                timezones: userTimezone ? [userTimezone] : [Timezone.GMT],
              }),
            onCallPolicyViewLink: (
              await OnCallDutyPolicyService.getOnCallDutyPolicyLinkInDashboard(
                projectId,
                onCallPolicy.id!,
              )
            ).toString(),
          };

          const emailMessage: EmailEnvelope = {
            templateType: EmailTemplateType.UserNextOnOnCallRoster,
            vars: vars,
            subject: "You are next on-call for " + onCallPolicy.name!,
          };

          const sms: SMSMessage = {
            message: `This is a message from OneUptime. You are next on-call for ${onCallPolicy.name!} because your on-call roster on schedule ${onCallSchedule.name} will start when the next handoff happens. To unsubscribe from this notification go to User Settings in OneUptime Dashboard.`,
          };

          const callMessage: CallRequestMessage = {
            data: [
              {
                sayMessage: `This is a message from OneUptime. You are next on-call for ${onCallPolicy.name!} because your on-call roster on schedule ${onCallSchedule.name} will start when the next handoff happens. To unsubscribe from this notification go to User Settings in OneUptime Dashboard.  Good bye.`,
              },
            ],
          };

          const pushMessage: PushNotificationMessage =
            PushNotificationUtil.createGenericNotification({
              title: "Next On-Call Duty",
              body: `You are next on-call for ${onCallPolicy.name!} on schedule ${onCallSchedule.name}.`,
              tag: "next-on-call-duty",
              requireInteraction: false,
            });

<<<<<<< HEAD
          const eventType =
            NotificationSettingEventType.SEND_WHEN_USER_IS_NEXT_ON_CALL_ROSTER;

          const whatsAppMessage = createWhatsAppMessageFromTemplate({
            eventType,
            templateVariables: {
              on_call_policy_name: onCallPolicy.name!,
              schedule_name: onCallSchedule.name!,
              action_link: vars["onCallPolicyViewLink"] || "",
            },
          });
=======
          const eventType: NotificationSettingEventType =
            NotificationSettingEventType.SEND_WHEN_USER_IS_NEXT_ON_CALL_ROSTER;

          const whatsAppMessage: WhatsAppMessagePayload =
            createWhatsAppMessageFromTemplate({
              eventType,
              templateVariables: {
                on_call_policy_name: onCallPolicy.name!,
                schedule_name: onCallSchedule.name!,
                schedule_link: vars["onCallPolicyViewLink"] || "",
              },
            });
>>>>>>> 36e50b59

          await UserNotificationSettingService.sendUserNotification({
            userId: sendEmailToUserId,
            projectId: projectId,
            emailEnvelope: emailMessage,
            smsMessage: sms,
            callRequestMessage: callMessage,
            pushNotificationMessage: pushMessage,
            whatsAppMessage,
            eventType,
            onCallPolicyId: escalationRule.onCallDutyPolicy!.id!,
            onCallPolicyEscalationRuleId:
              escalationRule.onCallDutyPolicyEscalationRule!.id!,
            onCallScheduleId: data.scheduleId,
          });

          const onCallDutyPolicyId: ObjectID =
            escalationRule.onCallDutyPolicy!.id!;

          // Send workspace notifiction as well.
          await OnCallDutyPolicyFeedService.createOnCallDutyPolicyFeedItem({
            onCallDutyPolicyId: onCallDutyPolicyId,
            projectId: projectId!,
            onCallDutyPolicyFeedEventType:
              OnCallDutyPolicyFeedEventType.RosterHandoff,
            displayColor: Green500,
            feedInfoInMarkdown: `➡️ **${await UserService.getUserMarkdownString(
              {
                userId: sendEmailToUserId,
                projectId: projectId!,
              },
            )}** is next on call for [On-Call Policy ${escalationRule.onCallDutyPolicy?.name}](${(await OnCallDutyPolicyService.getOnCallDutyPolicyLinkInDashboard(projectId!, onCallDutyPolicyId!)).toString()}) escalation rule **${escalationRule.onCallDutyPolicyEscalationRule?.name}** with order **${escalationRule.onCallDutyPolicyEscalationRule?.order}**. The on-call roster on schedule **${onCallSchedule.name}** will start when the next handoff happens which is at **${OneUptimeDate.getDateAsFormattedStringInMultipleTimezones(
              {
                date: newInformation.nextRosterStartAt!,
                timezones: userTimezone ? [userTimezone] : [Timezone.GMT],
              },
            )}** and will end at **${OneUptimeDate.getDateAsFormattedStringInMultipleTimezones(
              {
                date: newInformation.nextHandOffTimeAt!,
                timezones: userTimezone ? [userTimezone] : [Timezone.GMT],
              },
            )}**.`,
            userId: sendEmailToUserId || undefined,
            workspaceNotification: {
              sendWorkspaceNotification: true,
              notifyUserId: undefined,
            },
          });
        }
      }
    }
  }

  public async refreshCurrentUserIdAndHandoffTimeInSchedule(
    scheduleId: ObjectID,
  ): Promise<{
    currentUserId: ObjectID | null;
    handOffTimeAt: Date | null;
    nextUserId: ObjectID | null;
    nextHandOffTimeAt: Date | null;
    rosterStartAt: Date | null;
    nextRosterStartAt: Date | null;
  }> {
    logger.debug(
      "refreshCurrentUserIdAndHandoffTimeInSchedule called with scheduleId: " +
        scheduleId.toString(),
    );

    // get previoius result.
    logger.debug(
      "Fetching previous schedule information for scheduleId: " +
        scheduleId.toString(),
    );
    const onCallSchedule: OnCallDutyPolicySchedule | null =
      await this.findOneById({
        id: scheduleId,
        select: {
          currentUserIdOnRoster: true,
          rosterHandoffAt: true,
          nextUserIdOnRoster: true,
          rosterNextHandoffAt: true,
          rosterStartAt: true,
          rosterNextStartAt: true,
        },
        props: {
          isRoot: true,
        },
      });

    if (!onCallSchedule) {
      logger.debug(
        "Schedule not found for scheduleId: " + scheduleId.toString(),
      );
      throw new BadDataException("Schedule not found");
    }

    logger.debug(
      "Previous schedule information fetched for scheduleId: " +
        scheduleId.toString(),
    );

    const previousInformation: {
      currentUserIdOnRoster: ObjectID | null;
      rosterHandoffAt: Date | null;
      nextUserIdOnRoster: ObjectID | null;
      nextHandOffTimeAt: Date | null;
      rosterStartAt: Date | null;
      nextRosterStartAt: Date | null;
    } = {
      currentUserIdOnRoster: onCallSchedule.currentUserIdOnRoster || null,
      rosterHandoffAt: onCallSchedule.rosterHandoffAt || null,
      nextUserIdOnRoster: onCallSchedule.nextUserIdOnRoster || null,
      nextHandOffTimeAt: onCallSchedule.rosterNextHandoffAt || null,
      rosterStartAt: onCallSchedule.rosterStartAt || null,
      nextRosterStartAt: onCallSchedule.rosterNextStartAt || null,
    };

    logger.debug(previousInformation);

    logger.debug(
      "Fetching new schedule information for scheduleId: " +
        scheduleId.toString(),
    );

    const newInformation: {
      currentUserId: ObjectID | null;
      handOffTimeAt: Date | null;
      nextUserId: ObjectID | null;
      nextHandOffTimeAt: Date | null;
      rosterStartAt: Date | null;
      nextRosterStartAt: Date | null;
    } = await this.getCurrrentUserIdAndHandoffTimeInSchedule(scheduleId);

    logger.debug(newInformation);

    logger.debug(
      "Updating schedule with new information for scheduleId: " +
        scheduleId.toString(),
    );

    await this.updateOneById({
      id: scheduleId!,
      data: {
        currentUserIdOnRoster: newInformation.currentUserId,
        rosterHandoffAt: newInformation.handOffTimeAt,
        nextUserIdOnRoster: newInformation.nextUserId,
        rosterNextHandoffAt: newInformation.nextHandOffTimeAt,
        rosterStartAt: newInformation.rosterStartAt,
        rosterNextStartAt: newInformation.nextRosterStartAt,
      },
      props: {
        isRoot: true,
        ignoreHooks: true,
      },
    });

    logger.debug(
      "Sending notifications for schedule handoff for scheduleId: " +
        scheduleId.toString(),
    );

    // send notification to the users.
    await this.sendNotificationToUserOnScheduleHandoff({
      scheduleId: scheduleId,
      previousInformation: previousInformation,
      newInformation: {
        currentUserIdOnRoster: newInformation.currentUserId,
        rosterHandoffAt: newInformation.handOffTimeAt,
        nextUserIdOnRoster: newInformation.nextUserId,
        nextHandOffTimeAt: newInformation.nextHandOffTimeAt,
        rosterStartAt: newInformation.rosterStartAt,
        nextRosterStartAt: newInformation.nextRosterStartAt,
      },
    });

    logger.debug(
      "Returning new schedule information for scheduleId: " +
        scheduleId.toString(),
    );

    return newInformation;
  }

  public async getCurrrentUserIdAndHandoffTimeInSchedule(
    scheduleId: ObjectID,
  ): Promise<{
    rosterStartAt: Date | null;
    currentUserId: ObjectID | null;
    handOffTimeAt: Date | null;
    nextUserId: ObjectID | null;
    nextHandOffTimeAt: Date | null;
    nextRosterStartAt: Date | null;
  }> {
    logger.debug(
      "getCurrrentUserIdAndHandoffTimeInSchedule called with scheduleId: " +
        scheduleId.toString(),
    );

    const resultReturn: {
      rosterStartAt: Date | null;
      currentUserId: ObjectID | null;
      handOffTimeAt: Date | null;
      nextUserId: ObjectID | null;
      nextHandOffTimeAt: Date | null;
      nextRosterStartAt: Date | null;
    } = {
      currentUserId: null,
      handOffTimeAt: null,
      nextUserId: null,
      nextHandOffTimeAt: null,
      rosterStartAt: null,
      nextRosterStartAt: null,
    };

    logger.debug("Fetching events for scheduleId: " + scheduleId.toString());
    const events: Array<CalendarEvent> | null =
      await this.getEventByIndexInSchedule({
        scheduleId: scheduleId,
        getNumberOfEvents: 2,
      });

    logger.debug("Events fetched: " + JSON.stringify(events));

    let currentEvent: CalendarEvent | null = events[0] || null;
    let nextEvent: CalendarEvent | null = events[1] || null;

    logger.debug("Current event: " + JSON.stringify(currentEvent));
    logger.debug("Next event: " + JSON.stringify(nextEvent));

    // if the current event start time in the future then the current event is the next event.
    if (currentEvent && OneUptimeDate.isInTheFuture(currentEvent.start)) {
      logger.debug(
        "Current event is in the future, treating it as next event.",
      );
      nextEvent = currentEvent;
      currentEvent = null;
    }

    if (currentEvent) {
      logger.debug("Processing current event: " + JSON.stringify(currentEvent));
      const userId: string | undefined = currentEvent?.title; // this is user id in string.

      if (userId) {
        logger.debug("Current userId: " + userId);
        resultReturn.currentUserId = new ObjectID(userId);
      }

      // get handOffTime
      const handOffTime: Date | undefined = currentEvent?.end; // this is user id in string.
      if (handOffTime) {
        logger.debug("Current handOffTime: " + handOffTime.toISOString());
        resultReturn.handOffTimeAt = handOffTime;
      }

      // get start time
      const startTime: Date | undefined = currentEvent?.start; // this is user id in string.
      if (startTime) {
        logger.debug("Current rosterStartAt: " + startTime.toISOString());
        resultReturn.rosterStartAt = startTime;
      }
    }

    // do the same for next event.

    if (nextEvent) {
      logger.debug("Processing next event: " + JSON.stringify(nextEvent));
      const userId: string | undefined = nextEvent?.title; // this is user id in string.

      if (userId) {
        logger.debug("Next userId: " + userId);
        resultReturn.nextUserId = new ObjectID(userId);
      }

      // get handOffTime
      const handOffTime: Date | undefined = nextEvent?.end; // this is user id in string.
      if (handOffTime) {
        logger.debug("Next handOffTime: " + handOffTime.toISOString());
        resultReturn.nextHandOffTimeAt = handOffTime;
      }

      // get start time
      const startTime: Date | undefined = nextEvent?.start; // this is user id in string.
      if (startTime) {
        logger.debug("Next rosterStartAt: " + startTime.toISOString());
        resultReturn.nextRosterStartAt = startTime;
      }
    }

    logger.debug("Returning result: " + JSON.stringify(resultReturn));
    return resultReturn;
  }

  private async getScheduleLayerProps(data: {
    scheduleId: ObjectID;
  }): Promise<Array<LayerProps>> {
    // get schedule layers.

    const scheduleId: ObjectID = data.scheduleId;

    const layers: Array<OnCallDutyPolicyScheduleLayer> =
      await OnCallDutyPolicyScheduleLayerService.findBy({
        query: {
          onCallDutyPolicyScheduleId: scheduleId,
        },
        select: {
          order: true,
          name: true,
          description: true,
          startsAt: true,
          restrictionTimes: true,
          rotation: true,
          onCallDutyPolicyScheduleId: true,
          projectId: true,
          handOffTime: true,
        },
        sort: {
          order: SortOrder.Ascending,
        },
        props: {
          isRoot: true,
        },
        limit: LIMIT_PER_PROJECT,
        skip: 0,
      });

    const layerUsers: Array<OnCallDutyPolicyScheduleLayerUser> =
      await OnCallDutyPolicyScheduleLayerUserService.findBy({
        query: {
          onCallDutyPolicyScheduleId: scheduleId,
        },
        select: {
          user: true,
          order: true,
          onCallDutyPolicyScheduleLayerId: true,
        },
        sort: {
          order: SortOrder.Ascending,
        },
        limit: LIMIT_PER_PROJECT,
        skip: 0,
        props: {
          isRoot: true,
        },
      });

    const layerProps: Array<LayerProps> = [];

    for (const layer of layers) {
      layerProps.push({
        users:
          layerUsers
            .filter((layerUser: OnCallDutyPolicyScheduleLayerUser) => {
              return (
                layerUser.onCallDutyPolicyScheduleLayerId?.toString() ===
                layer.id?.toString()
              );
            })
            .map((layerUser: OnCallDutyPolicyScheduleLayerUser) => {
              return layerUser.user!;
            })
            .filter((user: User) => {
              return Boolean(user);
            }) || [],
        startDateTimeOfLayer: layer.startsAt!,
        restrictionTimes: layer.restrictionTimes!,
        rotation: layer.rotation!,
        handOffTime: layer.handOffTime!,
      });
    }

    return layerProps;
  }

  public async getEventByIndexInSchedule(data: {
    scheduleId: ObjectID;
    getNumberOfEvents: number; // which event would you like to get. First event, second event, etc.
  }): Promise<Array<CalendarEvent>> {
    logger.debug(
      "getEventByIndexInSchedule called with data: " + JSON.stringify(data),
    );

    const layerProps: Array<LayerProps> = await this.getScheduleLayerProps({
      scheduleId: data.scheduleId,
    });

    logger.debug("Layer properties fetched: " + JSON.stringify(layerProps));

    if (layerProps.length === 0) {
      logger.debug(
        "No layers found for scheduleId: " + data.scheduleId.toString(),
      );
      return [];
    }

    const currentStartTime: Date = OneUptimeDate.getCurrentDate();
    logger.debug("Current start time: " + currentStartTime.toISOString());

    const currentEndTime: Date = OneUptimeDate.addRemoveYears(
      currentStartTime,
      1,
    );
    logger.debug("Current end time: " + currentEndTime.toISOString());

    const numberOfEventsToGet: number = data.getNumberOfEvents;
    logger.debug("Number of events to get: " + numberOfEventsToGet);

    const events: Array<CalendarEvent> = this.layerUtil.getMultiLayerEvents(
      {
        layers: layerProps,
        calendarStartDate: currentStartTime,
        calendarEndDate: currentEndTime,
      },
      {
        getNumberOfEvents: numberOfEventsToGet,
      },
    );

    logger.debug("Events fetched: " + JSON.stringify(events));

    return events;
  }

  @CaptureSpan()
  public async getCurrentUserIdInSchedule(
    scheduleId: ObjectID,
  ): Promise<ObjectID | null> {
    const layerProps: Array<LayerProps> = await this.getScheduleLayerProps({
      scheduleId: scheduleId,
    });

    if (layerProps.length === 0) {
      return null;
    }

    const currentStartTime: Date = OneUptimeDate.getCurrentDate();
    const currentEndTime: Date = OneUptimeDate.addRemoveSeconds(
      currentStartTime,
      1,
    );

    const events: Array<CalendarEvent> = this.layerUtil.getMultiLayerEvents(
      {
        layers: layerProps,
        calendarStartDate: currentStartTime,
        calendarEndDate: currentEndTime,
      },
      {
        getNumberOfEvents: 1,
      },
    );

    const currentEvent: CalendarEvent | null = events[0] || null;

    if (!currentEvent) {
      return null;
    }

    const userId: string | undefined = currentEvent?.title; // this is user id in string.

    if (!userId) {
      return null;
    }

    return new ObjectID(userId);
  }
}

export default new Service();<|MERGE_RESOLUTION|>--- conflicted
+++ resolved
@@ -37,10 +37,7 @@
 import PushNotificationMessage from "../../Types/PushNotification/PushNotificationMessage";
 import PushNotificationUtil from "../Utils/PushNotificationUtil";
 import { createWhatsAppMessageFromTemplate } from "../Utils/WhatsAppTemplateUtil";
-<<<<<<< HEAD
-=======
 import { WhatsAppMessagePayload } from "../../Types/WhatsApp/WhatsAppMessage";
->>>>>>> 36e50b59
 
 export class Service extends DatabaseService<OnCallDutyPolicySchedule> {
   private layerUtil = new LayerUtil();
@@ -270,19 +267,6 @@
               requireInteraction: false,
             });
 
-<<<<<<< HEAD
-          const eventType =
-            NotificationSettingEventType.SEND_WHEN_USER_IS_NO_LONGER_ACTIVE_ON_ON_CALL_ROSTER;
-
-          const whatsAppMessage = createWhatsAppMessageFromTemplate({
-            eventType,
-            templateVariables: {
-              on_call_policy_name: onCallPolicy.name!,
-              schedule_name: onCallSchedule.name!,
-              action_link: vars["onCallPolicyViewLink"] || "",
-            },
-          });
-=======
           const eventType: NotificationSettingEventType =
             NotificationSettingEventType.SEND_WHEN_USER_IS_NO_LONGER_ACTIVE_ON_ON_CALL_ROSTER;
 
@@ -295,7 +279,6 @@
                 schedule_link: vars["onCallPolicyViewLink"] || "",
               },
             });
->>>>>>> 36e50b59
 
           await UserNotificationSettingService.sendUserNotification({
             userId: sendEmailToUserId,
@@ -417,19 +400,6 @@
               requireInteraction: true,
             });
 
-<<<<<<< HEAD
-          const eventType =
-            NotificationSettingEventType.SEND_WHEN_USER_IS_ON_CALL_ROSTER;
-
-          const whatsAppMessage = createWhatsAppMessageFromTemplate({
-            eventType,
-            templateVariables: {
-              on_call_policy_name: onCallPolicy.name!,
-              schedule_name: onCallSchedule.name!,
-              action_link: vars["onCallPolicyViewLink"] || "",
-            },
-          });
-=======
           const eventType: NotificationSettingEventType =
             NotificationSettingEventType.SEND_WHEN_USER_IS_ON_CALL_ROSTER;
 
@@ -442,7 +412,6 @@
                 schedule_link: vars["onCallPolicyViewLink"] || "",
               },
             });
->>>>>>> 36e50b59
 
           await UserNotificationSettingService.sendUserNotification({
             userId: sendEmailToUserId,
@@ -584,19 +553,6 @@
               requireInteraction: false,
             });
 
-<<<<<<< HEAD
-          const eventType =
-            NotificationSettingEventType.SEND_WHEN_USER_IS_NEXT_ON_CALL_ROSTER;
-
-          const whatsAppMessage = createWhatsAppMessageFromTemplate({
-            eventType,
-            templateVariables: {
-              on_call_policy_name: onCallPolicy.name!,
-              schedule_name: onCallSchedule.name!,
-              action_link: vars["onCallPolicyViewLink"] || "",
-            },
-          });
-=======
           const eventType: NotificationSettingEventType =
             NotificationSettingEventType.SEND_WHEN_USER_IS_NEXT_ON_CALL_ROSTER;
 
@@ -609,7 +565,6 @@
                 schedule_link: vars["onCallPolicyViewLink"] || "",
               },
             });
->>>>>>> 36e50b59
 
           await UserNotificationSettingService.sendUserNotification({
             userId: sendEmailToUserId,
