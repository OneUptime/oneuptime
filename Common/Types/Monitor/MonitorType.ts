--- conflicted
+++ resolved
@@ -57,21 +57,12 @@
                 description:
                     'This monitor types lets you monitor any IPv4 or IPv6 addresses.',
             },
-<<<<<<< HEAD
             {
                 monitorType: MonitorType.IncomingRequest,
                 title: 'Incoming Request',
                 description:
                     'This monitor types lets you ping OneUptime from any external device or service with a custom payload.',
             },
-=======
-            // {
-            //     monitorType: MonitorType.IncomingRequest,
-            //     title: 'Incoming Request',
-            //     description:
-            //         'This monitor types lets you ping OneUptime from any external device or service with a custom payload.',
-            // },
->>>>>>> 035e9253
         ];
 
         return monitorTypeProps;
