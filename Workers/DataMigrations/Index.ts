--- conflicted
+++ resolved
@@ -1,8 +1,5 @@
-<<<<<<< HEAD
 import AddDefaultGlobalConfig from './AddDefaultGlobalConfig';
-=======
 import AddEndedState from './AddEndedState';
->>>>>>> 5c6f1506
 import AddMonitoringDatesToMonitor from './AddMonitoringDatesToMonitors';
 import AddOwnerInfoToProjects from './AddOwnerInfoToProject';
 import DataMigrationBase from './DataMigrationBase';
@@ -21,12 +18,9 @@
     new MigrateToMeteredSubscription(),
     new UpdateActiveMonitorCountToBillingProvider(),
     new AddMonitoringDatesToMonitor(),
-<<<<<<< HEAD
+    new AddEndedState(),
     new AddDefaultGlobalConfig(),
     new UpdateGlobalConfigFromEnv(),
-=======
-    new AddEndedState(),
->>>>>>> 5c6f1506
 ];
 
 export default DataMigrations;