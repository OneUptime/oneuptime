--- conflicted
+++ resolved
@@ -180,11 +180,8 @@
             }
         ],
         "no-var": "error",
-<<<<<<< HEAD
         "object-curly-spacing": ["error", "always"]
-=======
         "no-unneeded-ternary": "error"
->>>>>>> ce3131ed
     },
     "settings": {
         "react": {
