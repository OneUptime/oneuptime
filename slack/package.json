--- conflicted
+++ resolved
@@ -1,10 +1,6 @@
 {
   "name": "slack",
-<<<<<<< HEAD
-  "version": "3.0.1483",
-=======
   "version": "3.0.1499",
->>>>>>> 25aca372
   "description": "Slack invite page for Slack",
   "main": "server.js",
   "scripts": {
