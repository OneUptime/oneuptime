--- conflicted
+++ resolved
@@ -615,11 +615,12 @@
                                                                                         .props
                                                                                         .monitor
                                                                                         .type ===
-<<<<<<< HEAD
-                                                                                        'kubernetes')
-=======
+                                                                                        'kubernetes' ||
+                                                                                    this
+                                                                                        .props
+                                                                                        .monitor
+                                                                                        .type ===
                                                                                         'ip')
->>>>>>> d2a19b46
                                                                             }
                                                                         >
                                                                             <div className="Box-root Margin-bottom--12">
@@ -869,11 +870,8 @@
             monitor.type === 'server-monitor' ||
             monitor.type === 'incomingHttpRequest' ||
             monitor.type === 'script' ||
-<<<<<<< HEAD
-            monitor.type === 'kubernetes'
-=======
+            monitor.type === 'kubernetes' ||
             monitor.type === 'ip'
->>>>>>> d2a19b46
         ) {
             // collect all criteria
             if (monitor.criteria) {
