--- conflicted
+++ resolved
@@ -379,13 +379,8 @@
                         visible: true,
                         subRoutes: [],
                         component: Integrations,
-<<<<<<< HEAD
-                        index: 4,
-                        shortcut: 'ctrl+s+i',
-=======
                         index: 3,
                         shortcut: 'f+i',
->>>>>>> 5894e83e
                     },
                     {
                         title: 'Email',
@@ -394,13 +389,8 @@
                         visible: true,
                         subRoutes: [],
                         component: EmailTemplates,
-<<<<<<< HEAD
-                        index: 5,
-                        shortcut: 'ctrl+s+e',
-=======
                         index: 4,
                         shortcut: 'f+e',
->>>>>>> 5894e83e
                     },
                     {
                         title: 'SMS',
@@ -409,13 +399,8 @@
                         visible: true,
                         subRoutes: [],
                         component: SmsTemplates,
-<<<<<<< HEAD
-                        index: 6,
-                        shortcut: 'ctrl+s+m',
-=======
                         index: 5,
                         shortcut: 'f+s',
->>>>>>> 5894e83e
                     },
                     {
                         title: 'Probe',
@@ -424,13 +409,8 @@
                         visible: true,
                         subRoutes: [],
                         component: Probe,
-<<<<<<< HEAD
-                        index: 7,
-                        shortcut: 'ctrl+s+p',
-=======
                         index: 6,
                         shortcut: 'f+x',
->>>>>>> 5894e83e
                     },
                     {
                         title: 'Git Credentials',
@@ -440,13 +420,8 @@
                         visible: true,
                         subRoutes: [],
                         component: GitCredential,
-<<<<<<< HEAD
-                        index: 8,
-                        shortcut: 'ctrl+s+g',
-=======
                         index: 7,
                         shortcut: 'f+g',
->>>>>>> 5894e83e
                     },
                     {
                         title: 'Docker Credentials',
@@ -456,13 +431,8 @@
                         visible: true,
                         subRoutes: [],
                         component: DockerCredential,
-<<<<<<< HEAD
-                        index: 9,
-                        shortcut: 'ctrl+s+d',
-=======
                         index: 8,
                         shortcut: 'f+d',
->>>>>>> 5894e83e
                     },
                     {
                         title: 'API',
@@ -471,10 +441,6 @@
                         visible: true,
                         subRoutes: [],
                         component: FyipeApi,
-<<<<<<< HEAD
-                        index: 10,
-                        shortcut: 'ctrl+a+i',
-=======
                         index: 9,
                         shortcut: 'f+w',
                     },
@@ -487,7 +453,6 @@
                         component: IncidentPriorities,
                         index: 10,
                         shortcut: 'f+n',
->>>>>>> 5894e83e
                     },
                 ],
                 component: Settings,
