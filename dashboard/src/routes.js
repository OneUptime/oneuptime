import pages from './pages';
import { IS_SAAS_SERVICE } from './config';

const {
    Home,
    Settings,
    TeamMembers,
    TeamMemberProfile,
    StatusPage,
    StatusPages,
    Profile,
    OnCall,
    Monitor,
    Component,
    AlertLog,
    IncidentLog,
    Incident,
    IncidentPriorities,
    Billing,
    Monitors,
    Schedule,
    Integrations,
    EmailTemplates,
    SmsTemplates,
    Reports,
    MonitorView,
    WebsiteMonitorIssues,
    Probe,
    ProfileBilling,
    ApplicationLog,
    ApplicationLogView,
    Container,
    Application,
    ApplicationDetail,
    ContainerDetail,
    GitCredential,
    DockerCredential,
    FyipeApi,
    ChangePasswordSetting,
    DeleteAccountPage,
<<<<<<< HEAD
    ScheduledEvent,
    ScheduledEventDetail,
=======
    Consulting,
>>>>>>> 7013fa8d
} = pages;

export const groups = [
    {
        group: 'VisibleOnComponentDetail',
        visible: true,
        visibleOnComponentDetail: true,
        routes: [
            {
                title: 'Monitors',
                path: '/dashboard/project/:projectId/:componentId/monitoring',
                icon: 'monitor',
                component: Monitor,
                exact: true,
                visible: true,
                shortcut: 'c+m',
                subRoutes: [
                    {
                        title: 'Monitor View',
                        path:
                            '/dashboard/project/:projectId/:componentId/monitoring/:monitorId',
                        icon: 'monitor',
                        visible: true,
                        subRoutes: [],
                        component: MonitorView,
                        exact: true,
                        index: 1,
                    },
                    {
                        title: 'Website Issues',
                        path:
                            '/dashboard/project/:projectId/:componentId/monitoring/:monitorId/issues/:issueId',
                        icon: 'info',
                        visible: true,
                        subRoutes: [],
                        component: WebsiteMonitorIssues,
                        index: 2,
                    },
                ],
                index: 2,
            },
            {
                title: 'Incident Log',
                path: '/dashboard/project/:projectId/:componentId/incident-log',
                icon: 'info',
                visible: true,
                component: IncidentLog,
                shortcut: 'c+i',
                subRoutes: [
                    {
                        title: 'Incident',
                        path:
                            '/dashboard/project/:projectId/:componentId/incidents/:incidentId',
                        icon: 'info',
                        visible: true,
                        subRoutes: [],
                        component: Incident,
                        index: 1,
                    },
                ],
                index: 3,
            },
            {
                title: 'Logs',
                path:
                    '/dashboard/project/:projectId/:componentId/application-log',
                icon: 'appLog',
                visible: true,
                exact: true,
                component: ApplicationLog,
                index: 4,
                shortcut: 'c+l',
                subRoutes: [
                    {
                        title: 'Application Log View',
                        path:
                            '/dashboard/project/:projectId/:componentId/application-logs/:applicationLogId',
                        icon: 'radar',
                        visible: true,
                        subRoutes: [],
                        component: ApplicationLogView,
                        index: 1,
                    },
                ],
            },
            {
                title: 'Security',
                path:
                    '/dashboard/project/:projectId/:componentId/security/container',
                icon: 'security',
                visible: true,
                component: Container,
                exact: true,
                shortcut: 'c+s',
                subRoutes: [
                    {
                        title: 'Container',
                        path:
                            '/dashboard/project/:projectId/:componentId/security/container',
                        icon: 'security',
                        visible: true,
                        subRoute: [],
                        component: Container,
                        index: 1,
                        exact: true,
                        shortcut: 'c+s',
                    },
                    {
                        title: 'Container Detail',
                        path:
                            '/dashboard/project/:projectId/:componentId/security/container/:containerSecurityId',
                        icon: 'docker',
                        visible: true,
                        subRoute: [],
                        index: 2,
                        component: ContainerDetail,
                        exact: true,
                    },
                    {
                        title: 'Application',
                        path:
                            '/dashboard/project/:projectId/:componentId/security/application',
                        icon: 'security',
                        visible: true,
                        component: Application,
                        index: 3,
                        subRoute: [],
                        exact: true,
                        shortcut: 'c+a',
                    },
                    {
                        title: 'Application Detail',
                        path:
                            '/dashboard/project/:projectId/:componentId/security/application/:applicationSecurityId',
                        icon: 'info',
                        visible: true,
                        component: ApplicationDetail,
                        index: 4,
                        subRoute: [],
                        exact: true,
                    },
                ],
                index: 5,
            },
            {
                title: 'Back to Dashboard',
                path: '/dashboard/project/:projectId/components',
                icon: 'back',
                component: Component,
                visible: true,
                subRoutes: [],
                index: 6,
                shortcut: 'c+d',
            },
        ],
    },
    {
        group: 'Products',
        visible: true,
        routes: [
            {
                title: 'Home',
                path: '/dashboard/project/:projectId',
                icon: 'home',
                exact: true,
                visible: true,
                component: Home,
                subRoutes: [],
                index: 1,
                shortcut: 'f+h',
            },
            {
                title: 'Components',
                path: '/dashboard/project/:projectId/components',
                icon: 'square',
                component: Component,
                visible: true,
                exact: true,
                subRoutes: [],
                index: 2,
                shortcut: 'f+c',
            },
            {
                title: 'Incident Logs',
                path: '/dashboard/project/:projectId/incidents',
                icon: 'info',
                visible: true,
                subRoutes: [],
                component: IncidentLog,
                index: 6,
                shortcut: 'f+l',
            },
            {
                title: 'Status Pages',
                path: '/dashboard/project/:projectId/status-pages',
                icon: 'radar',
                visible: true,
                shortcut: 'f+u',
                subRoutes: [
                    {
                        title: 'Status Page',
                        path:
                            '/dashboard/project/:projectId/sub-project/:subProjectId/status-page/:scheduleId',
                        icon: 'radar',
                        visible: true,
                        subRoutes: [],
                        component: StatusPage,
                        index: 1,
                    },
                ],
                component: StatusPages,
                index: 3,
            },
            {
                title: 'On-Call Schedules',
                path: '/dashboard/project/:projectId/on-call',
                icon: 'call',
                visible: true,
                shortcut: 'f+o',
                subRoutes: [
                    {
                        title: 'Alert Log',
                        path: '/dashboard/project/:projectId/alert-log',
                        icon: 'info',
                        visible: true,
                        subRoutes: [],
                        component: AlertLog,
                        index: 1,
                        shortcut: 'f+a',
                    },
                    {
                        title: 'Schedule',
                        path:
                            '/dashboard/project/:projectId/sub-project/:subProjectId/schedule/:scheduleId',
                        icon: 'call',
                        visible: true,
                        subRoutes: [],
                        component: Schedule,
                        index: 1,
                    },
                ],
                component: OnCall,
                index: 4,
            },
            {
                title: 'Scheduled Events',
                path: '/dashboard/project/:projectId/scheduledEvents',
                icon: 'connect',
                visible: true,
                component: ScheduledEvent,
                exact: true,
                subRoutes: [
                    {
                        title: 'Scheduled Event Detail',
                        path:
                            '/dashboard/project/:projectId/scheduledEvents/:scheduledEventId',
                        icon: 'connect',
                        visible: true,
                        component: ScheduledEventDetail,
                        subRoutes: [],
                        index: 1,
                    },
                ],
                index: 5,
            },
            {
                title: 'Reports',
                path: '/dashboard/project/:projectId/reports',
                icon: 'report',
                visible: true,
                subRoutes: [],
                component: Reports,
                index: 5,
                shortcut: 'f+r',
            },
        ],
    },
    {
        group: 'Settings',
        visible: true,
        routes: [
            {
                title: 'Team Members',
                path: '/dashboard/project/:projectId/team',
                icon: 'customers',
                visible: true,
                component: TeamMembers,
                subRoutes: [],
                index: 1,
                shortcut: 'f+t',
            },
            {
                title: 'Project Settings',
                path: '/dashboard/project/:projectId/settings',
                icon: 'businessSettings',
                exact: true,
                visible: true,
                shortcut: 'f+p',
                subRoutes: [
                    {
                        title: 'Billing',
                        path: '/dashboard/project/:projectId/settings/billing',
                        icon: 'radar',
                        visible: IS_SAAS_SERVICE,
                        subRoutes: [],
                        component: Billing,
                        index: 1,
                        shortcut: 'f+b',
                    },
                    {
                        title: 'Monitors',
                        path: '/dashboard/project/:projectId/settings/monitors',
                        icon: 'monitor',
                        visible: true,
                        subRoutes: [],
                        component: Monitors,
                        index: 2,
                        shortcut: 'f+m',
                    },
                    {
                        title: 'Integrations',
                        path:
                            '/dashboard/project/:projectId/settings/integrations',
                        icon: 'integration',
                        visible: true,
                        subRoutes: [],
                        component: Integrations,
                        index: 3,
                        shortcut: 'f+i',
                    },
                    {
                        title: 'Email',
                        path: '/dashboard/project/:projectId/settings/emails',
                        icon: 'email',
                        visible: true,
                        subRoutes: [],
                        component: EmailTemplates,
                        index: 4,
                        shortcut: 'f+e',
                    },
                    {
                        title: 'SMS',
                        path: '/dashboard/project/:projectId/settings/sms',
                        icon: 'sms',
                        visible: true,
                        subRoutes: [],
                        component: SmsTemplates,
                        index: 5,
                        shortcut: 'f+s',
                    },
                    {
                        title: 'Probe',
                        path: '/dashboard/project/:projectId/settings/probe',
                        icon: 'probes',
                        visible: true,
                        subRoutes: [],
                        component: Probe,
                        index: 6,
                        shortcut: 'f+x',
                    },
                    {
                        title: 'Git Credentials',
                        path:
                            '/dashboard/project/:projectId/settings/gitCredential',
                        icon: 'git',
                        visible: true,
                        subRoutes: [],
                        component: GitCredential,
                        index: 7,
                        shortcut: 'f+g',
                    },
                    {
                        title: 'Docker Credentials',
                        path:
                            '/dashboard/project/:projectId/settings/dockerCredential',
                        icon: 'docker',
                        visible: true,
                        subRoutes: [],
                        component: DockerCredential,
                        index: 8,
                        shortcut: 'f+d',
                    },
                    {
                        title: 'API',
                        path: '/dashboard/project/:projectId/settings/api',
                        icon: 'apis',
                        visible: true,
                        subRoutes: [],
                        component: FyipeApi,
                        index: 9,
                        shortcut: 'f+w',
                    },
                    {
                        title: 'Incident Settings',
                        path:
                            '/dashboard/project/:projectId/settings/incidents',
                        visible: true,
                        subRoutes: [],
                        component: IncidentPriorities,
                        index: 10,
                        shortcut: 'f+n',
                    },
                ],
                component: Settings,
                index: 2,
            },
        ],
    },
    {
        group: 'VisibleOnProfile',
        visible: true,
        visibleOnProfile: true,
        routes: [
            {
                title: 'Profile Settings',
                path: '/dashboard/profile/settings',
                icon: 'user',
                visible: true,
                component: Profile,
                subRoutes: [],
                index: 1,
                shortcut: 'p+s',
            },
            {
                title: 'Change Password',
                path: '/dashboard/profile/changePassword',
                icon: 'password',
                visible: true,
                component: ChangePasswordSetting,
                subRoutes: [],
                index: 2,
                shortcut: 'p+c',
            },
            {
                title: 'Billing',
                path: '/dashboard/profile/billing',
                icon: 'receipt',
                visible: IS_SAAS_SERVICE,
                component: ProfileBilling,
                subRoutes: [],
                index: 3,
                shortcut: 'p+b',
            },
            {
                title: 'Advanced',
                path: '/dashboard/profile/advanced',
                icon: 'businessSettings',
                visible: true,
                component: DeleteAccountPage,
                subRoutes: [],
                index: 4,
                shortcut: 'p+a',
            },
            {
                title: 'Team Member Profile',
                path: '/dashboard/profile/:memberId',
                icon: 'user',
                visible: true,
                component: TeamMemberProfile,
                subRoutes: [],
                index: 5,
            },
            {
                title: 'Back to Dashboard',
                path: '/dashboard/project/:projectId/components',
                icon: 'back',
                component: Component,
                visible: true,
                subRoutes: [],
                index: 6,
                shortcut: 'p+d',
            },
        ],
    },
    {
        group: 'services',
        visible: true,
        routes: [
            {
                title: 'Consulting & Services',
                path: '/dashboard/project/:projectId/consulting',
                icon: 'consulting',
                visible: true,
                component: Consulting,
                subRoutes: [],
                index: 1,
            },
        ],
    },
];

const joinFn = (acc = [], curr) => {
    return acc.concat(curr);
};

export const allRoutes = groups
    .map(function merge(group) {
        const { routes } = group;
        const newRoutes = [];
        for (const route of routes) {
            newRoutes.push(route);
        }
        const subRoutes = newRoutes
            .map(route => {
                const newSubRoutes = [];
                for (const subRoute of route.subRoutes) {
                    newSubRoutes.push(subRoute);
                }
                return newSubRoutes;
            })
            .reduce(joinFn);
        return newRoutes.concat(subRoutes);
    })
    .reduce(joinFn);

export const getGroups = () => groups;

export default {
    groups,
    allRoutes,
};<|MERGE_RESOLUTION|>--- conflicted
+++ resolved
@@ -38,12 +38,9 @@
     FyipeApi,
     ChangePasswordSetting,
     DeleteAccountPage,
-<<<<<<< HEAD
     ScheduledEvent,
     ScheduledEventDetail,
-=======
     Consulting,
->>>>>>> 7013fa8d
 } = pages;
 
 export const groups = [
