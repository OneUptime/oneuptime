--- conflicted
+++ resolved
@@ -302,12 +302,8 @@
                 visible: true,
                 subRoutes: [],
                 component: Reports,
-<<<<<<< HEAD
-                index: 6,
-=======
                 index: 5,
                 shortcut: 'ctrl+p+r',
->>>>>>> 96ff669e
             },
         ],
     },
