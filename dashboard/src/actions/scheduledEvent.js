import { postApi, getApi, deleteApi, putApi } from '../api';
import * as types from '../constants/scheduledEvent';

export const fetchscheduledEvent = (
    projectId,
    scheduledEventId
) => async dispatch => {
    try {
        dispatch(fetchscheduledEventRequest());

        const response = await getApi(
            `scheduledEvent/${projectId}/${scheduledEventId}`
        );
        dispatch(fetchscheduledEventSuccess(response.data));
    } catch (error) {
        const errorMsg =
            error.response && error.response.data
                ? error.response.data
                : error.data
                ? error.data
                : error.message
                ? error.message
                : 'Network Error';
        dispatch(fetchscheduledEventFailure(errorMsg));
    }
};

export function fetchscheduledEventSuccess(scheduledEvents) {
    return {
        type: types.FETCH_SCHEDULED_EVENT_SUCCESS,
        payload: scheduledEvents,
    };
}

export function fetchscheduledEventRequest() {
    return {
        type: types.FETCH_SCHEDULED_EVENT_REQUEST,
    };
}

export function fetchscheduledEventFailure(error) {
    return {
        type: types.FETCH_SCHEDULED_EVENT_FAILURE,
        payload: error,
    };
}

export const fetchscheduledEvents = (
    projectId,
    skip,
    limit
) => async dispatch => {
    skip = Number(skip);
    limit = Number(limit);
    dispatch(fetchscheduledEventsRequest());

    try {
        let response = {};
        if (!skip && !limit) {
            response = await getApi(
                `scheduledEvent/${projectId}?skip=${0}&limit=${10}`
            );
        } else {
            response = await getApi(
                `scheduledEvent/${projectId}?skip=${skip}&limit=${limit}`
            );
        }
        const { data, count } = response.data;
        dispatch(fetchscheduledEventsSuccess({ data, count, skip, limit }));
    } catch (error) {
        const errorMsg =
            error.response && error.response.data
                ? error.response.data
                : error.data
                ? error.data
                : error.message
                ? error.message
                : 'Network Error';
        dispatch(fetchscheduledEventsFailure(errorMsg));
    }
};

export function fetchscheduledEventsSuccess(scheduledEvents) {
    return {
        type: types.FETCH_SCHEDULED_EVENTS_SUCCESS,
        payload: scheduledEvents,
    };
}

export function fetchscheduledEventsRequest() {
    return {
        type: types.FETCH_SCHEDULED_EVENTS_REQUEST,
    };
}

export function fetchscheduledEventsFailure(error) {
    return {
        type: types.FETCH_SCHEDULED_EVENTS_FAILURE,
        payload: error,
    };
}

export function fetchSubProjectScheduledEventsRequest() {
    return {
        type: types.FETCH_SUBPROJECT_SCHEDULED_EVENTS_REQUEST,
    };
}

export function fetchSubProjectScheduledEventsSuccess(payload) {
    return {
        type: types.FETCH_SUBPROJECT_SCHEDULED_EVENTS_SUCCESS,
        payload,
    };
}

export function fetchSubProjectScheduledEventsFailure(error) {
    return {
        type: types.FETCH_SUBPROJECT_SCHEDULED_EVENTS_FAILURE,
        payload: error,
    };
}

export const fetchSubProjectScheduledEvents = projectId => async dispatch => {
    try {
        dispatch(fetchSubProjectScheduledEventsRequest());
        const response = await getApi(
            `scheduledEvent/${projectId}/scheduledEvents/all`
        );
        dispatch(fetchSubProjectScheduledEventsSuccess(response.data));
    } catch (error) {
        const errorMsg =
            error.response && error.response.data
                ? error.response.data
                : error.data
                ? error.data
                : error.message
                ? error.message
                : 'Network Error';
        dispatch(fetchSubProjectScheduledEventsFailure(errorMsg));
    }
};

export const fetchOngoingScheduledEventsRequest = () => ({
    type: types.FETCH_ONGOING_SCHEDULED_EVENTS_REQUEST,
});

export const fetchOngoingScheduledEventsSuccess = payload => ({
    type: types.FETCH_ONGOING_SCHEDULED_EVENTS_SUCCESS,
    payload,
});

export const fetchOngoingScheduledEventsFailure = error => ({
    type: types.FETCH_ONGOING_SCHEDULED_EVENTS_FAILURE,
    payload: error,
});

export const fetchOngoingScheduledEvents = projectId => async dispatch => {
    try {
        dispatch(fetchOngoingScheduledEventsRequest());

        const response = await getApi(
            `scheduledEvent/${projectId}/ongoingEvent`
        );
        dispatch(fetchOngoingScheduledEventsSuccess(response.data));
    } catch (error) {
        const errorMsg =
            error.response && error.response.data
                ? error.response.data
                : error.data
                ? error.data
                : error.message
                ? error.message
                : 'Network Error';
        dispatch(fetchOngoingScheduledEventsFailure(errorMsg));
    }
};

export const fetchSubProjectOngoingScheduledEventsRequest = () => ({
    type: types.FETCH_SUBPROJECT_ONGOING_SCHEDULED_EVENTS_REQUEST,
});

export const fetchSubProjectOngoingScheduledEventsSuccess = payload => ({
    type: types.FETCH_SUBPROJECT_ONGOING_SCHEDULED_EVENTS_SUCCESS,
    payload,
});

export const fetchSubProjectOngoingScheduledEventsFailure = error => ({
    type: types.FETCH_SUBPROJECT_ONGOING_SCHEDULED_EVENTS_FAILURE,
    payload: error,
});

export const fetchSubProjectOngoingScheduledEvents = projectId => async dispatch => {
    try {
        dispatch(fetchSubProjectOngoingScheduledEventsRequest());
        const response = await getApi(
            `scheduledEvent/${projectId}/ongoingEvent/all`
        );
        dispatch(fetchSubProjectOngoingScheduledEventsSuccess(response.data));
    } catch (error) {
        const errorMsg =
            error.response && error.response.data
                ? error.response.data
                : error.data
                ? error.data
                : error.message
                ? error.message
                : 'Network Error';
        dispatch(fetchSubProjectOngoingScheduledEventsFailure(errorMsg));
    }
};

export const createScheduledEvent = (projectId, values) => async dispatch => {
    try {
        dispatch(createScheduledEventRequest());

        const response = await postApi(`scheduledEvent/${projectId}`, values);
        dispatch(createScheduledEventSuccess(response.data));
    } catch (error) {
        const errorMsg =
            error.response && error.response.data
                ? error.response.data
                : error.data
                ? error.data
                : error.message
                ? error.message
                : 'Network Error';
        dispatch(createScheduledEventFailure(errorMsg));
    }
};

export function createScheduledEventSuccess(newScheduledEvent) {
    return {
        type: types.CREATE_SCHEDULED_EVENT_SUCCESS,
        payload: newScheduledEvent,
    };
}

export function createScheduledEventRequest() {
    return {
        type: types.CREATE_SCHEDULED_EVENT_REQUEST,
    };
}

export function createScheduledEventFailure(error) {
    return {
        type: types.CREATE_SCHEDULED_EVENT_FAILURE,
        payload: error,
    };
}

export const deleteScheduledEvent = (
    projectId,
    scheduledEventId
) => async dispatch => {
    try {
        dispatch(deleteScheduledEventRequest());

        const response = await deleteApi(
            `scheduledEvent/${projectId}/${scheduledEventId}`
        );
        dispatch(deleteScheduledEventSuccess(response.data));
    } catch (error) {
        const errorMsg =
            error.response && error.response.data
                ? error.response.data
                : error.data
                ? error.data
                : error.message
                ? error.message
                : 'Network Error';
        dispatch(deleteScheduledEventFailure(errorMsg));
    }
};

export function deleteScheduledEventSuccess(payload) {
    return {
        type: types.DELETE_SCHEDULED_EVENT_SUCCESS,
        payload,
    };
}

export function deleteScheduledEventRequest() {
    return {
        type: types.DELETE_SCHEDULED_EVENT_REQUEST,
    };
}

export function deleteScheduledEventFailure(error) {
    return {
        type: types.DELETE_SCHEDULED_EVENT_FAILURE,
        payload: error,
    };
}

<<<<<<< HEAD
export const cancelScheduledEvent = (
    projectId,
    scheduledEventId
) => async dispatch => {
    try {
        dispatch(cancelScheduledEventRequest());

        const response = await putApi(
            `scheduledEvent/${projectId}/${scheduledEventId}/cancel`
        );
        dispatch(cancelScheduledEventSuccess(response.data));
    } catch (error) {
        const errorMsg =
            error.response && error.response.data
                ? error.response.data
                : error.data
                ? error.data
                : error.message
                ? error.message
                : 'Network Error';
        dispatch(cancelScheduledEventFailure(errorMsg));
    }
};

export function cancelScheduledEventSuccess(payload) {
    return {
        type: types.CANCEL_SCHEDULED_EVENT_SUCCESS,
        payload,
    };
}

export function cancelScheduledEventRequest() {
    return {
        type: types.CANCEL_SCHEDULED_EVENT_REQUEST,
    };
}

export function cancelScheduledEventFailure(error) {
    return {
        type: types.CANCEL_SCHEDULED_EVENT_FAILURE,
        payload: error,
    };
}

export const updateScheduledEvent = (
    projectId,
    scheduledEventId,
    values
) => async dispatch => {
    try {
        dispatch(updateScheduledEventRequest());

        const response = await putApi(
=======
export function updateScheduledEvent(projectId, scheduledEventId, values) {
    return function(dispatch) {
        const promise = putApi(
>>>>>>> 2e3f4c04
            `scheduledEvent/${projectId}/${scheduledEventId}`,
            values
        );
        dispatch(updateScheduledEventRequest());

        promise.then(
            function(scheduledEvent) {
                dispatch(updateScheduledEventSuccess(scheduledEvent.data));
            },
            function(error) {
                const errorMsg =
                    error.response && error.response.data
                        ? error.response.data
                        : error.data
                        ? error.data
                        : error.message
                        ? error.message
                        : 'Network Error';
                dispatch(updateScheduledEventFailure(errorMsg));
            }
        );
        return promise;
    };
}

export function updateScheduledEventSuccess(updatedScheduledEvent) {
    return {
        type: types.UPDATE_SCHEDULED_EVENT_SUCCESS,
        payload: updatedScheduledEvent,
    };
}

export function updateScheduledEventRequest() {
    return {
        type: types.UPDATE_SCHEDULED_EVENT_REQUEST,
    };
}

export function updateScheduledEventFailure(error) {
    return {
        type: types.UPDATE_SCHEDULED_EVENT_FAILURE,
        payload: error,
    };
}

// Scheduled Event Note

export const fetchScheduledEventNotesInternalRequest = () => ({
    type: types.FETCH_SCHEDULED_EVENT_NOTES_INTERNAL_REQUEST,
});

export const fetchScheduledEventNotesInternalSuccess = payload => ({
    type: types.FETCH_SCHEDULED_EVENT_NOTES_INTERNAL_SUCCESS,
    payload,
});

export const fetchScheduledEventNotesInternalFailure = error => ({
    type: types.FETCH_SCHEDULED_EVENT_NOTES_INTERNAL_FAILURE,
    payload: error,
});

export const fetchScheduledEventNotesInternal = (
    projectId,
    scheduledEventId,
    limit,
    skip
) => async dispatch => {
    try {
        dispatch(fetchScheduledEventNotesInternalRequest());
        skip = Number(skip);
        limit = Number(limit);

        let response = {};
        if (skip >= 0 && limit >= 0) {
            response = await getApi(
                `scheduledEvent/${projectId}/${scheduledEventId}/notes?limit=${limit}&skip=${skip}`
            );
        } else {
            response = await getApi(
                `scheduledEvent/${projectId}/${scheduledEventId}/notes?`
            );
        }

        const { data, count } = response.data;
        dispatch(
            fetchScheduledEventNotesInternalSuccess({
                data,
                count,
                skip,
                limit,
            })
        );
    } catch (error) {
        const errorMsg =
            error.response && error.response.data
                ? error.response.data
                : error.data
                ? error.data
                : error.message
                ? error.message
                : 'Network Error';
        dispatch(fetchScheduledEventNotesInternalFailure(errorMsg));
    }
};

export const createScheduledEventNoteRequest = () => ({
    type: types.CREATE_SCHEDULED_EVENT_NOTE_REQUEST,
});

export const createScheduledEventNoteSuccess = payload => ({
    type: types.CREATE_SCHEDULED_EVENT_NOTE_SUCCESS,
    payload,
});

export const createScheduledEventNoteFailure = error => ({
    type: types.CREATE_SCHEDULED_EVENT_NOTE_FAILURE,
    payload: error,
});

export const createScheduledEventNote = (
    projectId,
    scheduledEventId,
    data
) => async dispatch => {
    try {
        dispatch(createScheduledEventNoteRequest());

        const response = await postApi(
            `scheduledEvent/${projectId}/${scheduledEventId}/notes`,
            data
        );

        dispatch(createScheduledEventNoteSuccess(response.data));
    } catch (error) {
        const errorMsg =
            error.response && error.response.data
                ? error.response.data
                : error.data
                ? error.data
                : error.message
                ? error.message
                : 'Network Error';
        dispatch(createScheduledEventNoteFailure(errorMsg));
    }
};

export const updateScheduledEventNoteInternalRequest = () => ({
    type: types.UPDATE_SCHEDULED_EVENT_NOTE_INTERNAL_REQUEST,
});

export const updateScheduledEventNoteInternalSuccess = payload => ({
    type: types.UPDATE_SCHEDULED_EVENT_NOTE_INTERNAL_SUCCESS,
    payload,
});

export const updateScheduledEventNoteInternalFailure = error => ({
    type: types.UPDATE_SCHEDULED_EVENT_NOTE_INTERNAL_FAILURE,
    paylod: error,
});

export const updateScheduledEventNoteInternal = (
    projectId,
    scheduledEventId,
    scheduledEventNoteId,
    data
) => async dispatch => {
    try {
        dispatch(updateScheduledEventNoteInternalRequest());
        const response = await putApi(
            `scheduledEvent/${projectId}/${scheduledEventId}/notes/${scheduledEventNoteId}`,
            data
        );

        dispatch(updateScheduledEventNoteInternalSuccess(response.data));
    } catch (error) {
        const errorMsg =
            error.response && error.response.data
                ? error.response.data
                : error.data
                ? error.data
                : error.message
                ? error.message
                : 'Network Error';
        dispatch(updateScheduledEventNoteInternalFailure(errorMsg));
    }
};

export const updateScheduledEventNoteInvestigationRequest = () => ({
    type: types.UPDATE_SCHEDULED_EVENT_NOTE_INVESTIGATION_REQUEST,
});

export const updateScheduledEventNoteInvestigationSuccess = payload => ({
    type: types.UPDATE_SCHEDULED_EVENT_NOTE_INVESTIGATION_SUCCESS,
    payload,
});

export const updateScheduledEventNoteInvestigationFailure = error => ({
    type: types.UPDATE_SCHEDULED_EVENT_NOTE_INVESTIGATION_FAILURE,
    paylod: error,
});

export const updateScheduledEventNoteInvestigation = (
    projectId,
    scheduledEventId,
    scheduledEventNoteId,
    data
) => async dispatch => {
    try {
        dispatch(updateScheduledEventNoteInvestigationRequest());

        const response = await putApi(
            `scheduledEvent/${projectId}/${scheduledEventId}/notes/${scheduledEventNoteId}`,
            data
        );

        dispatch(updateScheduledEventNoteInvestigationSuccess(response.data));
    } catch (error) {
        const errorMsg =
            error.response && error.response.data
                ? error.response.data
                : error.data
                ? error.data
                : error.message
                ? error.message
                : 'Network Error';
        dispatch(updateScheduledEventNoteInvestigationFailure(errorMsg));
    }
};

export const deleteScheduledEventNoteRequest = () => ({
    type: types.DELETE_SCHEDULED_EVENT_NOTE_REQUEST,
});

export const deleteScheduledEventNoteSuccess = payload => ({
    type: types.DELETE_SCHEDULED_EVENT_NOTE_SUCCESS,
    payload,
});

export const deleteScheduledEventNoteFailure = error => ({
    type: types.DELETE_SCHEDULED_EVENT_NOTE_FAILURE,
    payload: error,
});

export const deleteScheduledEventNote = (
    projectId,
    scheduledEventId,
    scheduledEventNoteId
) => async dispatch => {
    try {
        dispatch(deleteScheduledEventNoteRequest());

        const response = await deleteApi(
            `scheduledEvent/${projectId}/${scheduledEventId}/notes/${scheduledEventNoteId}`
        );
        dispatch(deleteScheduledEventNoteSuccess(response.data));
    } catch (error) {
        const errorMsg =
            error.response && error.response.data
                ? error.response.data
                : error.data
                ? error.data
                : error.message
                ? error.message
                : 'Network Error';
        dispatch(deleteScheduledEventNoteFailure(errorMsg));
    }
};

export const resolveScheduledEventRequest = () => ({
    type: types.RESOLVE_SCHEDULED_EVENT_REQUEST,
});

export const resolveScheduledEventSuccess = payload => ({
    type: types.RESOLVE_SCHEDULED_EVENT_SUCCESS,
    payload,
});

export const resolveScheduledEventFailure = error => ({
    type: types.RESOLVE_SCHEDULED_EVENT_FAILURE,
    payload: error,
});

export const resolveScheduledEvent = (
    projectId,
    scheduledEventId
) => async dispatch => {
    try {
        dispatch(resolveScheduledEventRequest());

        const response = await putApi(
            `scheduledEvent/${projectId}/resolve/${scheduledEventId}`
        );
        dispatch(resolveScheduledEventSuccess(response.data));
    } catch (error) {
        const errorMsg =
            error.response && error.response.data
                ? error.response.data
                : error.data
                ? error.data
                : error.message
                ? error.message
                : 'Network Error';
        dispatch(resolveScheduledEventFailure(errorMsg));
    }
};
export const nextPage = projectId => {
    return {
        type: types.NEXT_PAGE,
        payload: projectId,
    };
};
export const prevPage = projectId => {
    return {
        type: types.PREV_PAGE,
        payload: projectId,
    };
};

export function fetchScheduledEventRequest() {
    return {
        type: types.FETCH_SCHEDULED_EVENT_REQUEST_SLUG,
    };
}

export function fetchScheduledEventSuccess(payload) {
    return {
        type: types.FETCH_SCHEDULED_EVENT_SUCCESS_SLUG,
        payload,
    };
}

export function fetchScheduledEventFailure(error) {
    return {
        type: types.FETCH_SCHEDULED_EVENT_FAILURE_SLUG,
        payload: error,
    };
}

export function fetchScheduledEvent(projectId, slug) {
    return function(dispatch) {
        const promise = getApi(`scheduledEvent/${projectId}/slug/${slug}`);
        dispatch(fetchScheduledEventRequest());

        promise.then(
            function(component) {
                dispatch(fetchScheduledEventSuccess(component.data));
            },
            function(error) {
                const errorMsg =
                    error.response && error.response.data
                        ? error.response.data
                        : error.data
                        ? error.data
                        : error.message
                        ? error.message
                        : 'Network Error';
                dispatch(fetchScheduledEventFailure(errorMsg));
            }
        );

        return promise;
    };
}<|MERGE_RESOLUTION|>--- conflicted
+++ resolved
@@ -292,7 +292,6 @@
     };
 }
 
-<<<<<<< HEAD
 export const cancelScheduledEvent = (
     projectId,
     scheduledEventId
@@ -337,20 +336,9 @@
     };
 }
 
-export const updateScheduledEvent = (
-    projectId,
-    scheduledEventId,
-    values
-) => async dispatch => {
-    try {
-        dispatch(updateScheduledEventRequest());
-
-        const response = await putApi(
-=======
 export function updateScheduledEvent(projectId, scheduledEventId, values) {
     return function(dispatch) {
         const promise = putApi(
->>>>>>> 2e3f4c04
             `scheduledEvent/${projectId}/${scheduledEventId}`,
             values
         );
