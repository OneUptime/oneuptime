--- conflicted
+++ resolved
@@ -222,11 +222,8 @@
                                         type !== 'script' &&
                                         type !== 'server-monitor' &&
                                         type !== 'incomingHttpRequest' &&
-<<<<<<< HEAD
-                                        type !== 'kubernetes',
-=======
+                                        type !== 'kubernetes' &&
                                         type !== 'ip',
->>>>>>> d2a19b46
                                 },
                                 {
                                     value: 'doesRespond',
@@ -234,11 +231,8 @@
                                     show:
                                         type !== 'script' &&
                                         type !== 'incomingHttpRequest' &&
-<<<<<<< HEAD
-                                        type !== 'kubernetes',
-=======
+                                        type !== 'kubernetes' &&
                                         type !== 'ip',
->>>>>>> d2a19b46
                                 },
                                 {
                                     value: 'statusCode',
@@ -247,11 +241,8 @@
                                         type !== 'script' &&
                                         type !== 'server-monitor' &&
                                         type !== 'incomingHttpRequest' &&
-<<<<<<< HEAD
-                                        type !== 'kubernetes',
-=======
+                                        type !== 'kubernetes' &&
                                         type !== 'ip',
->>>>>>> d2a19b46
                                 },
                                 {
                                     value: 'responseBody',
@@ -262,11 +253,8 @@
                                     show:
                                         type !== 'script' &&
                                         type !== 'server-monitor' &&
-<<<<<<< HEAD
-                                        type !== 'kubernetes',
-=======
+                                        type !== 'kubernetes' &&
                                         type !== 'ip',
->>>>>>> d2a19b46
                                 },
                                 {
                                     value: 'ssl',
@@ -275,11 +263,8 @@
                                         type !== 'script' &&
                                         type !== 'server-monitor' &&
                                         type !== 'incomingHttpRequest' &&
-<<<<<<< HEAD
-                                        type !== 'kubernetes',
-=======
+                                        type !== 'kubernetes' &&
                                         type !== 'ip',
->>>>>>> d2a19b46
                                 },
                                 {
                                     value: 'executes',
@@ -322,7 +307,21 @@
                                     show: type === 'incomingHttpRequest',
                                 },
                                 {
-<<<<<<< HEAD
+                                    value: 'queryString',
+                                    label: 'Request Query Param',
+                                    show: type === 'incomingHttpRequest',
+                                },
+                                {
+                                    value: 'headers',
+                                    label: 'Request Headers',
+                                    show: type === 'incomingHttpRequest',
+                                },
+                                {
+                                    value: 'respondsToPing',
+                                    label: 'Responds To Ping',
+                                    show: type === 'ip',
+                                },
+                                {
                                     value: 'podStatus',
                                     label: 'Pod Status',
                                     show: type === 'kubernetes',
@@ -341,21 +340,6 @@
                                     value: 'desiredStatefulsets',
                                     label: 'Desired Statefulset',
                                     show: type === 'kubernetes',
-=======
-                                    value: 'queryString',
-                                    label: 'Request Query Param',
-                                    show: type === 'incomingHttpRequest',
-                                },
-                                {
-                                    value: 'headers',
-                                    label: 'Request Headers',
-                                    show: type === 'incomingHttpRequest',
-                                },
-                                {
-                                    value: 'respondsToPing',
-                                    label: 'Responds To Ping',
-                                    show: type === 'ip',
->>>>>>> d2a19b46
                                 },
                             ]}
                         />
