import React, { Component } from 'react';
import PropTypes from 'prop-types';
import { connect } from 'react-redux';
import { bindActionCreators } from 'redux';
import { reduxForm, Field, FieldArray } from 'redux-form';
import ClickOutside from 'react-click-outside';
import { closeModal } from '../../actions/modal';
import ShouldRender from '../basic/ShouldRender';
import { FormLoader } from '../basic/Loader';
import { RenderField } from '../basic/RenderField';
import { RenderSelect } from '../basic/RenderSelect';
import { editIncomingRequest } from '../../actions/incomingRequest';
import { RenderTextArea } from '../basic/RenderTextArea';
import Tooltip from '../basic/Tooltip';
import { incomingRequestVariables } from '../../config';
import { fetchCustomFields } from '../../actions/customField';
import { fetchCustomFields as fetchMonitorCustomFields } from '../../actions/monitorCustomField';
import CodeEditor from '../basic/CodeEditor';

function validate(values) {
    const errors = {};

    if (!values.name || !values.name.trim()) {
        errors.name = 'Incoming request name is required';
    }

    return errors;
}

const bulletpoints = {
    display: 'listItem',
    listStyleType: 'disc',
    listStylePosition: 'inside',
};

class EditIncomingRequest extends Component {
    state = {
        monitorError: null,
    };

    componentDidMount() {
        const {
            fetchCustomFields,
            projectId,
            fetchMonitorCustomFields,
        } = this.props;
        fetchCustomFields(projectId);
        fetchMonitorCustomFields(projectId);

        window.addEventListener('keydown', this.handleKeyBoard);
    }

    componentWillUnmount() {
        window.removeEventListener('keydown', this.handleKeyBoard);
    }

    submitForm = values => {
        const {
            closeModal,
            editIncomingRequest,
            projectId,
            initialValues,
            destroy,
            customFields,
        } = this.props;
        const requestId = initialValues._id;
        const postObj = {};

        postObj.name = values.name;

        postObj.filterMatch = values.filterMatch;
        postObj.filters = values.filters
            .filter(filter => !!filter)
            .map(filter => {
                if (!isNaN(filter.filterText)) {
                    if (typeof filter.filterText === 'string') {
                        filter.filterText = String(filter.filterText);
                    } else {
                        filter.filterText = parseFloat(filter.filterText);
                    }
                }

                return filter;
            });

        if (values.nextAction && values.nextAction === 'createIncident') {
            postObj.isDefault = values.isDefault;
            postObj.createIncident = true;
            postObj.incidentTitle = values.incidentTitle;
            postObj.incidentType = values.incidentType;
            if (values.dynamicIncidentType) {
                postObj.customIncidentType = values.customIncidentType;
                postObj.dynamicIncidentType = values.dynamicIncidentType;
            }
            postObj.incidentPriority = values.incidentPriority;
            if (values.dynamicIncidentPriority) {
                // create this incident priority on the BE
                postObj.customIncidentPriority = values.customIncidentPriority;
                postObj.dynamicIncidentPriority =
                    values.dynamicIncidentPriority;
            }
            postObj.incidentDescription = values.incidentDescription;

            postObj.customFields = customFields.map(field => ({
                fieldName: field.fieldName,
                fieldValue:
                    field.fieldType === 'number'
                        ? parseFloat(values[field.fieldName])
                        : values[field.fieldName],
            }));

            postObj.monitors = [];
            if (!postObj.isDefault) {
                if (values.monitors && values.monitors.length > 0) {
                    const monitors = values.monitors.filter(
                        monitorId => typeof monitorId === 'string'
                    );
                    postObj.monitors = monitors;
                }

                const isDuplicate = postObj.monitors
                    ? postObj.monitors.length === new Set(postObj.monitors).size
                        ? false
                        : true
                    : false;

                if (isDuplicate) {
                    this.setState({
                        monitorError: 'Duplicate monitor selection found',
                    });
                    postObj.monitors = [];
                    return;
                }
            }
        }

        if (values.nextAction && values.nextAction === 'updateIncidentNote') {
            postObj.updateIncidentNote = true;
        }

        if (values.nextAction && values.nextAction === 'updateInternalNote') {
            postObj.updateInternalNote = true;
        }

        if (
            values.nextAction &&
            (values.nextAction === 'updateIncidentNote' ||
                values.nextAction === 'updateInternalNote')
        ) {
            postObj.noteContent = values.noteContent;
            postObj.incidentState = values.incidentState;
            if (values.incidentState === 'others') {
                postObj.incidentState = values.customIncidentState;
            }
        }

        if (values.nextAction && values.nextAction === 'acknowledgeIncident') {
            postObj.acknowledgeIncident = true;
        }

        if (values.nextAction && values.nextAction === 'resolveIncident') {
            postObj.resolveIncident = true;
        }

        editIncomingRequest(projectId, requestId, postObj).then(() => {
            if (!this.props.requesting && !this.props.requestError) {
                destroy();
                closeModal({
                    id: projectId, // the projectId was used as the id for this modal
                });
            }
        });
    };

    renderMonitors = ({ fields }) => {
        const { monitorError } = this.state;
        return (
            <>
                <div
                    style={{
                        width: '100%',
                        position: 'relative',
                    }}
                >
                    <button
                        id="addMoreMonitor"
                        className="Button bs-ButtonLegacy ActionIconParent"
                        style={{
                            position: 'absolute',
                            zIndex: 1,
                            right: 0,
                        }}
                        type="button"
                        onClick={() => {
                            fields.push();
                        }}
                    >
                        <span className="bs-Button bs-FileUploadButton bs-Button--icon bs-Button--new">
                            <span>Add Monitor</span>
                        </span>
                    </button>
                    {fields.map((field, index) => {
                        return (
                            <div
                                style={{
                                    width: '65%',
                                    marginBottom: 10,
                                }}
                                key={index}
                            >
                                <Field
                                    className="db-select-nw Table-cell--width--maximized"
                                    component={RenderSelect}
                                    name={field}
                                    id={`monitorfield_${index}`}
                                    placeholder="Monitor"
                                    style={{
                                        height: '28px',
                                        width: '100%',
                                    }}
                                    options={[
                                        {
                                            value: '',
                                            label: 'Select a Monitor',
                                        },
                                        ...(this.props.monitors &&
                                        this.props.monitors.length > 0
                                            ? this.props.monitors.map(
                                                  monitor => ({
                                                      value: monitor._id,
                                                      label: `${monitor.componentId.name} / ${monitor.name}`,
                                                  })
                                              )
                                            : []),
                                    ]}
                                />
                                <button
                                    id="removeMonitor"
                                    className="Button bs-ButtonLegacy ActionIconParent"
                                    style={{
                                        marginTop: 10,
                                    }}
                                    type="button"
                                    onClick={() => {
                                        fields.remove(index);
                                    }}
                                >
                                    <span className="bs-Button bs-Button--icon bs-Button--delete">
                                        <span>Remove Monitor</span>
                                    </span>
                                </button>
                            </div>
                        );
                    })}
                    {monitorError && (
                        <div
                            className="Box-root Flex-flex Flex-alignItems--stretch Flex-direction--row Flex-justifyContent--flexStart"
                            style={{
                                marginTop: '5px',
                                alignItems: 'center',
                            }}
                        >
                            <div
                                className="Box-root Margin-right--8"
                                style={{ marginTop: '2px' }}
                            >
                                <div className="Icon Icon--info Icon--color--red Icon--size--14 Box-root Flex-flex"></div>
                            </div>
                            <div className="Box-root">
                                <span
                                    id="monitorError"
                                    style={{ color: 'red' }}
                                >
                                    {monitorError}
                                </span>
                            </div>
                        </div>
                    )}
                </div>
            </>
        );
    };

    renderCustomFields = ({ fields }) => {
        const { formValues, customFields } = this.props;
        return (
            <>
                <div
                    style={{
                        width: '100%',
                        position: 'relative',
                    }}
                >
                    <span
                        id="addCustomField"
                        onClick={() => {
                            fields.push();
                        }}
                    ></span>
                    {fields.map((field, index) => {
                        const fieldType = (
                            customFields.find(
                                customField =>
                                    String(customField._id) ===
                                    String(
                                        (formValues.customFields[index] || {})
                                            .fieldName
                                    )
                            ) || {}
                        ).fieldType;

                        return (
                            <div
                                style={{
                                    width: '100%',
                                    marginBottom: 10,
                                }}
                                key={index}
                            >
                                <div className="Flex-flex">
                                    <Field
                                        className="db-select-nw Table-cell--width--maximized"
                                        component={RenderSelect}
                                        name={`${field}.fieldName`}
                                        id={`${field}.fieldName`}
                                        placeholder="Field Name"
                                        style={{
                                            height: '28px',
                                            width: '100%',
                                        }}
                                        options={[
                                            {
                                                value: '',
                                                label: 'Select a field',
                                            },
                                            ...customFields.map(
                                                customField => ({
                                                    value: customField._id,
                                                    label:
                                                        customField.fieldName,
                                                })
                                            ),
                                        ]}
                                    />
                                    <Field
                                        component={RenderField}
                                        name={`${field}.fieldValue`}
                                        type={
                                            formValues && fieldType
                                                ? fieldType
                                                : 'input'
                                        }
                                        placeholder="Field Value"
                                        id={`${field}.fieldValue`}
                                        className="db-BusinessSettings-input TextInput bs-TextInput"
                                        style={{
                                            width: '100%',
                                            padding: '3px 5px',
                                        }}
                                        parentStyle={{
                                            marginLeft: 5,
                                        }}
                                    />
                                </div>
                                <button
                                    id="removeMonitor"
                                    className="Button bs-ButtonLegacy ActionIconParent"
                                    style={{
                                        marginTop: 10,
                                    }}
                                    type="button"
                                    onClick={() => {
                                        fields.remove(index);
                                    }}
                                >
                                    <span className="bs-Button bs-Button--icon bs-Button--delete">
                                        <span>Remove Field</span>
                                    </span>
                                </button>
                            </div>
                        );
                    })}
                </div>
            </>
        );
    };

    renderFilters = ({ fields }) => {
        const { monitorError, filterShowing } = this.state;
        const { formValues, monitorCustomFields, customFields } = this.props;

        if (
            !filterShowing &&
            formValues &&
            (!formValues.filters || formValues.filters.length === 0)
        ) {
            // show at least one filter initially
            fields.push();
            this.setState({ filterShowing: true });
        }

        return (
            <>
                <div
                    style={{
                        width: '100%',
                        position: 'relative',
                    }}
                >
                    <span
                        id="addFilter"
                        onClick={() => {
                            fields.push();
                        }}
                    ></span>
                    {fields.map((field, index) => {
                        return (
                            <div
                                style={{
                                    width: '100%',
                                    marginBottom: 10,
                                }}
                                key={index}
                            >
                                <div
                                    className="bs-Fieldset-field"
                                    style={{
                                        width: '100%',
                                    }}
                                >
                                    {formValues &&
                                    formValues.nextAction ===
                                        'createIncident' ? (
                                        <Field
                                            className="db-select-nw Table-cell--width--maximized"
                                            component={RenderSelect}
                                            name={`${field}.filterCriteria`}
                                            id={`${field}.filterCriteria`}
                                            placeholder="Criteria"
                                            style={{
                                                height: '28px',
                                                width: '100%',
                                            }}
                                            options={[
                                                ...monitorCustomFields.map(
                                                    field => ({
                                                        value: field.fieldName,
                                                        label: field.fieldName,
                                                    })
                                                ),
                                            ]}
                                        />
                                    ) : (
                                        <Field
                                            className="db-select-nw Table-cell--width--maximized"
                                            component={RenderSelect}
                                            name={`${field}.filterCriteria`}
                                            id={`${field}.filterCriteria`}
                                            placeholder="Criteria"
                                            style={{
                                                height: '28px',
                                                width: '100%',
                                            }}
                                            options={[
                                                {
                                                    value: 'incidentId',
                                                    label: 'Incident ID',
                                                },
                                                ...customFields.map(field => ({
                                                    value: field.fieldName,
                                                    label: field.fieldName,
                                                })),
                                            ]}
                                        />
                                    )}

                                    {formValues &&
                                    formValues.nextAction ===
                                        'createIncident' ? (
                                        (formValues.filters[index]
                                            ? (
                                                  monitorCustomFields.find(
                                                      field =>
                                                          field.fieldName ===
                                                          formValues.filters[
                                                              index
                                                          ].filterCriteria
                                                  ) || {
                                                      fieldType: 'text',
                                                  }
                                              ).fieldType
                                            : 'text') === 'text' ? (
                                            <Field
                                                className="db-select-nw Table-cell--width--maximized"
                                                component={RenderSelect}
                                                name={`${field}.filterCondition`}
                                                id={`${field}.filterCondition`}
                                                placeholder="Condition"
                                                style={{
                                                    height: '28px',
                                                    width: '100%',
                                                    marginLeft: 5,
                                                }}
                                                options={[
                                                    {
                                                        value: 'equalTo',
                                                        label: 'Equal To',
                                                    },
                                                    {
                                                        value: 'notEqualTo',
                                                        label: 'Not Equal To',
                                                    },
                                                ]}
                                            />
                                        ) : (
                                            <Field
                                                className="db-select-nw Table-cell--width--maximized"
                                                component={RenderSelect}
                                                name={`${field}.filterCondition`}
                                                id={`${field}.filterCondition`}
                                                placeholder="Condition"
                                                style={{
                                                    height: '28px',
                                                    width: '100%',
                                                    marginLeft: 5,
                                                }}
                                                options={[
                                                    {
                                                        value: 'equalTo',
                                                        label: 'Equal To',
                                                    },
                                                    {
                                                        value: 'notEqualTo',
                                                        label: 'Not Equal To',
                                                    },
                                                    {
                                                        value: 'greaterThan',
                                                        label: 'Greater Than',
                                                    },
                                                    {
                                                        value: 'lessThan',
                                                        label: 'Less Than',
                                                    },
                                                    {
                                                        value:
                                                            'lessThanOrEqualTo',
                                                        label:
                                                            'Less Than Or Equal To',
                                                    },
                                                    {
                                                        value:
                                                            'greaterThanOrEqualTo',
                                                        label:
                                                            'Greater Than Or Equal To',
                                                    },
                                                ]}
                                            />
                                        )
                                    ) : (formValues.filters[index]
                                          ? formValues.filters[index]
                                                .filterCriteria === 'incidentId'
                                              ? 'number'
                                              : (
                                                    customFields.find(
                                                        field =>
                                                            field.fieldName ===
                                                            formValues.filters[
                                                                index
                                                            ].filterCriteria
                                                    ) || {
                                                        fieldType: 'text',
                                                    }
                                                ).fieldType
                                          : 'text') === 'text' ? (
                                        <Field
                                            className="db-select-nw Table-cell--width--maximized"
                                            component={RenderSelect}
                                            name={`${field}.filterCondition`}
                                            id={`${field}.filterCondition`}
                                            placeholder="Condition"
                                            style={{
                                                height: '28px',
                                                width: '100%',
                                                marginLeft: 5,
                                            }}
                                            options={[
                                                {
                                                    value: 'equalTo',
                                                    label: 'Equal To',
                                                },
                                                {
                                                    value: 'notEqualTo',
                                                    label: 'Not Equal To',
                                                },
                                            ]}
                                        />
                                    ) : (
                                        <Field
                                            className="db-select-nw Table-cell--width--maximized"
                                            component={RenderSelect}
                                            name={`${field}.filterCondition`}
                                            id={`${field}.filterCondition`}
                                            placeholder="Condition"
                                            style={{
                                                height: '28px',
                                                width: '100%',
                                                marginLeft: 5,
                                            }}
                                            options={[
                                                {
                                                    value: 'equalTo',
                                                    label: 'Equal To',
                                                },
                                                {
                                                    value: 'notEqualTo',
                                                    label: 'Not Equal To',
                                                },
                                                {
                                                    value: 'greaterThan',
                                                    label: 'Greater Than',
                                                },
                                                {
                                                    value: 'lessThan',
                                                    label: 'Less Than',
                                                },
                                                {
                                                    value: 'lessThanOrEqualTo',
                                                    label:
                                                        'Less Than Or Equal To',
                                                },
                                                {
                                                    value:
                                                        'greaterThanOrEqualTo',
                                                    label:
                                                        'Greater Than Or Equal To',
                                                },
                                            ]}
                                        />
                                    )}

                                    {formValues &&
                                    formValues.nextAction ===
                                        'createIncident' ? (
                                        <Field
                                            component={RenderField}
                                            name={`${field}.filterText`}
                                            type={
                                                formValues.filters[index]
                                                    ? (
                                                          monitorCustomFields.find(
                                                              field =>
                                                                  field.fieldName ===
                                                                  formValues
                                                                      .filters[
                                                                      index
                                                                  ]
                                                                      .filterCriteria
                                                          ) || {
                                                              fieldType: 'text',
                                                          }
                                                      ).fieldType
                                                    : 'text'
                                            }
                                            placeholder="request.body.value"
                                            id={`${field}.filterText`}
                                            className="db-BusinessSettings-input TextInput bs-TextInput"
                                            style={{
                                                width: '100%',
                                                padding: '3px 5px',
                                                marginLeft: 5,
                                            }}
                                            parentStyle={{
                                                marginRight: 5,
                                            }}
                                        />
                                    ) : (
                                        <Field
                                            component={RenderField}
                                            name={`${field}.filterText`}
                                            type={
                                                formValues.filters[index]
                                                    ? formValues.filters[index]
                                                          .filterCriteria ===
                                                      'incidentId'
                                                        ? 'number'
                                                        : (
                                                              customFields.find(
                                                                  field =>
                                                                      field.fieldName ===
                                                                      formValues
                                                                          .filters[
                                                                          index
                                                                      ]
                                                                          .filterCriteria
                                                              ) || {
                                                                  fieldType:
                                                                      'text',
                                                              }
                                                          ).fieldType
                                                    : 'text'
                                            }
                                            placeholder="request.body.value"
                                            id={`${field}.filterText`}
                                            className="db-BusinessSettings-input TextInput bs-TextInput"
                                            style={{
                                                width: '100%',
                                                padding: '3px 5px',
                                                marginLeft: 5,
                                            }}
                                            parentStyle={{
                                                marginRight: 5,
                                            }}
                                        />
                                    )}
                                    <Tooltip title="Incoming http Request Filter">
                                        <p>
                                            Filter exposes the{' '}
                                            <code>request</code> object of an
                                            incoming request. The value on the{' '}
                                            <code>request</code> object can
                                            either be a string or a number
                                        </p>
                                        <p>
                                            Example properties include the
                                            following:
                                        </p>
                                        <p>
                                            <ul>
                                                <li>
                                                    <code>request.body</code>
                                                </li>
                                                <li>
                                                    <code>request.query</code>
                                                </li>
                                                <li>
                                                    <code>request.headers</code>
                                                </li>
                                            </ul>
                                        </p>
                                        <p>Usage examples include:</p>
                                        <p>
                                            <ul>
                                                <li>
                                                    <code>
                                                        1 | request.body.value
                                                    </code>
                                                </li>
                                                <li>
                                                    <code>
                                                        2 | request.query.value
                                                    </code>
                                                </li>
                                                <li>
                                                    <code>
                                                        3 | request.header.value
                                                    </code>
                                                </li>
                                            </ul>
                                        </p>
                                        <p>
                                            You can pass the value of{' '}
                                            <code>request</code> object directly
                                            or you can specify the{' '}
                                            <code>request</code> body as a
                                            variable{' '}
                                            <code>
                                                {'{{request.body.value}}'}
                                            </code>
                                        </p>
                                    </Tooltip>
                                    <button
                                        className="bs-Button bs-DeprecatedButton"
                                        type="button"
                                        onClick={() => fields.remove(index)}
                                        style={{
                                            borderRadius: '50%',
                                            padding: 0,
                                            display: 'flex',
                                            justifyContent: 'center',
                                            alignItems: 'center',
                                            width: 25,
                                            height: 25,
                                        }}
                                    >
                                        <img
                                            src="/dashboard/assets/img/minus.svg"
                                            style={{
                                                height: '13px',
                                                width: '13px',
                                            }}
                                            alt=""
                                        />
                                    </button>
                                </div>
                            </div>
                        );
                    })}
                    {monitorError && (
                        <div
                            className="Box-root Flex-flex Flex-alignItems--stretch Flex-direction--row Flex-justifyContent--flexStart"
                            style={{
                                marginTop: '5px',
                                alignItems: 'center',
                            }}
                        >
                            <div
                                className="Box-root Margin-right--8"
                                style={{ marginTop: '2px' }}
                            >
                                <div className="Icon Icon--info Icon--color--red Icon--size--14 Box-root Flex-flex"></div>
                            </div>
                            <div className="Box-root">
                                <span
                                    id="monitorError"
                                    style={{ color: 'red' }}
                                >
                                    {monitorError}
                                </span>
                            </div>
                        </div>
                    )}
                </div>
            </>
        );
    };

    handleKeyBoard = e => {
        const { destroy } = this.props;

        switch (e.key) {
            case 'Escape':
                destroy();
                return this.handleCloseModal();
            case 'Enter':
                if (e.target.localName !== 'textarea') {
                    return document
                        .getElementById('editIncomingRequest')
                        .click();
                }
                break;
            default:
                return false;
        }
    };

    handleCloseModal = () => {
        this.props.closeModal({
            id: this.props.projectId,
        });
    };

    toggleShowAdvancedOptions = () =>
        this.props.change(
            'showAdvancedOptions',
            !this.props.formValues.showAdvancedOptions
        );

    toggleShowAvailableVariables = () =>
        this.props.change(
            'showAvailableVariables',
            !this.props.formValues.showAvailableVariables
        );

    onContentChange = val => {
        this.props.change('noteContent', val);
    };

    render() {
        const {
            handleSubmit,
            projectId,
            formValues,
            closeModal,
            incidentPriorities,
            destroy,
            customFields,
        } = this.props;

        return (
            <div
                className="ModalLayer-contents"
                tabIndex="-1"
                style={{ marginTop: '40px' }}
            >
                <div className="bs-BIM">
                    <div className="bs-Modal" style={{ width: 700 }}>
                        <ClickOutside onClickOutside={this.handleCloseModal}>
                            <div className="bs-Modal-header">
                                <div
                                    className="bs-Modal-header-copy"
                                    style={{
                                        marginBottom: '10px',
                                        marginTop: '10px',
                                    }}
                                >
                                    <span className="Text-color--inherit Text-display--inline Text-fontSize--20 Text-fontWeight--medium Text-lineHeight--24 Text-typeface--base Text-wrap--wrap">
                                        <span>Edit Incoming HTTP Request</span>
                                    </span>
                                </div>
                            </div>
                            <form onSubmit={handleSubmit(this.submitForm)}>
                                <div className="bs-Modal-content">
                                    <div className="bs-Fieldset-wrapper Box-root Margin-bottom--2">
                                        <fieldset className="Margin-bottom--16">
                                            <div className="bs-Fieldset-rows">
                                                <div
                                                    className="bs-Fieldset-row"
                                                    style={{ padding: 0 }}
                                                >
                                                    <label
                                                        className="bs-Fieldset-label Text-align--left"
                                                        htmlFor="endpoint"
                                                        style={{
                                                            flexBasis: '20%',
                                                        }}
                                                    >
                                                        <span>Name</span>
                                                    </label>
                                                    <div
                                                        className="bs-Fieldset-fields"
                                                        style={{
                                                            flexBasis: '80%',
                                                            maxWidth: '80%',
                                                        }}
                                                    >
                                                        <div
                                                            className="bs-Fieldset-field"
                                                            style={{
                                                                width: '100%',
                                                            }}
                                                        >
                                                            <Field
                                                                component={
                                                                    RenderField
                                                                }
                                                                name="name"
                                                                type="input"
                                                                placeholder="Name of request"
                                                                id="name"
                                                                className="db-BusinessSettings-input TextInput bs-TextInput"
                                                                style={{
                                                                    width:
                                                                        '100%',
                                                                    padding:
                                                                        '3px 5px',
                                                                }}
                                                                autoFocus={true}
                                                            />
                                                        </div>
                                                    </div>
                                                </div>
                                            </div>
                                        </fieldset>

                                        <fieldset style={{ paddingTop: 0 }}>
                                            <div className="bs-Fieldset-rows">
                                                <div
                                                    className="bs-Fieldset-row"
                                                    style={{ padding: 0 }}
                                                >
                                                    <label
                                                        className="bs-Fieldset-label Text-align--left"
                                                        style={{
                                                            flexBasis: '20%',
                                                        }}
                                                    ></label>
                                                    <div
                                                        className="bs-Fieldset-fields"
                                                        style={{
                                                            flexBasis: '80%',
                                                            maxWidth: '80%',
                                                        }}
                                                    >
                                                        <div
                                                            className="bs-Fieldset-field"
                                                            style={{
                                                                width: '100%',
                                                                fontWeight: 500,
                                                            }}
                                                        >
                                                            What would you like
                                                            to do
                                                        </div>
                                                    </div>
                                                </div>
                                            </div>
                                        </fieldset>

                                        <fieldset>
                                            <div className="bs-Fieldset-rows">
                                                <div
                                                    className="bs-Fieldset-row"
                                                    style={{ padding: 0 }}
                                                >
                                                    <label
                                                        className="bs-Fieldset-label Text-align--left"
                                                        htmlFor="createIncident"
                                                        style={{
                                                            flexBasis: '20%',
                                                        }}
                                                    >
                                                        <span></span>
                                                    </label>
                                                    <div
                                                        className="bs-Fieldset-fields"
                                                        style={{
                                                            paddingTop: '6px',
                                                            flexBasis: '80%',
                                                            maxWidth: '80%',
                                                        }}
                                                    >
                                                        <div className="bs-Fieldset-field">
                                                            <label
                                                                className="bs-Radio"
                                                                style={{
                                                                    marginRight:
                                                                        '12px',
                                                                }}
                                                                htmlFor="createIncident"
                                                            >
                                                                <Field
                                                                    component="input"
                                                                    type="radio"
                                                                    name="nextAction"
                                                                    className="bs-Radio-source"
                                                                    id="createIncident"
                                                                    value="createIncident"
                                                                    style={{
                                                                        width: 0,
                                                                    }}
                                                                />
                                                                <span className="bs-Radio-button"></span>
                                                                <div
                                                                    className="Box-root"
                                                                    style={{
                                                                        paddingLeft:
                                                                            '5px',
                                                                    }}
                                                                >
                                                                    <span>
                                                                        Create
                                                                        Incident
                                                                    </span>
                                                                </div>
                                                            </label>
                                                        </div>
                                                    </div>
                                                </div>
                                            </div>
                                        </fieldset>

                                        <fieldset>
                                            <div className="bs-Fieldset-rows">
                                                <div
                                                    className="bs-Fieldset-row"
                                                    style={{ padding: 0 }}
                                                >
                                                    <label
                                                        className="bs-Fieldset-label Text-align--left"
                                                        htmlFor="acknowledgeIncident"
                                                        style={{
                                                            flexBasis: '20%',
                                                        }}
                                                    >
                                                        <span></span>
                                                    </label>
                                                    <div
                                                        className="bs-Fieldset-fields"
                                                        style={{
                                                            paddingTop: '6px',
                                                            flexBasis: '80%',
                                                            maxWidth: '80%',
                                                        }}
                                                    >
                                                        <div className="bs-Fieldset-field">
                                                            <label
                                                                className="bs-Radio"
                                                                style={{
                                                                    marginRight:
                                                                        '12px',
                                                                }}
                                                                htmlFor="acknowledgeIncident"
                                                            >
                                                                <Field
                                                                    component="input"
                                                                    type="radio"
                                                                    name="nextAction"
                                                                    className="bs-Radio-source"
                                                                    id="acknowledgeIncident"
                                                                    value="acknowledgeIncident"
                                                                    style={{
                                                                        width: 0,
                                                                    }}
                                                                />
                                                                <span className="bs-Radio-button"></span>
                                                                <div
                                                                    className="Box-root"
                                                                    style={{
                                                                        paddingLeft:
                                                                            '5px',
                                                                    }}
                                                                >
                                                                    <span>
                                                                        Acknowledge
                                                                        Incident
                                                                    </span>
                                                                </div>
                                                            </label>
                                                        </div>
                                                    </div>
                                                </div>
                                            </div>
                                        </fieldset>

                                        <fieldset>
                                            <div className="bs-Fieldset-rows">
                                                <div
                                                    className="bs-Fieldset-row"
                                                    style={{ padding: 0 }}
                                                >
                                                    <label
                                                        className="bs-Fieldset-label Text-align--left"
                                                        htmlFor="resolveIncident"
                                                        style={{
                                                            flexBasis: '20%',
                                                        }}
                                                    >
                                                        <span></span>
                                                    </label>
                                                    <div
                                                        className="bs-Fieldset-fields"
                                                        style={{
                                                            paddingTop: '6px',
                                                            flexBasis: '80%',
                                                            maxWidth: '80%',
                                                        }}
                                                    >
                                                        <div className="bs-Fieldset-field">
                                                            <label
                                                                className="bs-Radio"
                                                                style={{
                                                                    marginRight:
                                                                        '12px',
                                                                }}
                                                                htmlFor="resolveIncident"
                                                            >
                                                                <Field
                                                                    component="input"
                                                                    type="radio"
                                                                    name="nextAction"
                                                                    className="bs-Radio-source"
                                                                    id="resolveIncident"
                                                                    value="resolveIncident"
                                                                    style={{
                                                                        width: 0,
                                                                    }}
                                                                />
                                                                <span className="bs-Radio-button"></span>
                                                                <div
                                                                    className="Box-root"
                                                                    style={{
                                                                        paddingLeft:
                                                                            '5px',
                                                                    }}
                                                                >
                                                                    <span>
                                                                        Resolve
                                                                        Incident
                                                                    </span>
                                                                </div>
                                                            </label>
                                                        </div>
                                                    </div>
                                                </div>
                                            </div>
                                        </fieldset>

                                        <fieldset>
                                            <div className="bs-Fieldset-rows">
                                                <div
                                                    className="bs-Fieldset-row"
                                                    style={{ padding: 0 }}
                                                >
                                                    <label
                                                        className="bs-Fieldset-label Text-align--left"
                                                        htmlFor="updateIncidentNote"
                                                        style={{
                                                            flexBasis: '20%',
                                                        }}
                                                    >
                                                        <span></span>
                                                    </label>
                                                    <div
                                                        className="bs-Fieldset-fields"
                                                        style={{
                                                            paddingTop: '6px',
                                                            flexBasis: '80%',
                                                            maxWidth: '80%',
                                                        }}
                                                    >
                                                        <div className="bs-Fieldset-field">
                                                            <label
                                                                className="bs-Radio"
                                                                style={{
                                                                    marginRight:
                                                                        '12px',
                                                                }}
                                                                htmlFor="updateIncidentNote"
                                                            >
                                                                <Field
                                                                    component="input"
                                                                    type="radio"
                                                                    name="nextAction"
                                                                    className="bs-Radio-source"
                                                                    id="updateIncidentNote"
                                                                    value="updateIncidentNote"
                                                                    style={{
                                                                        width: 0,
                                                                    }}
                                                                />
                                                                <span className="bs-Radio-button"></span>
                                                                <div
                                                                    className="Box-root"
                                                                    style={{
                                                                        paddingLeft:
                                                                            '5px',
                                                                    }}
                                                                >
                                                                    <span>
                                                                        Update
                                                                        Incident
                                                                        Note
                                                                    </span>
                                                                </div>
                                                            </label>
                                                        </div>
                                                    </div>
                                                </div>
                                            </div>
                                        </fieldset>

                                        <fieldset className="Margin-bottom--16">
                                            <div className="bs-Fieldset-rows">
                                                <div
                                                    className="bs-Fieldset-row"
                                                    style={{ padding: 0 }}
                                                >
                                                    <label
                                                        className="bs-Fieldset-label Text-align--left"
                                                        htmlFor="updateInternalNote"
                                                        style={{
                                                            flexBasis: '20%',
                                                        }}
                                                    >
                                                        <span></span>
                                                    </label>
                                                    <div
                                                        className="bs-Fieldset-fields"
                                                        style={{
                                                            paddingTop: '6px',
                                                            flexBasis: '80%',
                                                            maxWidth: '80%',
                                                        }}
                                                    >
                                                        <div className="bs-Fieldset-field">
                                                            <label
                                                                className="bs-Radio"
                                                                style={{
                                                                    marginRight:
                                                                        '12px',
                                                                }}
                                                                htmlFor="updateInternalNote"
                                                            >
                                                                <Field
                                                                    component="input"
                                                                    type="radio"
                                                                    name="nextAction"
                                                                    className="bs-Radio-source"
                                                                    id="updateInternalNote"
                                                                    value="updateInternalNote"
                                                                    style={{
                                                                        width: 0,
                                                                    }}
                                                                />
                                                                <span className="bs-Radio-button"></span>
                                                                <div
                                                                    className="Box-root"
                                                                    style={{
                                                                        paddingLeft:
                                                                            '5px',
                                                                    }}
                                                                >
                                                                    <span>
                                                                        Update
                                                                        Internal
                                                                        Note
                                                                    </span>
                                                                </div>
                                                            </label>
                                                        </div>
                                                    </div>
                                                </div>
                                            </div>
                                        </fieldset>

                                        {formValues &&
                                            !formValues.isDefault &&
                                            formValues.nextAction ===
                                                'createIncident' && (
                                                <fieldset className="Margin-bottom--16">
                                                    <div className="bs-Fieldset-rows">
                                                        <div
                                                            className="bs-Fieldset-row"
                                                            style={{
                                                                padding: 0,
                                                            }}
                                                        >
                                                            <label
                                                                className="bs-Fieldset-label Text-align--left"
                                                                style={{
                                                                    flexBasis:
                                                                        '20%',
                                                                }}
                                                            >
                                                                <span>
                                                                    Monitors
                                                                </span>
                                                            </label>
                                                            <div
                                                                className="bs-Fieldset-fields"
                                                                style={{
                                                                    flexBasis:
                                                                        '80%',
                                                                    maxWidth:
                                                                        '80%',
                                                                }}
                                                            >
                                                                <div
                                                                    className="bs-Fieldset-field"
                                                                    style={{
                                                                        width:
                                                                            '100%',
                                                                    }}
                                                                >
                                                                    <FieldArray
                                                                        name="monitors"
                                                                        component={
                                                                            this
                                                                                .renderMonitors
                                                                        }
                                                                    />
                                                                </div>
                                                            </div>
                                                        </div>
                                                    </div>
                                                </fieldset>
                                            )}

                                        {formValues &&
                                            formValues.nextAction ===
                                                'createIncident' && (
                                                <fieldset className="Margin-bottom--16">
                                                    <div className="bs-Fieldset-rows">
                                                        <div
                                                            className="bs-Fieldset-row"
                                                            style={{
                                                                padding: 0,
                                                            }}
                                                        >
                                                            <label
                                                                className="bs-Fieldset-label Text-align--left"
                                                                htmlFor="isDefault"
                                                                style={{
                                                                    flexBasis:
                                                                        '20%',
                                                                }}
                                                            >
                                                                <span></span>
                                                            </label>
                                                            <div
                                                                className="bs-Fieldset-fields"
                                                                style={{
                                                                    paddingTop:
                                                                        '6px',
                                                                    flexBasis:
                                                                        '80%',
                                                                    maxWidth:
                                                                        '80%',
                                                                }}
                                                            >
                                                                <div className="bs-Fieldset-field">
                                                                    <label
                                                                        className="Checkbox"
                                                                        style={{
                                                                            marginRight:
                                                                                '12px',
                                                                        }}
                                                                        htmlFor="isDefault"
                                                                    >
                                                                        <Field
                                                                            component="input"
                                                                            type="checkbox"
                                                                            name="isDefault"
                                                                            className="Checkbox-source"
                                                                            id="isDefault"
                                                                        />
                                                                        <div className="Checkbox-box Box-root Margin-right--2">
                                                                            <div className="Checkbox-target Box-root">
                                                                                <div className="Checkbox-color Box-root"></div>
                                                                            </div>
                                                                        </div>
                                                                        <div
                                                                            className="Box-root"
                                                                            style={{
                                                                                paddingLeft:
                                                                                    '5px',
                                                                            }}
                                                                        >
                                                                            <span>
                                                                                Use
                                                                                as
                                                                                default
                                                                                incoming
                                                                                request
                                                                            </span>
                                                                        </div>
                                                                    </label>
                                                                </div>
                                                            </div>
                                                        </div>
                                                    </div>
                                                </fieldset>
                                            )}

                                        <fieldset style={{ paddingTop: 0 }}>
                                            <div className="bs-Fieldset-rows">
                                                <div
                                                    className="bs-Fieldset-row"
                                                    style={{ padding: 0 }}
                                                >
                                                    <label
                                                        className="bs-Fieldset-label Text-align--left"
                                                        htmlFor="showAdvancedOptions"
                                                        style={{
                                                            flexBasis: '20%',
                                                        }}
                                                    ></label>
                                                    <div
                                                        className="bs-Fieldset-fields"
                                                        style={{
                                                            flexBasis: '80%',
                                                            maxWidth: '80%',
                                                        }}
                                                    >
                                                        <div
                                                            className="bs-Fieldset-field"
                                                            style={{
                                                                width: '100%',
                                                                padding:
                                                                    '10px 0px',
                                                                textDecoration:
                                                                    'underline',
                                                            }}
                                                        >
                                                            <div
                                                                style={{
<<<<<<< HEAD
                                                                    width:
                                                                        '100%',
                                                                    marginBottom: 20,
=======
                                                                    cursor:
                                                                        'pointer',
>>>>>>> ce437800
                                                                }}
                                                                onClick={
                                                                    this
                                                                        .toggleShowAdvancedOptions
                                                                }
                                                            >
<<<<<<< HEAD
                                                                <div>Match</div>
                                                                <div className="Flex-flex Flex-alignItems--center Flex-justifyContent--spaceBetween">
                                                                    <div className="Flex-flex Flex-alignItems--center Flex-justifyContent--center">
                                                                        <Field
                                                                            className="db-select-nw Table-cell--width--maximized"
                                                                            component={
                                                                                RenderSelect
                                                                            }
                                                                            name="filterMatch"
                                                                            id="filterMatch"
                                                                            style={{
                                                                                height:
                                                                                    '28px',
                                                                                maxWidth: 150,
                                                                            }}
                                                                            options={[
                                                                                {
                                                                                    value:
                                                                                        'all',
                                                                                    label:
                                                                                        'All',
                                                                                },
                                                                                {
                                                                                    value:
                                                                                        'any',
                                                                                    label:
                                                                                        'Any',
                                                                                },
                                                                            ]}
                                                                        />
                                                                        <span
                                                                            style={{
                                                                                marginLeft: 10,
                                                                            }}
                                                                        >
                                                                            of
                                                                            the
                                                                            following
                                                                            rules:
                                                                        </span>
                                                                    </div>
                                                                    <button
                                                                        type="button"
                                                                        onClick={e => {
                                                                            e.preventDefault();
                                                                            document
                                                                                .querySelector(
                                                                                    '#addFilter'
                                                                                )
                                                                                .click();
                                                                        }}
                                                                        className="Button bs-ButtonLegacy ActionIconParent"
                                                                    >
                                                                        <span className="bs-Button bs-FileUploadButton bs-Button--icon bs-Button--new">
                                                                            <span>
                                                                                Add
                                                                                filter
                                                                            </span>
                                                                        </span>
                                                                    </button>
                                                                </div>
                                                            </div>
                                                            <div
                                                                className="bs-Fieldset-fields"
                                                                style={{
                                                                    flexBasis:
                                                                        '100%',
                                                                    maxWidth:
                                                                        '100%',
                                                                    width:
                                                                        '100%',
                                                                    padding: 0,
                                                                }}
                                                            >
                                                                <div
                                                                    className="bs-Fieldset-field"
                                                                    style={{
                                                                        width:
                                                                            '100%',
                                                                    }}
                                                                >
                                                                    <FieldArray
                                                                        name="filters"
                                                                        component={
                                                                            this
                                                                                .renderFilters
                                                                        }
                                                                    />
                                                                </div>
=======
                                                                {formValues &&
                                                                formValues.showAdvancedOptions
                                                                    ? 'Hide advanced options'
                                                                    : 'Show advanced options'}
>>>>>>> ce437800
                                                            </div>
                                                        </div>
                                                    </div>
                                                </div>
                                            </div>
                                        </fieldset>

                                        {formValues &&
                                            formValues.showAdvancedOptions &&
                                            (formValues.nextAction ===
                                                'acknowledgeIncident' ||
                                                formValues.nextAction ===
                                                    'resolveIncident') && (
                                                <fieldset className="Margin-bottom--16">
                                                    <div className="bs-Fieldset-rows">
                                                        <div
                                                            className="bs-Fieldset-row"
                                                            style={{
                                                                padding: 0,
                                                            }}
                                                        >
                                                            <label
                                                                className="bs-Fieldset-label Text-align--left"
                                                                style={{
                                                                    flexBasis:
                                                                        '20%',
                                                                }}
                                                            >
                                                                <span>
                                                                    Filters
                                                                </span>
                                                            </label>
                                                            <div
                                                                className="bs-Fieldset-fields"
                                                                style={{
                                                                    flexBasis:
                                                                        '80%',
                                                                    maxWidth:
                                                                        '80%',
                                                                }}
                                                            >
                                                                <div
                                                                    style={{
                                                                        width:
                                                                            '100%',
                                                                        marginBottom: 20,
                                                                    }}
                                                                >
                                                                    <div>
                                                                        Match
                                                                    </div>
                                                                    <div className="Flex-flex Flex-alignItems--center Flex-justifyContent--spaceBetween">
                                                                        <div className="Flex-flex Flex-alignItems--center Flex-justifyContent--center">
                                                                            <Field
                                                                                className="db-select-nw Table-cell--width--maximized"
                                                                                component={
                                                                                    RenderSelect
                                                                                }
                                                                                name="filterMatch"
                                                                                id="filterMatch"
                                                                                style={{
                                                                                    height:
                                                                                        '28px',
                                                                                    maxWidth: 150,
                                                                                }}
                                                                                options={[
                                                                                    {
                                                                                        value:
                                                                                            'all',
                                                                                        label:
                                                                                            'All',
                                                                                    },
                                                                                    {
                                                                                        value:
                                                                                            'any',
                                                                                        label:
                                                                                            'Any',
                                                                                    },
                                                                                ]}
                                                                            />
                                                                            <span
                                                                                style={{
                                                                                    marginLeft: 10,
                                                                                }}
                                                                            >
                                                                                of
                                                                                the
                                                                                following
                                                                                rules:
                                                                            </span>
                                                                        </div>
                                                                        <button
                                                                            type="button"
                                                                            onClick={e => {
                                                                                e.preventDefault();
                                                                                document
                                                                                    .querySelector(
                                                                                        '#addFilter'
                                                                                    )
                                                                                    .click();
                                                                            }}
                                                                            className="Button bs-ButtonLegacy ActionIconParent"
                                                                        >
                                                                            <span className="bs-Button bs-FileUploadButton bs-Button--icon bs-Button--new">
                                                                                <span>
                                                                                    Add
                                                                                    filter
                                                                                </span>
                                                                            </span>
                                                                        </button>
                                                                    </div>
                                                                </div>
                                                                <div
                                                                    className="bs-Fieldset-fields"
                                                                    style={{
                                                                        flexBasis:
                                                                            '100%',
                                                                        maxWidth:
                                                                            '100%',
                                                                        width:
                                                                            '100%',
                                                                        padding: 0,
                                                                    }}
                                                                >
                                                                    <div
                                                                        className="bs-Fieldset-field"
                                                                        style={{
                                                                            width:
                                                                                '100%',
                                                                        }}
                                                                    >
                                                                        <FieldArray
                                                                            name="filters"
                                                                            component={
                                                                                this
                                                                                    .renderFilters
                                                                            }
                                                                        />
                                                                    </div>
                                                                </div>
                                                            </div>
                                                        </div>
                                                    </div>
                                                </fieldset>
                                            )}

                                        {formValues &&
                                            formValues.showAdvancedOptions &&
                                            (formValues.nextAction ===
                                                'updateInternalNote' ||
                                                formValues.nextAction ===
                                                    'updateIncidentNote') && (
                                                <>
                                                    <fieldset className="Margin-bottom--16">
                                                        <div className="bs-Fieldset-rows">
                                                            <div
                                                                className="bs-Fieldset-row"
                                                                style={{
                                                                    padding: 0,
                                                                }}
                                                            >
                                                                <label
                                                                    className="bs-Fieldset-label Text-align--left"
                                                                    style={{
                                                                        flexBasis:
                                                                            '20%',
                                                                    }}
                                                                >
                                                                    <span>
                                                                        Filters
                                                                    </span>
                                                                </label>
                                                                <div
                                                                    className="bs-Fieldset-fields"
                                                                    style={{
                                                                        flexBasis:
                                                                            '80%',
                                                                        maxWidth:
                                                                            '80%',
                                                                    }}
                                                                >
                                                                    <div
                                                                        className="bs-Fieldset-field"
                                                                        style={{
                                                                            width:
                                                                                '100%',
                                                                        }}
                                                                    >
                                                                        <Field
                                                                            className="db-select-nw Table-cell--width--maximized"
                                                                            component={
                                                                                RenderSelect
                                                                            }
                                                                            name="filterCriteria"
                                                                            id="filterCriteria"
                                                                            placeholder="Criteria"
                                                                            style={{
                                                                                height:
                                                                                    '28px',
                                                                                width:
                                                                                    '100%',
                                                                            }}
                                                                            options={[
                                                                                {
                                                                                    value:
                                                                                        'incidentId',
                                                                                    label:
                                                                                        'Incident ID',
                                                                                },
                                                                                ...customFields.map(
                                                                                    field => ({
                                                                                        value:
                                                                                            field.fieldName,
                                                                                        label:
                                                                                            field.fieldName,
                                                                                    })
                                                                                ),
                                                                            ]}
                                                                        />
                                                                        <Field
                                                                            className="db-select-nw Table-cell--width--maximized"
                                                                            component={
                                                                                RenderSelect
                                                                            }
                                                                            name="filterCondition"
                                                                            id="filterCondition"
                                                                            placeholder="Condition"
                                                                            style={{
                                                                                height:
                                                                                    '28px',
                                                                                width:
                                                                                    '100%',
                                                                                marginLeft: 5,
                                                                            }}
                                                                            options={[
                                                                                {
                                                                                    value:
                                                                                        'equalTo',
                                                                                    label:
                                                                                        'Equal To',
                                                                                },
                                                                                {
                                                                                    value:
                                                                                        'notEqualTo',
                                                                                    label:
                                                                                        'Not Equal To',
                                                                                },
                                                                            ]}
                                                                        />
                                                                        <Field
                                                                            component={
                                                                                RenderField
                                                                            }
                                                                            name="filterText"
                                                                            type={
                                                                                formValues.filterCriteria
                                                                                    ? (
                                                                                          customFields.find(
                                                                                              field =>
                                                                                                  field.fieldName ===
                                                                                                  formValues.filterCriteria
                                                                                          ) || {
                                                                                              fieldType:
                                                                                                  'text',
                                                                                          }
                                                                                      )
                                                                                          .fieldType
                                                                                    : 'text'
                                                                            }
                                                                            placeholder="request.body.value"
                                                                            id="filterText"
                                                                            className="db-BusinessSettings-input TextInput bs-TextInput"
                                                                            style={{
                                                                                width:
                                                                                    '100%',
                                                                                padding:
                                                                                    '3px 5px',
                                                                                marginLeft: 5,
                                                                            }}
                                                                            parentStyle={{
                                                                                marginRight: 5,
                                                                            }}
                                                                        />
                                                                        <Tooltip title="Incoming Request Filter">
                                                                            <p>
                                                                                Filter
                                                                                exposes
                                                                                the{' '}
                                                                                <code>
                                                                                    request
                                                                                </code>{' '}
                                                                                object
                                                                                of
                                                                                an
                                                                                incoming
                                                                                request.
                                                                                The
                                                                                value
                                                                                on
                                                                                the{' '}
                                                                                <code>
                                                                                    request
                                                                                </code>{' '}
                                                                                object
                                                                                can
                                                                                either
                                                                                be
                                                                                a
                                                                                string
                                                                                or
                                                                                a
                                                                                number
                                                                            </p>
                                                                            <p>
                                                                                Example
                                                                                properties
                                                                                include
                                                                                the
                                                                                following:
                                                                            </p>
                                                                            <p>
                                                                                <ul>
                                                                                    <li>
                                                                                        <code>
                                                                                            request.body
                                                                                        </code>
                                                                                    </li>
                                                                                    <li>
                                                                                        <code>
                                                                                            request.query
                                                                                        </code>
                                                                                    </li>
                                                                                    <li>
                                                                                        <code>
                                                                                            request.headers
                                                                                        </code>
                                                                                    </li>
                                                                                </ul>
                                                                            </p>
                                                                            <p>
                                                                                Usage
                                                                                examples
                                                                                include:
                                                                            </p>
                                                                            <p>
                                                                                <ul>
                                                                                    <li>
                                                                                        <code>
                                                                                            1
                                                                                            |
                                                                                            request.body.value
                                                                                        </code>
                                                                                    </li>
                                                                                    <li>
                                                                                        <code>
                                                                                            2
                                                                                            |
                                                                                            request.query.value
                                                                                        </code>
                                                                                    </li>
                                                                                    <li>
                                                                                        <code>
                                                                                            3
                                                                                            |
                                                                                            request.header.value
                                                                                        </code>
                                                                                    </li>
                                                                                </ul>
                                                                            </p>
                                                                            <p>
                                                                                You
                                                                                can
                                                                                pass
                                                                                the
                                                                                value
                                                                                of{' '}
                                                                                <code>
                                                                                    request
                                                                                </code>{' '}
                                                                                object
                                                                                directly
                                                                                or
                                                                                you
                                                                                can
                                                                                specify
                                                                                the{' '}
                                                                                <code>
                                                                                    request
                                                                                </code>{' '}
                                                                                body
                                                                                as
                                                                                a
                                                                                variable{' '}
                                                                                <code>
                                                                                    {
                                                                                        '{{request.body.value}}'
                                                                                    }
                                                                                </code>
                                                                            </p>
                                                                        </Tooltip>
                                                                    </div>
                                                                </div>
                                                            </div>
                                                        </div>
                                                    </fieldset>

                                                    <fieldset className="Margin-bottom--16">
                                                        <div className="bs-Fieldset-rows">
                                                            <div
                                                                className="bs-Fieldset-row"
                                                                style={{
                                                                    padding: 0,
                                                                }}
                                                            >
                                                                <label
                                                                    className="bs-Fieldset-label Text-align--left"
                                                                    htmlFor="incidentState"
                                                                    style={{
                                                                        flexBasis:
                                                                            '20%',
                                                                    }}
                                                                >
                                                                    <span>
                                                                        Incident
                                                                        State
                                                                    </span>
                                                                </label>
                                                                <div
                                                                    className="bs-Fieldset-fields"
                                                                    style={{
                                                                        flexBasis:
                                                                            '80%',
                                                                        maxWidth:
                                                                            '80%',
                                                                    }}
                                                                >
                                                                    <div
                                                                        className="bs-Fieldset-field"
                                                                        style={{
                                                                            width:
                                                                                '100%',
                                                                        }}
                                                                    >
                                                                        <Field
                                                                            className="db-select-nw-300"
                                                                            component={
                                                                                RenderSelect
                                                                            }
                                                                            name="incidentState"
                                                                            id="incidentState"
                                                                            placeholder="Incident State"
                                                                            disabled={
                                                                                false
                                                                            }
                                                                            style={{
                                                                                width:
                                                                                    '100%',
                                                                            }}
                                                                            options={[
                                                                                {
                                                                                    value:
                                                                                        'investigating',
                                                                                    label:
                                                                                        'Investigating',
                                                                                },
                                                                                {
                                                                                    value:
                                                                                        'update',
                                                                                    label:
                                                                                        'Update',
                                                                                },
                                                                                {
                                                                                    value:
                                                                                        'others',
                                                                                    label:
                                                                                        'Others',
                                                                                },
                                                                            ]}
                                                                        />
                                                                    </div>
                                                                </div>
                                                            </div>
                                                        </div>
                                                    </fieldset>

                                                    {formValues &&
                                                        formValues.incidentState ===
                                                            'others' && (
                                                            <fieldset className="Margin-bottom--16">
                                                                <div className="bs-Fieldset-rows">
                                                                    <div
                                                                        className="bs-Fieldset-row"
                                                                        style={{
                                                                            padding: 0,
                                                                        }}
                                                                    >
                                                                        <label
                                                                            className="bs-Fieldset-label Text-align--left"
                                                                            htmlFor="customIncidentState"
                                                                            style={{
                                                                                flexBasis:
                                                                                    '20%',
                                                                            }}
                                                                        >
                                                                            <span>
                                                                                Custom
                                                                                Incident
                                                                                State
                                                                            </span>
                                                                        </label>
                                                                        <div
                                                                            className="bs-Fieldset-fields"
                                                                            style={{
                                                                                flexBasis:
                                                                                    '80%',
                                                                                maxWidth:
                                                                                    '80%',
                                                                            }}
                                                                        >
                                                                            <div
                                                                                className="bs-Fieldset-field"
                                                                                style={{
                                                                                    width:
                                                                                        '100%',
                                                                                }}
                                                                            >
                                                                                <Field
                                                                                    className="db-BusinessSettings-input-300 TextInput bs-TextInput"
                                                                                    component={
                                                                                        RenderField
                                                                                    }
                                                                                    type="text"
                                                                                    name={`customIncidentState`}
                                                                                    id="customIncidentState"
                                                                                    placeholder="Enter a custom incident state"
                                                                                    style={{
                                                                                        width:
                                                                                            '100%',
                                                                                    }}
                                                                                    required={
                                                                                        true
                                                                                    }
                                                                                />
                                                                            </div>
                                                                        </div>
                                                                    </div>
                                                                </div>
                                                            </fieldset>
                                                        )}

                                                    <fieldset className="Margin-bottom--16">
                                                        <div className="bs-Fieldset-rows">
                                                            <div
                                                                className="bs-Fieldset-row"
                                                                style={{
                                                                    padding: 0,
                                                                }}
                                                            >
                                                                <label
                                                                    className="bs-Fieldset-label Text-align--left"
                                                                    htmlFor="noteContent"
                                                                    style={{
                                                                        flexBasis:
                                                                            '20%',
                                                                    }}
                                                                >
                                                                    <span>
                                                                        Investigation
                                                                        Note
                                                                    </span>
                                                                </label>
                                                                <div
                                                                    className="bs-Fieldset-fields"
                                                                    style={{
                                                                        flexBasis:
                                                                            '80%',
                                                                        maxWidth:
                                                                            '80%',
                                                                    }}
                                                                >
                                                                    <div
                                                                        className="bs-Fieldset-field"
                                                                        style={{
                                                                            width:
                                                                                '100%',
                                                                        }}
                                                                    >
                                                                        <CodeEditor
                                                                            code={
                                                                                formValues.noteContent ||
                                                                                ''
                                                                            }
                                                                            onCodeChange={
                                                                                this
                                                                                    .onContentChange
                                                                            }
                                                                            textareaId="newNoteContent"
                                                                            placeholder="This can be markdown"
                                                                            style={{
                                                                                width:
                                                                                    '100%',
                                                                            }}
                                                                            required={
                                                                                true
                                                                            }
                                                                        />
                                                                    </div>
                                                                </div>
                                                            </div>
                                                        </div>
                                                    </fieldset>
                                                </>
                                            )}

                                        {formValues &&
                                            formValues.showAdvancedOptions &&
                                            formValues.nextAction ===
                                                'createIncident' && (
                                                <>
                                                    <fieldset className="Margin-bottom--16">
                                                        <div className="bs-Fieldset-rows">
                                                            <div
                                                                className="bs-Fieldset-row"
                                                                style={{
                                                                    padding: 0,
                                                                }}
                                                            >
                                                                <label
                                                                    className="bs-Fieldset-label Text-align--left"
                                                                    style={{
                                                                        flexBasis:
                                                                            '20%',
                                                                    }}
                                                                >
                                                                    <span>
                                                                        Filters
                                                                    </span>
                                                                </label>
                                                                <div
<<<<<<< HEAD
                                                                    style={{
                                                                        width:
                                                                            '100%',
                                                                        marginBottom: 20,
                                                                    }}
                                                                >
                                                                    <div>
                                                                        Match
                                                                    </div>
                                                                    <div className="Flex-flex Flex-alignItems--center Flex-justifyContent--spaceBetween">
                                                                        <div className="Flex-flex Flex-alignItems--center Flex-justifyContent--center">
                                                                            <Field
                                                                                className="db-select-nw Table-cell--width--maximized"
                                                                                component={
                                                                                    RenderSelect
                                                                                }
                                                                                name="filterMatch"
                                                                                id="filterMatch"
                                                                                style={{
                                                                                    height:
                                                                                        '28px',
                                                                                    maxWidth: 150,
                                                                                }}
                                                                                options={[
                                                                                    {
                                                                                        value:
                                                                                            'all',
                                                                                        label:
                                                                                            'All',
                                                                                    },
                                                                                    {
                                                                                        value:
                                                                                            'any',
                                                                                        label:
                                                                                            'Any',
                                                                                    },
                                                                                ]}
                                                                            />
                                                                            <span
                                                                                style={{
                                                                                    marginLeft: 10,
                                                                                }}
                                                                            >
                                                                                of
                                                                                the
                                                                                following
                                                                                rules:
                                                                            </span>
                                                                        </div>
                                                                        <button
                                                                            type="button"
                                                                            onClick={e => {
                                                                                e.preventDefault();
                                                                                document
                                                                                    .querySelector(
                                                                                        '#addFilter'
                                                                                    )
                                                                                    .click();
                                                                            }}
                                                                            className="Button bs-ButtonLegacy ActionIconParent"
                                                                        >
                                                                            <span className="bs-Button bs-FileUploadButton bs-Button--icon bs-Button--new">
                                                                                <span>
                                                                                    Add
                                                                                    filter
                                                                                </span>
                                                                            </span>
                                                                        </button>
                                                                    </div>
                                                                </div>
=======
                                                                    className="bs-Fieldset-fields"
                                                                    style={{
                                                                        flexBasis:
                                                                            '80%',
                                                                        maxWidth:
                                                                            '80%',
                                                                    }}
                                                                >
                                                                    <div
                                                                        className="bs-Fieldset-field"
                                                                        style={{
                                                                            width:
                                                                                '100%',
                                                                        }}
                                                                    >
                                                                        <Field
                                                                            className="db-select-nw Table-cell--width--maximized"
                                                                            component={
                                                                                RenderSelect
                                                                            }
                                                                            name="filterCriteria"
                                                                            id="filterCriteria"
                                                                            placeholder="Criteria"
                                                                            style={{
                                                                                height:
                                                                                    '28px',
                                                                                width:
                                                                                    '100%',
                                                                            }}
                                                                            options={[
                                                                                ...monitorCustomFields.map(
                                                                                    field => ({
                                                                                        value:
                                                                                            field.fieldName,
                                                                                        label:
                                                                                            field.fieldName,
                                                                                    })
                                                                                ),
                                                                            ]}
                                                                        />
                                                                        <Field
                                                                            className="db-select-nw Table-cell--width--maximized"
                                                                            component={
                                                                                RenderSelect
                                                                            }
                                                                            name="filterCondition"
                                                                            id="filterCondition"
                                                                            placeholder="Condition"
                                                                            style={{
                                                                                height:
                                                                                    '28px',
                                                                                width:
                                                                                    '100%',
                                                                                marginLeft: 5,
                                                                            }}
                                                                            options={[
                                                                                {
                                                                                    value:
                                                                                        'equalTo',
                                                                                    label:
                                                                                        'Equal To',
                                                                                },
                                                                                {
                                                                                    value:
                                                                                        'notEqualTo',
                                                                                    label:
                                                                                        'Not Equal To',
                                                                                },
                                                                                {
                                                                                    value:
                                                                                        'greaterThan',
                                                                                    label:
                                                                                        'Greater Than',
                                                                                },
                                                                                {
                                                                                    value:
                                                                                        'lessThan',
                                                                                    label:
                                                                                        'Less Than',
                                                                                },
                                                                                {
                                                                                    value:
                                                                                        'lessThanOrEqualTo',
                                                                                    label:
                                                                                        'Less Than Or Equal To',
                                                                                },
                                                                                {
                                                                                    value:
                                                                                        'greaterThanOrEqualTo',
                                                                                    label:
                                                                                        'Greater Than Or Equal To',
                                                                                },
                                                                            ]}
                                                                        />
                                                                        <Field
                                                                            component={
                                                                                RenderField
                                                                            }
                                                                            name="filterText"
                                                                            type={
                                                                                formValues.filterCriteria
                                                                                    ? (
                                                                                          monitorCustomFields.find(
                                                                                              field =>
                                                                                                  field.fieldName ===
                                                                                                  formValues.filterCriteria
                                                                                          ) || {
                                                                                              fieldType:
                                                                                                  'text',
                                                                                          }
                                                                                      )
                                                                                          .fieldType
                                                                                    : 'text'
                                                                            }
                                                                            placeholder="request.body.value"
                                                                            id="filterText"
                                                                            className="db-BusinessSettings-input TextInput bs-TextInput"
                                                                            style={{
                                                                                width:
                                                                                    '100%',
                                                                                padding:
                                                                                    '3px 5px',
                                                                                marginLeft: 5,
                                                                            }}
                                                                            parentStyle={{
                                                                                marginRight: 5,
                                                                            }}
                                                                            autoFocus={
                                                                                true
                                                                            }
                                                                        />
                                                                        <Tooltip title="Incoming http Request Filter">
                                                                            <p>
                                                                                Filter
                                                                                exposes
                                                                                the{' '}
                                                                                <code>
                                                                                    request
                                                                                </code>{' '}
                                                                                object
                                                                                of
                                                                                an
                                                                                incoming
                                                                                request.
                                                                                The
                                                                                value
                                                                                on
                                                                                the{' '}
                                                                                <code>
                                                                                    request
                                                                                </code>{' '}
                                                                                object
                                                                                can
                                                                                either
                                                                                be
                                                                                a
                                                                                string
                                                                                or
                                                                                a
                                                                                number
                                                                            </p>
                                                                            <p>
                                                                                Example
                                                                                properties
                                                                                include
                                                                                the
                                                                                following:
                                                                            </p>
                                                                            <p>
                                                                                <ul>
                                                                                    <li>
                                                                                        <code>
                                                                                            request.body
                                                                                        </code>
                                                                                    </li>
                                                                                    <li>
                                                                                        <code>
                                                                                            request.query
                                                                                        </code>
                                                                                    </li>
                                                                                    <li>
                                                                                        <code>
                                                                                            request.headers
                                                                                        </code>
                                                                                    </li>
                                                                                </ul>
                                                                            </p>
                                                                            <p>
                                                                                Usage
                                                                                examples
                                                                                include:
                                                                            </p>
                                                                            <p>
                                                                                <ul>
                                                                                    <li>
                                                                                        <code>
                                                                                            1
                                                                                            |
                                                                                            request.body.value
                                                                                        </code>
                                                                                    </li>
                                                                                    <li>
                                                                                        <code>
                                                                                            2
                                                                                            |
                                                                                            request.query.value
                                                                                        </code>
                                                                                    </li>
                                                                                    <li>
                                                                                        <code>
                                                                                            3
                                                                                            |
                                                                                            request.header.value
                                                                                        </code>
                                                                                    </li>
                                                                                </ul>
                                                                            </p>
                                                                            <p>
                                                                                You
                                                                                can
                                                                                pass
                                                                                the
                                                                                value
                                                                                of{' '}
                                                                                <code>
                                                                                    request
                                                                                </code>{' '}
                                                                                object
                                                                                directly
                                                                                or
                                                                                you
                                                                                can
                                                                                specify
                                                                                the{' '}
                                                                                <code>
                                                                                    request
                                                                                </code>{' '}
                                                                                body
                                                                                as
                                                                                a
                                                                                variable{' '}
                                                                                <code>
                                                                                    {
                                                                                        '{{request.body.value}}'
                                                                                    }
                                                                                </code>
                                                                            </p>
                                                                        </Tooltip>
                                                                    </div>
                                                                </div>
                                                            </div>
                                                        </div>
                                                    </fieldset>
                                                    <fieldset>
                                                        <div className="bs-Fieldset-rows">
                                                            <div
                                                                className="bs-Fieldset-row"
                                                                style={{
                                                                    padding: 0,
                                                                }}
                                                            >
                                                                <label
                                                                    className="bs-Fieldset-label Text-align--left"
                                                                    htmlFor="name"
                                                                    style={{
                                                                        flexBasis:
                                                                            '20%',
                                                                    }}
                                                                ></label>
>>>>>>> ce437800
                                                                <div
                                                                    className="bs-Fieldset-fields"
                                                                    style={{
                                                                        flexBasis:
<<<<<<< HEAD
                                                                            '100%',
                                                                        maxWidth:
                                                                            '100%',
                                                                        width:
                                                                            '100%',
                                                                        padding: 0,
=======
                                                                            '80%',
                                                                        maxWidth:
                                                                            '80%',
>>>>>>> ce437800
                                                                    }}
                                                                >
                                                                    <div
                                                                        className="bs-Fieldset-field"
                                                                        style={{
                                                                            width:
                                                                                '100%',
                                                                        }}
                                                                    >
<<<<<<< HEAD
                                                                        <FieldArray
                                                                            name="filters"
                                                                            component={
                                                                                this
                                                                                    .renderFilters
                                                                            }
                                                                        />
=======
                                                                        <div
                                                                            style={{
                                                                                width:
                                                                                    '100%',
                                                                                paddingBottom: 10,
                                                                                fontWeight: 500,
                                                                                fontSize: 14,
                                                                            }}
                                                                        >
                                                                            Incidents
                                                                        </div>
>>>>>>> ce437800
                                                                    </div>
                                                                </div>
                                                            </div>
                                                        </div>
                                                    </fieldset>
                                                    <fieldset className="Margin-bottom--16">
                                                        <div className="bs-Fieldset-rows">
                                                            <div
                                                                className="bs-Fieldset-row"
                                                                style={{
                                                                    padding: 0,
                                                                }}
                                                            >
                                                                <label
                                                                    className="bs-Fieldset-label Text-align--left"
                                                                    htmlFor="incidentTitle"
                                                                    style={{
                                                                        flexBasis:
                                                                            '20%',
                                                                    }}
                                                                >
                                                                    <span>
                                                                        Incident
                                                                        Title
                                                                    </span>
                                                                </label>
                                                                <div
                                                                    className="bs-Fieldset-fields"
                                                                    style={{
                                                                        flexBasis:
                                                                            '80%',
                                                                        maxWidth:
                                                                            '80%',
                                                                    }}
                                                                >
                                                                    <div
                                                                        className="bs-Fieldset-field"
                                                                        style={{
                                                                            width:
                                                                                '100%',
                                                                        }}
                                                                    >
                                                                        <Field
                                                                            component={
                                                                                RenderField
                                                                            }
                                                                            name="incidentTitle"
                                                                            type="input"
                                                                            placeholder="Monitor is offline"
                                                                            id="incidentTitle"
                                                                            className="db-BusinessSettings-input TextInput bs-TextInput"
                                                                            style={{
                                                                                width:
                                                                                    '100%',
                                                                                padding:
                                                                                    '3px 5px',
                                                                            }}
                                                                        />
                                                                    </div>
                                                                </div>
                                                            </div>
                                                        </div>
                                                    </fieldset>
                                                    <fieldset className="Margin-bottom--16">
                                                        <div className="bs-Fieldset-rows">
                                                            <div
                                                                className="bs-Fieldset-row"
                                                                style={{
                                                                    padding: 0,
                                                                }}
                                                            >
                                                                <label
                                                                    className="bs-Fieldset-label Text-align--left"
                                                                    htmlFor="incidentType"
                                                                    style={{
                                                                        flexBasis:
                                                                            '20%',
                                                                    }}
                                                                >
                                                                    <span>
                                                                        Incident
                                                                        Type
                                                                    </span>
                                                                </label>
                                                                <div
                                                                    className="bs-Fieldset-fields"
                                                                    style={{
                                                                        flexBasis:
                                                                            '80%',
                                                                        maxWidth:
                                                                            '80%',
                                                                    }}
                                                                >
                                                                    <div
                                                                        className="bs-Fieldset-field"
                                                                        style={{
                                                                            width:
                                                                                '100%',
                                                                        }}
                                                                    >
                                                                        {formValues &&
                                                                        !formValues.dynamicIncidentType ? (
                                                                            <Field
                                                                                className="db-select-nw"
                                                                                component={
                                                                                    RenderSelect
                                                                                }
                                                                                name="incidentType"
                                                                                id="incidentType"
                                                                                placeholder="Incident type"
                                                                                disabled={
                                                                                    this
                                                                                        .props
                                                                                        .requesting
                                                                                }
                                                                                options={[
                                                                                    {
                                                                                        value:
                                                                                            'online',
                                                                                        label:
                                                                                            'Online',
                                                                                    },
                                                                                    {
                                                                                        value:
                                                                                            'offline',
                                                                                        label:
                                                                                            'Offline',
                                                                                    },
                                                                                    {
                                                                                        value:
                                                                                            'degraded',
                                                                                        label:
                                                                                            'Degraded',
                                                                                    },
                                                                                ]}
                                                                            />
                                                                        ) : (
                                                                            <Field
                                                                                className="db-BusinessSettings-input-300 TextInput bs-TextInput"
                                                                                component={
                                                                                    RenderField
                                                                                }
                                                                                type="text"
                                                                                name="customIncidentType"
                                                                                id="incidentType"
                                                                                placeholder="Incident Type"
                                                                                style={{
                                                                                    width:
                                                                                        '100%',
                                                                                }}
                                                                            />
                                                                        )}
                                                                    </div>
                                                                    <div
                                                                        onClick={() =>
                                                                            this.props.change(
                                                                                'dynamicIncidentType',
                                                                                !formValues.dynamicIncidentType
                                                                            )
                                                                        }
                                                                        style={{
                                                                            cursor:
                                                                                'pointer',
                                                                            marginTop: 5,
                                                                            textDecoration:
                                                                                'underline',
                                                                        }}
                                                                    >
                                                                        {formValues.dynamicIncidentType
                                                                            ? 'use predefined values'
                                                                            : 'use dynamic values'}
                                                                    </div>
                                                                </div>
                                                            </div>
                                                        </div>
                                                    </fieldset>
                                                    <ShouldRender
                                                        if={
                                                            incidentPriorities.length >
                                                            0
                                                        }
                                                    >
                                                        <fieldset className="Margin-bottom--16">
                                                            <div className="bs-Fieldset-rows">
                                                                <div
                                                                    className="bs-Fieldset-row"
                                                                    style={{
                                                                        padding: 0,
                                                                    }}
                                                                >
                                                                    <label
                                                                        className="bs-Fieldset-label Text-align--left"
                                                                        htmlFor="incidentPriority"
                                                                        style={{
                                                                            flexBasis:
                                                                                '20%',
                                                                        }}
                                                                    >
                                                                        <span>
                                                                            Incident
                                                                            Priority
                                                                        </span>
                                                                    </label>
                                                                    <div
                                                                        className="bs-Fieldset-fields"
                                                                        style={{
                                                                            flexBasis:
                                                                                '80%',
                                                                            maxWidth:
                                                                                '80%',
                                                                        }}
                                                                    >
                                                                        <div
                                                                            className="bs-Fieldset-field"
                                                                            style={{
                                                                                width:
                                                                                    '100%',
                                                                            }}
                                                                        >
                                                                            {formValues &&
                                                                            !formValues.dynamicIncidentPriority ? (
                                                                                <Field
                                                                                    style={{
                                                                                        width:
                                                                                            '100%',
                                                                                    }}
                                                                                    className="db-select-nw"
                                                                                    component={
                                                                                        RenderSelect
                                                                                    }
                                                                                    name="incidentPriority"
                                                                                    id="incidentPriority"
                                                                                    disabled={
                                                                                        this
                                                                                            .props
                                                                                            .requesting
                                                                                    }
                                                                                    options={[
                                                                                        ...incidentPriorities.map(
                                                                                            incidentPriority => ({
                                                                                                value:
                                                                                                    incidentPriority._id,
                                                                                                label:
                                                                                                    incidentPriority.name,
                                                                                            })
                                                                                        ),
                                                                                    ]}
                                                                                />
                                                                            ) : (
                                                                                <Field
                                                                                    className="db-BusinessSettings-input-300 TextInput bs-TextInput"
                                                                                    component={
                                                                                        RenderField
                                                                                    }
                                                                                    type="text"
                                                                                    name="customIncidentPriority"
                                                                                    id="incidentPriority"
                                                                                    placeholder="Incident Priority"
                                                                                    style={{
                                                                                        width:
                                                                                            '100%',
                                                                                    }}
                                                                                />
                                                                            )}
                                                                        </div>
                                                                        <div
                                                                            onClick={() =>
                                                                                this.props.change(
                                                                                    'dynamicIncidentPriority',
                                                                                    !formValues.dynamicIncidentPriority
                                                                                )
                                                                            }
                                                                            style={{
                                                                                cursor:
                                                                                    'pointer',
                                                                                marginTop: 5,
                                                                                textDecoration:
                                                                                    'underline',
                                                                            }}
                                                                        >
                                                                            {formValues.dynamicIncidentPriority
                                                                                ? 'use predefined values'
                                                                                : 'use dynamic values'}
                                                                        </div>
                                                                    </div>
                                                                </div>
                                                            </div>
                                                        </fieldset>
                                                    </ShouldRender>
                                                    <fieldset className="Margin-bottom--16">
                                                        <div className="bs-Fieldset-rows">
                                                            <div
                                                                className="bs-Fieldset-row"
                                                                style={{
                                                                    padding: 0,
                                                                }}
                                                            >
                                                                <label
                                                                    className="bs-Fieldset-label Text-align--left"
                                                                    htmlFor="incidentDescription"
                                                                    style={{
                                                                        flexBasis:
                                                                            '20%',
                                                                    }}
                                                                >
                                                                    <span>
                                                                        Incident
                                                                        Description
                                                                    </span>
                                                                </label>
                                                                <div
                                                                    className="bs-Fieldset-fields"
                                                                    style={{
                                                                        flexBasis:
                                                                            '80%',
                                                                        maxWidth:
                                                                            '80%',
                                                                    }}
                                                                >
                                                                    <div
                                                                        className="bs-Fieldset-field"
                                                                        style={{
                                                                            width:
                                                                                '100%',
                                                                        }}
                                                                    >
                                                                        <Field
                                                                            component={
                                                                                RenderTextArea
                                                                            }
                                                                            name="incidentDescription"
                                                                            type="text"
                                                                            rows="5"
                                                                            placeholder="Description of the incident"
                                                                            id="incidentDescription"
                                                                            className="db-BusinessSettings-input TextInput bs-TextInput"
                                                                            style={{
                                                                                width:
                                                                                    '100%',
                                                                                padding:
                                                                                    '3px 5px',
                                                                                whiteSpace:
                                                                                    'normal',
                                                                            }}
                                                                        />
                                                                    </div>
                                                                </div>
                                                            </div>
                                                        </div>
                                                    </fieldset>
                                                    {customFields &&
                                                        customFields.length >
                                                            0 &&
                                                        customFields.map(
                                                            (field, index) => (
                                                                <fieldset
                                                                    key={index}
                                                                    className="Margin-bottom--16"
                                                                >
                                                                    <div className="bs-Fieldset-rows">
                                                                        <div
                                                                            className="bs-Fieldset-row"
                                                                            style={{
                                                                                padding: 0,
                                                                            }}
                                                                        >
                                                                            <label
                                                                                className="bs-Fieldset-label Text-align--left"
                                                                                htmlFor="incidentDescription"
                                                                                style={{
                                                                                    flexBasis:
                                                                                        '20%',
                                                                                }}
                                                                            >
                                                                                <span>
                                                                                    {
                                                                                        field.fieldName
                                                                                    }
                                                                                </span>
                                                                            </label>
                                                                            <div
                                                                                className="bs-Fieldset-fields"
                                                                                style={{
                                                                                    flexBasis:
                                                                                        '80%',
                                                                                    maxWidth:
                                                                                        '80%',
                                                                                }}
                                                                            >
                                                                                <div
                                                                                    className="bs-Fieldset-field"
                                                                                    style={{
                                                                                        width:
                                                                                            '100%',
                                                                                    }}
                                                                                >
                                                                                    <Field
                                                                                        component={
                                                                                            RenderField
                                                                                        }
                                                                                        name={
                                                                                            field.fieldName
                                                                                        }
                                                                                        id={
                                                                                            field.fieldName
                                                                                        }
                                                                                        type={
                                                                                            field.fieldType
                                                                                        }
                                                                                        className="db-BusinessSettings-input TextInput bs-TextInput"
                                                                                        style={{
                                                                                            width:
                                                                                                '100%',
                                                                                            padding:
                                                                                                '3px 5px',
                                                                                            whiteSpace:
                                                                                                'normal',
                                                                                        }}
                                                                                    />
                                                                                </div>
                                                                            </div>
                                                                        </div>
                                                                    </div>
                                                                </fieldset>
                                                            )
                                                        )}
                                                    <fieldset
                                                        style={{
                                                            paddingTop: 0,
                                                        }}
                                                    >
                                                        <div className="bs-Fieldset-rows">
                                                            <div
                                                                className="bs-Fieldset-row"
                                                                style={{
                                                                    padding: 0,
                                                                }}
                                                            >
                                                                <label
                                                                    className="bs-Fieldset-label Text-align--left"
                                                                    htmlFor="name"
                                                                    style={{
                                                                        flexBasis:
                                                                            '20%',
                                                                    }}
                                                                ></label>
                                                                <div
                                                                    className="bs-Fieldset-fields"
                                                                    style={{
                                                                        flexBasis:
                                                                            '80%',
                                                                        maxWidth:
                                                                            '80%',
                                                                    }}
                                                                >
                                                                    <div
                                                                        className="bs-Fieldset-field"
                                                                        style={{
                                                                            width:
                                                                                '100%',
                                                                            display:
                                                                                'block',
                                                                        }}
                                                                    >
                                                                        {formValues &&
                                                                            !formValues.showAvailableVariables && (
                                                                                <div
                                                                                    style={{
                                                                                        width:
                                                                                            '100%',
                                                                                        paddingBottom: 10,
                                                                                        textDecoration:
                                                                                            'underline',
                                                                                        cursor:
                                                                                            'pointer',
                                                                                    }}
                                                                                    onClick={
                                                                                        this
                                                                                            .toggleShowAvailableVariables
                                                                                    }
                                                                                >
                                                                                    Click
                                                                                    to
                                                                                    show
                                                                                    available
                                                                                    variables
                                                                                </div>
                                                                            )}
                                                                        {formValues &&
                                                                            formValues.showAvailableVariables && (
                                                                                <div>
                                                                                    <span
                                                                                        className="template-variable-2"
                                                                                        style={{
                                                                                            display:
                                                                                                'block',
                                                                                            paddingBottom:
                                                                                                '10px',
                                                                                        }}
                                                                                    >
                                                                                        You
                                                                                        can
                                                                                        use
                                                                                        these
                                                                                        available
                                                                                        variables
                                                                                        in
                                                                                        incident
                                                                                        title,
                                                                                        incident
                                                                                        description
                                                                                        or
                                                                                        custom
                                                                                        field.
                                                                                    </span>
                                                                                    <span
                                                                                        className="template-variable-1"
                                                                                        style={{
                                                                                            display:
                                                                                                'block',
                                                                                        }}
                                                                                    >
                                                                                        {incomingRequestVariables.map(
                                                                                            (
                                                                                                item,
                                                                                                index
                                                                                            ) => {
                                                                                                return (
                                                                                                    <span
                                                                                                        key={
                                                                                                            index
                                                                                                        }
                                                                                                        className="template-variables"
                                                                                                        style={
                                                                                                            bulletpoints
                                                                                                        }
                                                                                                    >
                                                                                                        {
                                                                                                            item.description
                                                                                                        }
                                                                                                        <br />
                                                                                                    </span>
                                                                                                );
                                                                                            }
                                                                                        )}
                                                                                    </span>
                                                                                </div>
                                                                            )}
                                                                    </div>
                                                                </div>
                                                            </div>
                                                        </div>
                                                    </fieldset>
                                                </>
                                            )}
                                    </div>
                                </div>
                                <div className="bs-Modal-footer">
                                    <div className="bs-Modal-footer-actions">
                                        <ShouldRender
                                            if={
                                                !this.props.requesting &&
                                                this.props.requestError
                                            }
                                        >
                                            <div
                                                className="bs-Tail-copy"
                                                style={{ width: 200 }}
                                            >
                                                <div
                                                    className="Box-root Flex-flex Flex-alignItems--stretch Flex-direction--row Flex-justifyContent--flexStart"
                                                    style={{
                                                        marginTop: '10px',
                                                    }}
                                                >
                                                    <div className="Box-root Margin-right--8">
                                                        <div className="Icon Icon--info Icon--color--red Icon--size--14 Box-root Flex-flex"></div>
                                                    </div>
                                                    <div className="Box-root">
                                                        <span
                                                            style={{
                                                                color: 'red',
                                                            }}
                                                        >
                                                            {
                                                                this.props
                                                                    .requestError
                                                            }
                                                        </span>
                                                    </div>
                                                </div>
                                            </div>
                                        </ShouldRender>
                                        <button
                                            className="bs-Button bs-DeprecatedButton btn__modal"
                                            type="button"
                                            onClick={() => {
                                                destroy();
                                                closeModal({ id: projectId });
                                            }}
                                        >
                                            <span>Cancel</span>
                                            <span className="cancel-btn__keycode">
                                                Esc
                                            </span>
                                        </button>
                                        <button
                                            className="bs-Button bs-DeprecatedButton bs-Button--blue btn__modal"
                                            disabled={this.props.requesting}
                                            type="submit"
                                            id="editIncomingRequest"
                                        >
                                            {!this.props.requesting && (
                                                <>
                                                    <span>Edit</span>
                                                    <span className="create-btn__keycode">
                                                        <span className="keycode__icon keycode__icon--enter" />
                                                    </span>
                                                </>
                                            )}
                                            {this.props.requesting && (
                                                <FormLoader />
                                            )}
                                        </button>
                                    </div>
                                </div>
                            </form>
                        </ClickOutside>
                    </div>
                </div>
            </div>
        );
    }
}

EditIncomingRequest.displayName = 'EditIncomingRequest';

EditIncomingRequest.propTypes = {
    closeModal: PropTypes.func.isRequired,
    handleSubmit: PropTypes.func.isRequired,
    monitors: PropTypes.array,
    editIncomingRequest: PropTypes.func,
    requesting: PropTypes.bool,
    requestError: PropTypes.oneOfType([
        PropTypes.string,
        PropTypes.oneOf([null, undefined]),
    ]),
    formValues: PropTypes.object,
    initialValues: PropTypes.object,
    projectId: PropTypes.string,
    incidentPriorities: PropTypes.func,
    change: PropTypes.func.isRequired, // to manually change value of redux form state
    destroy: PropTypes.func.isRequired, // to manually destroy the redux form state
    customFields: PropTypes.array,
    fetchCustomFields: PropTypes.func,
    fetchMonitorCustomFields: PropTypes.func,
    monitorCustomFields: PropTypes.array,
};

const EditIncomingRequestForm = reduxForm({
    form: 'editIncomingRequestForm', // a unique identifier for this form
    enableReinitialize: false,
    validate, // <--- validation function given to redux-form
    destroyOnUnmount: false,
})(EditIncomingRequest);

const mapDispatchToProps = dispatch =>
    bindActionCreators(
        {
            editIncomingRequest,
            closeModal,
            fetchCustomFields,
            fetchMonitorCustomFields,
        },
        dispatch
    );

const mapStateToProps = state => {
    const incomingRequestToBeUpdated = state.modal.modals[0].incomingRequest;
    const projectId = state.modal.modals[0].projectId;
    const incidentPriorities =
        state.incidentPriorities.incidentPrioritiesList.incidentPriorities;

    const initialValues = {};

    if (incomingRequestToBeUpdated) {
        initialValues.name = incomingRequestToBeUpdated.name;
        initialValues.isDefault = incomingRequestToBeUpdated.isDefault;
        initialValues.createIncident =
            incomingRequestToBeUpdated.createIncident;
        if (incomingRequestToBeUpdated.createIncident) {
            initialValues.nextAction = 'createIncident';
        }
        if (incomingRequestToBeUpdated.updateIncidentNote) {
            initialValues.nextAction = 'updateIncidentNote';
        }
        if (incomingRequestToBeUpdated.updateInternalNote) {
            initialValues.nextAction = 'updateInternalNote';
        }
        if (
            incomingRequestToBeUpdated.updateIncidentNote ||
            incomingRequestToBeUpdated.updateInternalNote
        ) {
            initialValues.incidentState = ['update', 'investigating'].includes(
                incomingRequestToBeUpdated.incidentState
            )
                ? incomingRequestToBeUpdated.incidentState
                : 'others';
            initialValues.customIncidentState = ![
                'update',
                'investigating',
            ].includes(incomingRequestToBeUpdated.incidentState)
                ? incomingRequestToBeUpdated.incidentState
                : '';
            initialValues.noteContent =
                incomingRequestToBeUpdated.noteContent || '';
        }
        if (incomingRequestToBeUpdated.acknowledgeIncident) {
            initialValues.nextAction = 'acknowledgeIncident';
        }
        if (incomingRequestToBeUpdated.resolveIncident) {
            initialValues.nextAction = 'resolveIncident';
        }
        initialValues._id = incomingRequestToBeUpdated._id;

        initialValues.filters = incomingRequestToBeUpdated.filters;
        initialValues.filterMatch = incomingRequestToBeUpdated.filterMatch;

        if (incomingRequestToBeUpdated.createIncident) {
            const priorityIds = incidentPriorities.map(priority =>
                String(priority._id)
            );
            initialValues.dynamicIncidentPriority = !priorityIds.includes(
                incomingRequestToBeUpdated.incidentPriority
            );

            if (initialValues.dynamicIncidentPriority) {
                initialValues.customIncidentPriority =
                    incomingRequestToBeUpdated.incidentPriority;
            }
        }
        if (!initialValues.dynamicIncidentPriority) {
            initialValues.incidentPriority =
                incomingRequestToBeUpdated.incidentPriority;
        }
        initialValues.incidentTitle = incomingRequestToBeUpdated.incidentTitle;
        if (incomingRequestToBeUpdated.createIncident) {
            initialValues.dynamicIncidentType = ![
                'offline',
                'online',
                'degraded',
            ].includes(incomingRequestToBeUpdated.incidentType);

            if (initialValues.dynamicIncidentType) {
                initialValues.customIncidentType =
                    incomingRequestToBeUpdated.incidentType;
            }
        }
        if (!initialValues.dynamicIncidentType) {
            initialValues.incidentType =
                incomingRequestToBeUpdated.incidentType;
        }
        initialValues.incidentDescription =
            incomingRequestToBeUpdated.incidentDescription;
        if (
            incomingRequestToBeUpdated.customFields &&
            incomingRequestToBeUpdated.customFields.length > 0
        ) {
            incomingRequestToBeUpdated.customFields.forEach(
                field => (initialValues[field.fieldName] = field.fieldValue)
            );
        }
        initialValues.showAdvancedOptions = false;
        initialValues.showAvailableVariables = false;
    }

    const monitorData = state.monitor.monitorsList.monitors.find(
        data => String(data._id) === String(projectId)
    );
    const monitors = monitorData ? monitorData.monitors : [];
    if (!initialValues.isDefault) {
        initialValues.monitors =
            incomingRequestToBeUpdated.monitors &&
            incomingRequestToBeUpdated.monitors.map(
                monitor => monitor.monitorId._id
            );
    }

    return {
        monitors,
        requesting: state.incomingRequest.updateIncomingRequest.requesting,
        requestError: state.incomingRequest.updateIncomingRequest.error,
        formValues:
            state.form.editIncomingRequestForm &&
            state.form.editIncomingRequestForm.values,
        initialValues,
        projectId,
        incidentPriorities,
        customFields: state.customField.customFields.fields,
        monitorCustomFields:
            state.monitorCustomField.monitorCustomFields.fields,
    };
};

export default connect(
    mapStateToProps,
    mapDispatchToProps
)(EditIncomingRequestForm);<|MERGE_RESOLUTION|>--- conflicted
+++ resolved
@@ -3,7 +3,6 @@
 import { connect } from 'react-redux';
 import { bindActionCreators } from 'redux';
 import { reduxForm, Field, FieldArray } from 'redux-form';
-import ClickOutside from 'react-click-outside';
 import { closeModal } from '../../actions/modal';
 import ShouldRender from '../basic/ShouldRender';
 import { FormLoader } from '../basic/Loader';
@@ -556,7 +555,7 @@
                                                 ]}
                                             />
                                         )
-                                    ) : (formValues.filters[index]
+                                    ) : (formValues && formValues.filters[index]
                                           ? formValues.filters[index]
                                                 .filterCriteria === 'incidentId'
                                               ? 'number'
@@ -645,6 +644,7 @@
                                             component={RenderField}
                                             name={`${field}.filterText`}
                                             type={
+                                                formValues &&
                                                 formValues.filters[index]
                                                     ? (
                                                           monitorCustomFields.find(
@@ -678,6 +678,7 @@
                                             component={RenderField}
                                             name={`${field}.filterText`}
                                             type={
+                                                formValues &&
                                                 formValues.filters[index]
                                                     ? formValues.filters[index]
                                                           .filterCriteria ===
@@ -825,12 +826,14 @@
     };
 
     handleKeyBoard = e => {
-        const { destroy } = this.props;
+        const { closeModal, projectId, destroy } = this.props;
 
         switch (e.key) {
             case 'Escape':
                 destroy();
-                return this.handleCloseModal();
+                return closeModal({
+                    id: projectId,
+                });
             case 'Enter':
                 if (e.target.localName !== 'textarea') {
                     return document
@@ -843,12 +846,6 @@
         }
     };
 
-    handleCloseModal = () => {
-        this.props.closeModal({
-            id: this.props.projectId,
-        });
-    };
-
     toggleShowAdvancedOptions = () =>
         this.props.change(
             'showAdvancedOptions',
@@ -884,601 +881,628 @@
             >
                 <div className="bs-BIM">
                     <div className="bs-Modal" style={{ width: 700 }}>
-                        <ClickOutside onClickOutside={this.handleCloseModal}>
-                            <div className="bs-Modal-header">
-                                <div
-                                    className="bs-Modal-header-copy"
-                                    style={{
-                                        marginBottom: '10px',
-                                        marginTop: '10px',
-                                    }}
-                                >
-                                    <span className="Text-color--inherit Text-display--inline Text-fontSize--20 Text-fontWeight--medium Text-lineHeight--24 Text-typeface--base Text-wrap--wrap">
-                                        <span>Edit Incoming HTTP Request</span>
-                                    </span>
-                                </div>
+                        <div className="bs-Modal-header">
+                            <div
+                                className="bs-Modal-header-copy"
+                                style={{
+                                    marginBottom: '10px',
+                                    marginTop: '10px',
+                                }}
+                            >
+                                <span className="Text-color--inherit Text-display--inline Text-fontSize--20 Text-fontWeight--medium Text-lineHeight--24 Text-typeface--base Text-wrap--wrap">
+                                    <span>Edit Incoming HTTP Request</span>
+                                </span>
                             </div>
-                            <form onSubmit={handleSubmit(this.submitForm)}>
-                                <div className="bs-Modal-content">
-                                    <div className="bs-Fieldset-wrapper Box-root Margin-bottom--2">
-                                        <fieldset className="Margin-bottom--16">
-                                            <div className="bs-Fieldset-rows">
+                        </div>
+                        <form onSubmit={handleSubmit(this.submitForm)}>
+                            <div className="bs-Modal-content">
+                                <div className="bs-Fieldset-wrapper Box-root Margin-bottom--2">
+                                    <fieldset className="Margin-bottom--16">
+                                        <div className="bs-Fieldset-rows">
+                                            <div
+                                                className="bs-Fieldset-row"
+                                                style={{ padding: 0 }}
+                                            >
+                                                <label
+                                                    className="bs-Fieldset-label Text-align--left"
+                                                    htmlFor="endpoint"
+                                                    style={{
+                                                        flexBasis: '20%',
+                                                    }}
+                                                >
+                                                    <span>Name</span>
+                                                </label>
                                                 <div
-                                                    className="bs-Fieldset-row"
-                                                    style={{ padding: 0 }}
+                                                    className="bs-Fieldset-fields"
+                                                    style={{
+                                                        flexBasis: '80%',
+                                                        maxWidth: '80%',
+                                                    }}
                                                 >
-                                                    <label
-                                                        className="bs-Fieldset-label Text-align--left"
-                                                        htmlFor="endpoint"
+                                                    <div
+                                                        className="bs-Fieldset-field"
                                                         style={{
-                                                            flexBasis: '20%',
+                                                            width: '100%',
                                                         }}
                                                     >
-                                                        <span>Name</span>
-                                                    </label>
+                                                        <Field
+                                                            component={
+                                                                RenderField
+                                                            }
+                                                            name="name"
+                                                            type="input"
+                                                            placeholder="Name of request"
+                                                            id="name"
+                                                            className="db-BusinessSettings-input TextInput bs-TextInput"
+                                                            style={{
+                                                                width: '100%',
+                                                                padding:
+                                                                    '3px 5px',
+                                                            }}
+                                                            autoFocus={true}
+                                                        />
+                                                    </div>
+                                                </div>
+                                            </div>
+                                        </div>
+                                    </fieldset>
+
+                                    <fieldset style={{ paddingTop: 0 }}>
+                                        <div className="bs-Fieldset-rows">
+                                            <div
+                                                className="bs-Fieldset-row"
+                                                style={{ padding: 0 }}
+                                            >
+                                                <label
+                                                    className="bs-Fieldset-label Text-align--left"
+                                                    style={{
+                                                        flexBasis: '20%',
+                                                    }}
+                                                ></label>
+                                                <div
+                                                    className="bs-Fieldset-fields"
+                                                    style={{
+                                                        flexBasis: '80%',
+                                                        maxWidth: '80%',
+                                                    }}
+                                                >
                                                     <div
-                                                        className="bs-Fieldset-fields"
+                                                        className="bs-Fieldset-field"
                                                         style={{
-                                                            flexBasis: '80%',
-                                                            maxWidth: '80%',
+                                                            width: '100%',
+                                                            fontWeight: 500,
+                                                        }}
+                                                    >
+                                                        What would you like to
+                                                        do
+                                                    </div>
+                                                </div>
+                                            </div>
+                                        </div>
+                                    </fieldset>
+
+                                    <fieldset>
+                                        <div className="bs-Fieldset-rows">
+                                            <div
+                                                className="bs-Fieldset-row"
+                                                style={{ padding: 0 }}
+                                            >
+                                                <label
+                                                    className="bs-Fieldset-label Text-align--left"
+                                                    htmlFor="createIncident"
+                                                    style={{ flexBasis: '20%' }}
+                                                >
+                                                    <span></span>
+                                                </label>
+                                                <div
+                                                    className="bs-Fieldset-fields"
+                                                    style={{
+                                                        paddingTop: '6px',
+                                                        flexBasis: '80%',
+                                                        maxWidth: '80%',
+                                                    }}
+                                                >
+                                                    <div className="bs-Fieldset-field">
+                                                        <label
+                                                            className="bs-Radio"
+                                                            style={{
+                                                                marginRight:
+                                                                    '12px',
+                                                            }}
+                                                            htmlFor="createIncident"
+                                                        >
+                                                            <Field
+                                                                component="input"
+                                                                type="radio"
+                                                                name="nextAction"
+                                                                className="bs-Radio-source"
+                                                                id="createIncident"
+                                                                value="createIncident"
+                                                                style={{
+                                                                    width: 0,
+                                                                }}
+                                                            />
+                                                            <span className="bs-Radio-button"></span>
+                                                            <div
+                                                                className="Box-root"
+                                                                style={{
+                                                                    paddingLeft:
+                                                                        '5px',
+                                                                }}
+                                                            >
+                                                                <span>
+                                                                    Create
+                                                                    Incident
+                                                                </span>
+                                                            </div>
+                                                        </label>
+                                                    </div>
+                                                </div>
+                                            </div>
+                                        </div>
+                                    </fieldset>
+
+                                    <fieldset>
+                                        <div className="bs-Fieldset-rows">
+                                            <div
+                                                className="bs-Fieldset-row"
+                                                style={{ padding: 0 }}
+                                            >
+                                                <label
+                                                    className="bs-Fieldset-label Text-align--left"
+                                                    htmlFor="acknowledgeIncident"
+                                                    style={{ flexBasis: '20%' }}
+                                                >
+                                                    <span></span>
+                                                </label>
+                                                <div
+                                                    className="bs-Fieldset-fields"
+                                                    style={{
+                                                        paddingTop: '6px',
+                                                        flexBasis: '80%',
+                                                        maxWidth: '80%',
+                                                    }}
+                                                >
+                                                    <div className="bs-Fieldset-field">
+                                                        <label
+                                                            className="bs-Radio"
+                                                            style={{
+                                                                marginRight:
+                                                                    '12px',
+                                                            }}
+                                                            htmlFor="acknowledgeIncident"
+                                                        >
+                                                            <Field
+                                                                component="input"
+                                                                type="radio"
+                                                                name="nextAction"
+                                                                className="bs-Radio-source"
+                                                                id="acknowledgeIncident"
+                                                                value="acknowledgeIncident"
+                                                                style={{
+                                                                    width: 0,
+                                                                }}
+                                                            />
+                                                            <span className="bs-Radio-button"></span>
+                                                            <div
+                                                                className="Box-root"
+                                                                style={{
+                                                                    paddingLeft:
+                                                                        '5px',
+                                                                }}
+                                                            >
+                                                                <span>
+                                                                    Acknowledge
+                                                                    Incident
+                                                                </span>
+                                                            </div>
+                                                        </label>
+                                                    </div>
+                                                </div>
+                                            </div>
+                                        </div>
+                                    </fieldset>
+
+                                    <fieldset>
+                                        <div className="bs-Fieldset-rows">
+                                            <div
+                                                className="bs-Fieldset-row"
+                                                style={{ padding: 0 }}
+                                            >
+                                                <label
+                                                    className="bs-Fieldset-label Text-align--left"
+                                                    htmlFor="resolveIncident"
+                                                    style={{ flexBasis: '20%' }}
+                                                >
+                                                    <span></span>
+                                                </label>
+                                                <div
+                                                    className="bs-Fieldset-fields"
+                                                    style={{
+                                                        paddingTop: '6px',
+                                                        flexBasis: '80%',
+                                                        maxWidth: '80%',
+                                                    }}
+                                                >
+                                                    <div className="bs-Fieldset-field">
+                                                        <label
+                                                            className="bs-Radio"
+                                                            style={{
+                                                                marginRight:
+                                                                    '12px',
+                                                            }}
+                                                            htmlFor="resolveIncident"
+                                                        >
+                                                            <Field
+                                                                component="input"
+                                                                type="radio"
+                                                                name="nextAction"
+                                                                className="bs-Radio-source"
+                                                                id="resolveIncident"
+                                                                value="resolveIncident"
+                                                                style={{
+                                                                    width: 0,
+                                                                }}
+                                                            />
+                                                            <span className="bs-Radio-button"></span>
+                                                            <div
+                                                                className="Box-root"
+                                                                style={{
+                                                                    paddingLeft:
+                                                                        '5px',
+                                                                }}
+                                                            >
+                                                                <span>
+                                                                    Resolve
+                                                                    Incident
+                                                                </span>
+                                                            </div>
+                                                        </label>
+                                                    </div>
+                                                </div>
+                                            </div>
+                                        </div>
+                                    </fieldset>
+
+                                    <fieldset>
+                                        <div className="bs-Fieldset-rows">
+                                            <div
+                                                className="bs-Fieldset-row"
+                                                style={{ padding: 0 }}
+                                            >
+                                                <label
+                                                    className="bs-Fieldset-label Text-align--left"
+                                                    htmlFor="updateIncidentNote"
+                                                    style={{ flexBasis: '20%' }}
+                                                >
+                                                    <span></span>
+                                                </label>
+                                                <div
+                                                    className="bs-Fieldset-fields"
+                                                    style={{
+                                                        paddingTop: '6px',
+                                                        flexBasis: '80%',
+                                                        maxWidth: '80%',
+                                                    }}
+                                                >
+                                                    <div className="bs-Fieldset-field">
+                                                        <label
+                                                            className="bs-Radio"
+                                                            style={{
+                                                                marginRight:
+                                                                    '12px',
+                                                            }}
+                                                            htmlFor="updateIncidentNote"
+                                                        >
+                                                            <Field
+                                                                component="input"
+                                                                type="radio"
+                                                                name="nextAction"
+                                                                className="bs-Radio-source"
+                                                                id="updateIncidentNote"
+                                                                value="updateIncidentNote"
+                                                                style={{
+                                                                    width: 0,
+                                                                }}
+                                                            />
+                                                            <span className="bs-Radio-button"></span>
+                                                            <div
+                                                                className="Box-root"
+                                                                style={{
+                                                                    paddingLeft:
+                                                                        '5px',
+                                                                }}
+                                                            >
+                                                                <span>
+                                                                    Update
+                                                                    Incident
+                                                                    Note
+                                                                </span>
+                                                            </div>
+                                                        </label>
+                                                    </div>
+                                                </div>
+                                            </div>
+                                        </div>
+                                    </fieldset>
+
+                                    <fieldset className="Margin-bottom--16">
+                                        <div className="bs-Fieldset-rows">
+                                            <div
+                                                className="bs-Fieldset-row"
+                                                style={{ padding: 0 }}
+                                            >
+                                                <label
+                                                    className="bs-Fieldset-label Text-align--left"
+                                                    htmlFor="updateInternalNote"
+                                                    style={{ flexBasis: '20%' }}
+                                                >
+                                                    <span></span>
+                                                </label>
+                                                <div
+                                                    className="bs-Fieldset-fields"
+                                                    style={{
+                                                        paddingTop: '6px',
+                                                        flexBasis: '80%',
+                                                        maxWidth: '80%',
+                                                    }}
+                                                >
+                                                    <div className="bs-Fieldset-field">
+                                                        <label
+                                                            className="bs-Radio"
+                                                            style={{
+                                                                marginRight:
+                                                                    '12px',
+                                                            }}
+                                                            htmlFor="updateInternalNote"
+                                                        >
+                                                            <Field
+                                                                component="input"
+                                                                type="radio"
+                                                                name="nextAction"
+                                                                className="bs-Radio-source"
+                                                                id="updateInternalNote"
+                                                                value="updateInternalNote"
+                                                                style={{
+                                                                    width: 0,
+                                                                }}
+                                                            />
+                                                            <span className="bs-Radio-button"></span>
+                                                            <div
+                                                                className="Box-root"
+                                                                style={{
+                                                                    paddingLeft:
+                                                                        '5px',
+                                                                }}
+                                                            >
+                                                                <span>
+                                                                    Update
+                                                                    Internal
+                                                                    Note
+                                                                </span>
+                                                            </div>
+                                                        </label>
+                                                    </div>
+                                                </div>
+                                            </div>
+                                        </div>
+                                    </fieldset>
+
+                                    {formValues &&
+                                        !formValues.isDefault &&
+                                        formValues.nextAction ===
+                                            'createIncident' && (
+                                            <fieldset className="Margin-bottom--16">
+                                                <div className="bs-Fieldset-rows">
+                                                    <div
+                                                        className="bs-Fieldset-row"
+                                                        style={{
+                                                            padding: 0,
+                                                        }}
+                                                    >
+                                                        <label
+                                                            className="bs-Fieldset-label Text-align--left"
+                                                            style={{
+                                                                flexBasis:
+                                                                    '20%',
+                                                            }}
+                                                        >
+                                                            <span>
+                                                                Monitors
+                                                            </span>
+                                                        </label>
+                                                        <div
+                                                            className="bs-Fieldset-fields"
+                                                            style={{
+                                                                flexBasis:
+                                                                    '80%',
+                                                                maxWidth: '80%',
+                                                            }}
+                                                        >
+                                                            <div
+                                                                className="bs-Fieldset-field"
+                                                                style={{
+                                                                    width:
+                                                                        '100%',
+                                                                }}
+                                                            >
+                                                                <FieldArray
+                                                                    name="monitors"
+                                                                    component={
+                                                                        this
+                                                                            .renderMonitors
+                                                                    }
+                                                                />
+                                                            </div>
+                                                        </div>
+                                                    </div>
+                                                </div>
+                                            </fieldset>
+                                        )}
+
+                                    {formValues &&
+                                        formValues.nextAction ===
+                                            'createIncident' && (
+                                            <fieldset className="Margin-bottom--16">
+                                                <div className="bs-Fieldset-rows">
+                                                    <div
+                                                        className="bs-Fieldset-row"
+                                                        style={{
+                                                            padding: 0,
+                                                        }}
+                                                    >
+                                                        <label
+                                                            className="bs-Fieldset-label Text-align--left"
+                                                            htmlFor="isDefault"
+                                                            style={{
+                                                                flexBasis:
+                                                                    '20%',
+                                                            }}
+                                                        >
+                                                            <span></span>
+                                                        </label>
+                                                        <div
+                                                            className="bs-Fieldset-fields"
+                                                            style={{
+                                                                paddingTop:
+                                                                    '6px',
+                                                                flexBasis:
+                                                                    '80%',
+                                                                maxWidth: '80%',
+                                                            }}
+                                                        >
+                                                            <div className="bs-Fieldset-field">
+                                                                <label
+                                                                    className="Checkbox"
+                                                                    style={{
+                                                                        marginRight:
+                                                                            '12px',
+                                                                    }}
+                                                                    htmlFor="isDefault"
+                                                                >
+                                                                    <Field
+                                                                        component="input"
+                                                                        type="checkbox"
+                                                                        name="isDefault"
+                                                                        className="Checkbox-source"
+                                                                        id="isDefault"
+                                                                    />
+                                                                    <div className="Checkbox-box Box-root Margin-right--2">
+                                                                        <div className="Checkbox-target Box-root">
+                                                                            <div className="Checkbox-color Box-root"></div>
+                                                                        </div>
+                                                                    </div>
+                                                                    <div
+                                                                        className="Box-root"
+                                                                        style={{
+                                                                            paddingLeft:
+                                                                                '5px',
+                                                                        }}
+                                                                    >
+                                                                        <span>
+                                                                            Use
+                                                                            as
+                                                                            default
+                                                                            incoming
+                                                                            request
+                                                                        </span>
+                                                                    </div>
+                                                                </label>
+                                                            </div>
+                                                        </div>
+                                                    </div>
+                                                </div>
+                                            </fieldset>
+                                        )}
+
+                                    <fieldset style={{ paddingTop: 0 }}>
+                                        <div className="bs-Fieldset-rows">
+                                            <div
+                                                className="bs-Fieldset-row"
+                                                style={{ padding: 0 }}
+                                            >
+                                                <label
+                                                    className="bs-Fieldset-label Text-align--left"
+                                                    htmlFor="showAdvancedOptions"
+                                                    style={{
+                                                        flexBasis: '20%',
+                                                    }}
+                                                ></label>
+                                                <div
+                                                    className="bs-Fieldset-fields"
+                                                    style={{
+                                                        flexBasis: '80%',
+                                                        maxWidth: '80%',
+                                                    }}
+                                                >
+                                                    <div
+                                                        className="bs-Fieldset-field"
+                                                        style={{
+                                                            width: '100%',
+                                                            padding: '10px 0px',
+                                                            textDecoration:
+                                                                'underline',
                                                         }}
                                                     >
                                                         <div
-                                                            className="bs-Fieldset-field"
                                                             style={{
-                                                                width: '100%',
+                                                                cursor:
+                                                                    'pointer',
                                                             }}
+                                                            onClick={
+                                                                this
+                                                                    .toggleShowAdvancedOptions
+                                                            }
                                                         >
-                                                            <Field
-                                                                component={
-                                                                    RenderField
-                                                                }
-                                                                name="name"
-                                                                type="input"
-                                                                placeholder="Name of request"
-                                                                id="name"
-                                                                className="db-BusinessSettings-input TextInput bs-TextInput"
-                                                                style={{
-                                                                    width:
-                                                                        '100%',
-                                                                    padding:
-                                                                        '3px 5px',
-                                                                }}
-                                                                autoFocus={true}
-                                                            />
+                                                            {formValues &&
+                                                            formValues.showAdvancedOptions
+                                                                ? 'Hide advanced options'
+                                                                : 'Show advanced options'}
                                                         </div>
                                                     </div>
                                                 </div>
                                             </div>
-                                        </fieldset>
-
-                                        <fieldset style={{ paddingTop: 0 }}>
-                                            <div className="bs-Fieldset-rows">
-                                                <div
-                                                    className="bs-Fieldset-row"
-                                                    style={{ padding: 0 }}
-                                                >
-                                                    <label
-                                                        className="bs-Fieldset-label Text-align--left"
+                                        </div>
+                                    </fieldset>
+
+                                    {formValues &&
+                                        formValues.showAdvancedOptions &&
+                                        (formValues.nextAction ===
+                                            'acknowledgeIncident' ||
+                                            formValues.nextAction ===
+                                                'resolveIncident') && (
+                                            <fieldset className="Margin-bottom--16">
+                                                <div className="bs-Fieldset-rows">
+                                                    <div
+                                                        className="bs-Fieldset-row"
                                                         style={{
-                                                            flexBasis: '20%',
-                                                        }}
-                                                    ></label>
-                                                    <div
-                                                        className="bs-Fieldset-fields"
-                                                        style={{
-                                                            flexBasis: '80%',
-                                                            maxWidth: '80%',
+                                                            padding: 0,
                                                         }}
                                                     >
-                                                        <div
-                                                            className="bs-Fieldset-field"
+                                                        <label
+                                                            className="bs-Fieldset-label Text-align--left"
                                                             style={{
-                                                                width: '100%',
-                                                                fontWeight: 500,
+                                                                flexBasis:
+                                                                    '20%',
                                                             }}
                                                         >
-                                                            What would you like
-                                                            to do
-                                                        </div>
-                                                    </div>
-                                                </div>
-                                            </div>
-                                        </fieldset>
-
-                                        <fieldset>
-                                            <div className="bs-Fieldset-rows">
-                                                <div
-                                                    className="bs-Fieldset-row"
-                                                    style={{ padding: 0 }}
-                                                >
-                                                    <label
-                                                        className="bs-Fieldset-label Text-align--left"
-                                                        htmlFor="createIncident"
-                                                        style={{
-                                                            flexBasis: '20%',
-                                                        }}
-                                                    >
-                                                        <span></span>
-                                                    </label>
-                                                    <div
-                                                        className="bs-Fieldset-fields"
-                                                        style={{
-                                                            paddingTop: '6px',
-                                                            flexBasis: '80%',
-                                                            maxWidth: '80%',
-                                                        }}
-                                                    >
-                                                        <div className="bs-Fieldset-field">
-                                                            <label
-                                                                className="bs-Radio"
-                                                                style={{
-                                                                    marginRight:
-                                                                        '12px',
-                                                                }}
-                                                                htmlFor="createIncident"
-                                                            >
-                                                                <Field
-                                                                    component="input"
-                                                                    type="radio"
-                                                                    name="nextAction"
-                                                                    className="bs-Radio-source"
-                                                                    id="createIncident"
-                                                                    value="createIncident"
-                                                                    style={{
-                                                                        width: 0,
-                                                                    }}
-                                                                />
-                                                                <span className="bs-Radio-button"></span>
-                                                                <div
-                                                                    className="Box-root"
-                                                                    style={{
-                                                                        paddingLeft:
-                                                                            '5px',
-                                                                    }}
-                                                                >
-                                                                    <span>
-                                                                        Create
-                                                                        Incident
-                                                                    </span>
-                                                                </div>
-                                                            </label>
-                                                        </div>
-                                                    </div>
-                                                </div>
-                                            </div>
-                                        </fieldset>
-
-                                        <fieldset>
-                                            <div className="bs-Fieldset-rows">
-                                                <div
-                                                    className="bs-Fieldset-row"
-                                                    style={{ padding: 0 }}
-                                                >
-                                                    <label
-                                                        className="bs-Fieldset-label Text-align--left"
-                                                        htmlFor="acknowledgeIncident"
-                                                        style={{
-                                                            flexBasis: '20%',
-                                                        }}
-                                                    >
-                                                        <span></span>
-                                                    </label>
-                                                    <div
-                                                        className="bs-Fieldset-fields"
-                                                        style={{
-                                                            paddingTop: '6px',
-                                                            flexBasis: '80%',
-                                                            maxWidth: '80%',
-                                                        }}
-                                                    >
-                                                        <div className="bs-Fieldset-field">
-                                                            <label
-                                                                className="bs-Radio"
-                                                                style={{
-                                                                    marginRight:
-                                                                        '12px',
-                                                                }}
-                                                                htmlFor="acknowledgeIncident"
-                                                            >
-                                                                <Field
-                                                                    component="input"
-                                                                    type="radio"
-                                                                    name="nextAction"
-                                                                    className="bs-Radio-source"
-                                                                    id="acknowledgeIncident"
-                                                                    value="acknowledgeIncident"
-                                                                    style={{
-                                                                        width: 0,
-                                                                    }}
-                                                                />
-                                                                <span className="bs-Radio-button"></span>
-                                                                <div
-                                                                    className="Box-root"
-                                                                    style={{
-                                                                        paddingLeft:
-                                                                            '5px',
-                                                                    }}
-                                                                >
-                                                                    <span>
-                                                                        Acknowledge
-                                                                        Incident
-                                                                    </span>
-                                                                </div>
-                                                            </label>
-                                                        </div>
-                                                    </div>
-                                                </div>
-                                            </div>
-                                        </fieldset>
-
-                                        <fieldset>
-                                            <div className="bs-Fieldset-rows">
-                                                <div
-                                                    className="bs-Fieldset-row"
-                                                    style={{ padding: 0 }}
-                                                >
-                                                    <label
-                                                        className="bs-Fieldset-label Text-align--left"
-                                                        htmlFor="resolveIncident"
-                                                        style={{
-                                                            flexBasis: '20%',
-                                                        }}
-                                                    >
-                                                        <span></span>
-                                                    </label>
-                                                    <div
-                                                        className="bs-Fieldset-fields"
-                                                        style={{
-                                                            paddingTop: '6px',
-                                                            flexBasis: '80%',
-                                                            maxWidth: '80%',
-                                                        }}
-                                                    >
-                                                        <div className="bs-Fieldset-field">
-                                                            <label
-                                                                className="bs-Radio"
-                                                                style={{
-                                                                    marginRight:
-                                                                        '12px',
-                                                                }}
-                                                                htmlFor="resolveIncident"
-                                                            >
-                                                                <Field
-                                                                    component="input"
-                                                                    type="radio"
-                                                                    name="nextAction"
-                                                                    className="bs-Radio-source"
-                                                                    id="resolveIncident"
-                                                                    value="resolveIncident"
-                                                                    style={{
-                                                                        width: 0,
-                                                                    }}
-                                                                />
-                                                                <span className="bs-Radio-button"></span>
-                                                                <div
-                                                                    className="Box-root"
-                                                                    style={{
-                                                                        paddingLeft:
-                                                                            '5px',
-                                                                    }}
-                                                                >
-                                                                    <span>
-                                                                        Resolve
-                                                                        Incident
-                                                                    </span>
-                                                                </div>
-                                                            </label>
-                                                        </div>
-                                                    </div>
-                                                </div>
-                                            </div>
-                                        </fieldset>
-
-                                        <fieldset>
-                                            <div className="bs-Fieldset-rows">
-                                                <div
-                                                    className="bs-Fieldset-row"
-                                                    style={{ padding: 0 }}
-                                                >
-                                                    <label
-                                                        className="bs-Fieldset-label Text-align--left"
-                                                        htmlFor="updateIncidentNote"
-                                                        style={{
-                                                            flexBasis: '20%',
-                                                        }}
-                                                    >
-                                                        <span></span>
-                                                    </label>
-                                                    <div
-                                                        className="bs-Fieldset-fields"
-                                                        style={{
-                                                            paddingTop: '6px',
-                                                            flexBasis: '80%',
-                                                            maxWidth: '80%',
-                                                        }}
-                                                    >
-                                                        <div className="bs-Fieldset-field">
-                                                            <label
-                                                                className="bs-Radio"
-                                                                style={{
-                                                                    marginRight:
-                                                                        '12px',
-                                                                }}
-                                                                htmlFor="updateIncidentNote"
-                                                            >
-                                                                <Field
-                                                                    component="input"
-                                                                    type="radio"
-                                                                    name="nextAction"
-                                                                    className="bs-Radio-source"
-                                                                    id="updateIncidentNote"
-                                                                    value="updateIncidentNote"
-                                                                    style={{
-                                                                        width: 0,
-                                                                    }}
-                                                                />
-                                                                <span className="bs-Radio-button"></span>
-                                                                <div
-                                                                    className="Box-root"
-                                                                    style={{
-                                                                        paddingLeft:
-                                                                            '5px',
-                                                                    }}
-                                                                >
-                                                                    <span>
-                                                                        Update
-                                                                        Incident
-                                                                        Note
-                                                                    </span>
-                                                                </div>
-                                                            </label>
-                                                        </div>
-                                                    </div>
-                                                </div>
-                                            </div>
-                                        </fieldset>
-
-                                        <fieldset className="Margin-bottom--16">
-                                            <div className="bs-Fieldset-rows">
-                                                <div
-                                                    className="bs-Fieldset-row"
-                                                    style={{ padding: 0 }}
-                                                >
-                                                    <label
-                                                        className="bs-Fieldset-label Text-align--left"
-                                                        htmlFor="updateInternalNote"
-                                                        style={{
-                                                            flexBasis: '20%',
-                                                        }}
-                                                    >
-                                                        <span></span>
-                                                    </label>
-                                                    <div
-                                                        className="bs-Fieldset-fields"
-                                                        style={{
-                                                            paddingTop: '6px',
-                                                            flexBasis: '80%',
-                                                            maxWidth: '80%',
-                                                        }}
-                                                    >
-                                                        <div className="bs-Fieldset-field">
-                                                            <label
-                                                                className="bs-Radio"
-                                                                style={{
-                                                                    marginRight:
-                                                                        '12px',
-                                                                }}
-                                                                htmlFor="updateInternalNote"
-                                                            >
-                                                                <Field
-                                                                    component="input"
-                                                                    type="radio"
-                                                                    name="nextAction"
-                                                                    className="bs-Radio-source"
-                                                                    id="updateInternalNote"
-                                                                    value="updateInternalNote"
-                                                                    style={{
-                                                                        width: 0,
-                                                                    }}
-                                                                />
-                                                                <span className="bs-Radio-button"></span>
-                                                                <div
-                                                                    className="Box-root"
-                                                                    style={{
-                                                                        paddingLeft:
-                                                                            '5px',
-                                                                    }}
-                                                                >
-                                                                    <span>
-                                                                        Update
-                                                                        Internal
-                                                                        Note
-                                                                    </span>
-                                                                </div>
-                                                            </label>
-                                                        </div>
-                                                    </div>
-                                                </div>
-                                            </div>
-                                        </fieldset>
-
-                                        {formValues &&
-                                            !formValues.isDefault &&
-                                            formValues.nextAction ===
-                                                'createIncident' && (
-                                                <fieldset className="Margin-bottom--16">
-                                                    <div className="bs-Fieldset-rows">
+                                                            <span>Filters</span>
+                                                        </label>
                                                         <div
-                                                            className="bs-Fieldset-row"
+                                                            className="bs-Fieldset-fields"
                                                             style={{
-                                                                padding: 0,
-                                                            }}
-                                                        >
-                                                            <label
-                                                                className="bs-Fieldset-label Text-align--left"
-                                                                style={{
-                                                                    flexBasis:
-                                                                        '20%',
-                                                                }}
-                                                            >
-                                                                <span>
-                                                                    Monitors
-                                                                </span>
-                                                            </label>
-                                                            <div
-                                                                className="bs-Fieldset-fields"
-                                                                style={{
-                                                                    flexBasis:
-                                                                        '80%',
-                                                                    maxWidth:
-                                                                        '80%',
-                                                                }}
-                                                            >
-                                                                <div
-                                                                    className="bs-Fieldset-field"
-                                                                    style={{
-                                                                        width:
-                                                                            '100%',
-                                                                    }}
-                                                                >
-                                                                    <FieldArray
-                                                                        name="monitors"
-                                                                        component={
-                                                                            this
-                                                                                .renderMonitors
-                                                                        }
-                                                                    />
-                                                                </div>
-                                                            </div>
-                                                        </div>
-                                                    </div>
-                                                </fieldset>
-                                            )}
-
-                                        {formValues &&
-                                            formValues.nextAction ===
-                                                'createIncident' && (
-                                                <fieldset className="Margin-bottom--16">
-                                                    <div className="bs-Fieldset-rows">
-                                                        <div
-                                                            className="bs-Fieldset-row"
-                                                            style={{
-                                                                padding: 0,
-                                                            }}
-                                                        >
-                                                            <label
-                                                                className="bs-Fieldset-label Text-align--left"
-                                                                htmlFor="isDefault"
-                                                                style={{
-                                                                    flexBasis:
-                                                                        '20%',
-                                                                }}
-                                                            >
-                                                                <span></span>
-                                                            </label>
-                                                            <div
-                                                                className="bs-Fieldset-fields"
-                                                                style={{
-                                                                    paddingTop:
-                                                                        '6px',
-                                                                    flexBasis:
-                                                                        '80%',
-                                                                    maxWidth:
-                                                                        '80%',
-                                                                }}
-                                                            >
-                                                                <div className="bs-Fieldset-field">
-                                                                    <label
-                                                                        className="Checkbox"
-                                                                        style={{
-                                                                            marginRight:
-                                                                                '12px',
-                                                                        }}
-                                                                        htmlFor="isDefault"
-                                                                    >
-                                                                        <Field
-                                                                            component="input"
-                                                                            type="checkbox"
-                                                                            name="isDefault"
-                                                                            className="Checkbox-source"
-                                                                            id="isDefault"
-                                                                        />
-                                                                        <div className="Checkbox-box Box-root Margin-right--2">
-                                                                            <div className="Checkbox-target Box-root">
-                                                                                <div className="Checkbox-color Box-root"></div>
-                                                                            </div>
-                                                                        </div>
-                                                                        <div
-                                                                            className="Box-root"
-                                                                            style={{
-                                                                                paddingLeft:
-                                                                                    '5px',
-                                                                            }}
-                                                                        >
-                                                                            <span>
-                                                                                Use
-                                                                                as
-                                                                                default
-                                                                                incoming
-                                                                                request
-                                                                            </span>
-                                                                        </div>
-                                                                    </label>
-                                                                </div>
-                                                            </div>
-                                                        </div>
-                                                    </div>
-                                                </fieldset>
-                                            )}
-
-                                        <fieldset style={{ paddingTop: 0 }}>
-                                            <div className="bs-Fieldset-rows">
-                                                <div
-                                                    className="bs-Fieldset-row"
-                                                    style={{ padding: 0 }}
-                                                >
-                                                    <label
-                                                        className="bs-Fieldset-label Text-align--left"
-                                                        htmlFor="showAdvancedOptions"
-                                                        style={{
-                                                            flexBasis: '20%',
-                                                        }}
-                                                    ></label>
-                                                    <div
-                                                        className="bs-Fieldset-fields"
-                                                        style={{
-                                                            flexBasis: '80%',
-                                                            maxWidth: '80%',
-                                                        }}
-                                                    >
-                                                        <div
-                                                            className="bs-Fieldset-field"
-                                                            style={{
-                                                                width: '100%',
-                                                                padding:
-                                                                    '10px 0px',
-                                                                textDecoration:
-                                                                    'underline',
+                                                                flexBasis:
+                                                                    '80%',
+                                                                maxWidth: '80%',
                                                             }}
                                                         >
                                                             <div
                                                                 style={{
-<<<<<<< HEAD
                                                                     width:
                                                                         '100%',
                                                                     marginBottom: 20,
-=======
-                                                                    cursor:
-                                                                        'pointer',
->>>>>>> ce437800
-                                                                }}
-                                                                onClick={
-                                                                    this
-                                                                        .toggleShowAdvancedOptions
-                                                                }
+                                                                }}
                                                             >
-<<<<<<< HEAD
                                                                 <div>Match</div>
                                                                 <div className="Flex-flex Flex-alignItems--center Flex-justifyContent--spaceBetween">
                                                                     <div className="Flex-flex Flex-alignItems--center Flex-justifyContent--center">
@@ -1568,25 +1592,20 @@
                                                                         }
                                                                     />
                                                                 </div>
-=======
-                                                                {formValues &&
-                                                                formValues.showAdvancedOptions
-                                                                    ? 'Hide advanced options'
-                                                                    : 'Show advanced options'}
->>>>>>> ce437800
                                                             </div>
                                                         </div>
                                                     </div>
                                                 </div>
-                                            </div>
-                                        </fieldset>
-
-                                        {formValues &&
-                                            formValues.showAdvancedOptions &&
-                                            (formValues.nextAction ===
-                                                'acknowledgeIncident' ||
-                                                formValues.nextAction ===
-                                                    'resolveIncident') && (
+                                            </fieldset>
+                                        )}
+
+                                    {formValues &&
+                                        formValues.showAdvancedOptions &&
+                                        (formValues.nextAction ===
+                                            'updateInternalNote' ||
+                                            formValues.nextAction ===
+                                                'updateIncidentNote') && (
+                                            <>
                                                 <fieldset className="Margin-bottom--16">
                                                     <div className="bs-Fieldset-rows">
                                                         <div
@@ -1718,502 +1737,249 @@
                                                         </div>
                                                     </div>
                                                 </fieldset>
-                                            )}
-
-                                        {formValues &&
-                                            formValues.showAdvancedOptions &&
-                                            (formValues.nextAction ===
-                                                'updateInternalNote' ||
-                                                formValues.nextAction ===
-                                                    'updateIncidentNote') && (
-                                                <>
-                                                    <fieldset className="Margin-bottom--16">
-                                                        <div className="bs-Fieldset-rows">
+
+                                                <fieldset className="Margin-bottom--16">
+                                                    <div className="bs-Fieldset-rows">
+                                                        <div
+                                                            className="bs-Fieldset-row"
+                                                            style={{
+                                                                padding: 0,
+                                                            }}
+                                                        >
+                                                            <label
+                                                                className="bs-Fieldset-label Text-align--left"
+                                                                htmlFor="incidentState"
+                                                                style={{
+                                                                    flexBasis:
+                                                                        '20%',
+                                                                }}
+                                                            >
+                                                                <span>
+                                                                    Incident
+                                                                    State
+                                                                </span>
+                                                            </label>
                                                             <div
-                                                                className="bs-Fieldset-row"
-                                                                style={{
-                                                                    padding: 0,
+                                                                className="bs-Fieldset-fields"
+                                                                style={{
+                                                                    flexBasis:
+                                                                        '80%',
+                                                                    maxWidth:
+                                                                        '80%',
                                                                 }}
                                                             >
-                                                                <label
-                                                                    className="bs-Fieldset-label Text-align--left"
+                                                                <div
+                                                                    className="bs-Fieldset-field"
                                                                     style={{
-                                                                        flexBasis:
-                                                                            '20%',
+                                                                        width:
+                                                                            '100%',
                                                                     }}
                                                                 >
-                                                                    <span>
-                                                                        Filters
-                                                                    </span>
-                                                                </label>
-                                                                <div
-                                                                    className="bs-Fieldset-fields"
-                                                                    style={{
-                                                                        flexBasis:
-                                                                            '80%',
-                                                                        maxWidth:
-                                                                            '80%',
-                                                                    }}
-                                                                >
-                                                                    <div
-                                                                        className="bs-Fieldset-field"
+                                                                    <Field
+                                                                        className="db-select-nw-300"
+                                                                        component={
+                                                                            RenderSelect
+                                                                        }
+                                                                        name="incidentState"
+                                                                        id="incidentState"
+                                                                        placeholder="Incident State"
+                                                                        disabled={
+                                                                            false
+                                                                        }
                                                                         style={{
                                                                             width:
                                                                                 '100%',
                                                                         }}
+                                                                        options={[
+                                                                            {
+                                                                                value:
+                                                                                    'investigating',
+                                                                                label:
+                                                                                    'Investigating',
+                                                                            },
+                                                                            {
+                                                                                value:
+                                                                                    'update',
+                                                                                label:
+                                                                                    'Update',
+                                                                            },
+                                                                            {
+                                                                                value:
+                                                                                    'others',
+                                                                                label:
+                                                                                    'Others',
+                                                                            },
+                                                                        ]}
+                                                                    />
+                                                                </div>
+                                                            </div>
+                                                        </div>
+                                                    </div>
+                                                </fieldset>
+
+                                                {formValues &&
+                                                    formValues.incidentState ===
+                                                        'others' && (
+                                                        <fieldset className="Margin-bottom--16">
+                                                            <div className="bs-Fieldset-rows">
+                                                                <div
+                                                                    className="bs-Fieldset-row"
+                                                                    style={{
+                                                                        padding: 0,
+                                                                    }}
+                                                                >
+                                                                    <label
+                                                                        className="bs-Fieldset-label Text-align--left"
+                                                                        htmlFor="customIncidentState"
+                                                                        style={{
+                                                                            flexBasis:
+                                                                                '20%',
+                                                                        }}
                                                                     >
-                                                                        <Field
-                                                                            className="db-select-nw Table-cell--width--maximized"
-                                                                            component={
-                                                                                RenderSelect
-                                                                            }
-                                                                            name="filterCriteria"
-                                                                            id="filterCriteria"
-                                                                            placeholder="Criteria"
+                                                                        <span>
+                                                                            Custom
+                                                                            Incident
+                                                                            State
+                                                                        </span>
+                                                                    </label>
+                                                                    <div
+                                                                        className="bs-Fieldset-fields"
+                                                                        style={{
+                                                                            flexBasis:
+                                                                                '80%',
+                                                                            maxWidth:
+                                                                                '80%',
+                                                                        }}
+                                                                    >
+                                                                        <div
+                                                                            className="bs-Fieldset-field"
                                                                             style={{
-                                                                                height:
-                                                                                    '28px',
                                                                                 width:
                                                                                     '100%',
                                                                             }}
-                                                                            options={[
-                                                                                {
-                                                                                    value:
-                                                                                        'incidentId',
-                                                                                    label:
-                                                                                        'Incident ID',
-                                                                                },
-                                                                                ...customFields.map(
-                                                                                    field => ({
-                                                                                        value:
-                                                                                            field.fieldName,
-                                                                                        label:
-                                                                                            field.fieldName,
-                                                                                    })
-                                                                                ),
-                                                                            ]}
-                                                                        />
-                                                                        <Field
-                                                                            className="db-select-nw Table-cell--width--maximized"
-                                                                            component={
-                                                                                RenderSelect
-                                                                            }
-                                                                            name="filterCondition"
-                                                                            id="filterCondition"
-                                                                            placeholder="Condition"
-                                                                            style={{
-                                                                                height:
-                                                                                    '28px',
-                                                                                width:
-                                                                                    '100%',
-                                                                                marginLeft: 5,
-                                                                            }}
-                                                                            options={[
-                                                                                {
-                                                                                    value:
-                                                                                        'equalTo',
-                                                                                    label:
-                                                                                        'Equal To',
-                                                                                },
-                                                                                {
-                                                                                    value:
-                                                                                        'notEqualTo',
-                                                                                    label:
-                                                                                        'Not Equal To',
-                                                                                },
-                                                                            ]}
-                                                                        />
-                                                                        <Field
-                                                                            component={
-                                                                                RenderField
-                                                                            }
-                                                                            name="filterText"
-                                                                            type={
-                                                                                formValues.filterCriteria
-                                                                                    ? (
-                                                                                          customFields.find(
-                                                                                              field =>
-                                                                                                  field.fieldName ===
-                                                                                                  formValues.filterCriteria
-                                                                                          ) || {
-                                                                                              fieldType:
-                                                                                                  'text',
-                                                                                          }
-                                                                                      )
-                                                                                          .fieldType
-                                                                                    : 'text'
-                                                                            }
-                                                                            placeholder="request.body.value"
-                                                                            id="filterText"
-                                                                            className="db-BusinessSettings-input TextInput bs-TextInput"
-                                                                            style={{
-                                                                                width:
-                                                                                    '100%',
-                                                                                padding:
-                                                                                    '3px 5px',
-                                                                                marginLeft: 5,
-                                                                            }}
-                                                                            parentStyle={{
-                                                                                marginRight: 5,
-                                                                            }}
-                                                                        />
-                                                                        <Tooltip title="Incoming Request Filter">
-                                                                            <p>
-                                                                                Filter
-                                                                                exposes
-                                                                                the{' '}
-                                                                                <code>
-                                                                                    request
-                                                                                </code>{' '}
-                                                                                object
-                                                                                of
-                                                                                an
-                                                                                incoming
-                                                                                request.
-                                                                                The
-                                                                                value
-                                                                                on
-                                                                                the{' '}
-                                                                                <code>
-                                                                                    request
-                                                                                </code>{' '}
-                                                                                object
-                                                                                can
-                                                                                either
-                                                                                be
-                                                                                a
-                                                                                string
-                                                                                or
-                                                                                a
-                                                                                number
-                                                                            </p>
-                                                                            <p>
-                                                                                Example
-                                                                                properties
-                                                                                include
-                                                                                the
-                                                                                following:
-                                                                            </p>
-                                                                            <p>
-                                                                                <ul>
-                                                                                    <li>
-                                                                                        <code>
-                                                                                            request.body
-                                                                                        </code>
-                                                                                    </li>
-                                                                                    <li>
-                                                                                        <code>
-                                                                                            request.query
-                                                                                        </code>
-                                                                                    </li>
-                                                                                    <li>
-                                                                                        <code>
-                                                                                            request.headers
-                                                                                        </code>
-                                                                                    </li>
-                                                                                </ul>
-                                                                            </p>
-                                                                            <p>
-                                                                                Usage
-                                                                                examples
-                                                                                include:
-                                                                            </p>
-                                                                            <p>
-                                                                                <ul>
-                                                                                    <li>
-                                                                                        <code>
-                                                                                            1
-                                                                                            |
-                                                                                            request.body.value
-                                                                                        </code>
-                                                                                    </li>
-                                                                                    <li>
-                                                                                        <code>
-                                                                                            2
-                                                                                            |
-                                                                                            request.query.value
-                                                                                        </code>
-                                                                                    </li>
-                                                                                    <li>
-                                                                                        <code>
-                                                                                            3
-                                                                                            |
-                                                                                            request.header.value
-                                                                                        </code>
-                                                                                    </li>
-                                                                                </ul>
-                                                                            </p>
-                                                                            <p>
-                                                                                You
-                                                                                can
-                                                                                pass
-                                                                                the
-                                                                                value
-                                                                                of{' '}
-                                                                                <code>
-                                                                                    request
-                                                                                </code>{' '}
-                                                                                object
-                                                                                directly
-                                                                                or
-                                                                                you
-                                                                                can
-                                                                                specify
-                                                                                the{' '}
-                                                                                <code>
-                                                                                    request
-                                                                                </code>{' '}
-                                                                                body
-                                                                                as
-                                                                                a
-                                                                                variable{' '}
-                                                                                <code>
-                                                                                    {
-                                                                                        '{{request.body.value}}'
-                                                                                    }
-                                                                                </code>
-                                                                            </p>
-                                                                        </Tooltip>
+                                                                        >
+                                                                            <Field
+                                                                                className="db-BusinessSettings-input-300 TextInput bs-TextInput"
+                                                                                component={
+                                                                                    RenderField
+                                                                                }
+                                                                                type="text"
+                                                                                name={`customIncidentState`}
+                                                                                id="customIncidentState"
+                                                                                placeholder="Enter a custom incident state"
+                                                                                style={{
+                                                                                    width:
+                                                                                        '100%',
+                                                                                }}
+                                                                                required={
+                                                                                    true
+                                                                                }
+                                                                            />
+                                                                        </div>
                                                                     </div>
                                                                 </div>
                                                             </div>
-                                                        </div>
-                                                    </fieldset>
-
-                                                    <fieldset className="Margin-bottom--16">
-                                                        <div className="bs-Fieldset-rows">
+                                                        </fieldset>
+                                                    )}
+
+                                                <fieldset className="Margin-bottom--16">
+                                                    <div className="bs-Fieldset-rows">
+                                                        <div
+                                                            className="bs-Fieldset-row"
+                                                            style={{
+                                                                padding: 0,
+                                                            }}
+                                                        >
+                                                            <label
+                                                                className="bs-Fieldset-label Text-align--left"
+                                                                htmlFor="noteContent"
+                                                                style={{
+                                                                    flexBasis:
+                                                                        '20%',
+                                                                }}
+                                                            >
+                                                                <span>
+                                                                    Investigation
+                                                                    Note
+                                                                </span>
+                                                            </label>
                                                             <div
-                                                                className="bs-Fieldset-row"
-                                                                style={{
-                                                                    padding: 0,
+                                                                className="bs-Fieldset-fields"
+                                                                style={{
+                                                                    flexBasis:
+                                                                        '80%',
+                                                                    maxWidth:
+                                                                        '80%',
                                                                 }}
                                                             >
-                                                                <label
-                                                                    className="bs-Fieldset-label Text-align--left"
-                                                                    htmlFor="incidentState"
+                                                                <div
+                                                                    className="bs-Fieldset-field"
                                                                     style={{
-                                                                        flexBasis:
-                                                                            '20%',
+                                                                        width:
+                                                                            '100%',
                                                                     }}
                                                                 >
-                                                                    <span>
-                                                                        Incident
-                                                                        State
-                                                                    </span>
-                                                                </label>
-                                                                <div
-                                                                    className="bs-Fieldset-fields"
-                                                                    style={{
-                                                                        flexBasis:
-                                                                            '80%',
-                                                                        maxWidth:
-                                                                            '80%',
-                                                                    }}
-                                                                >
-                                                                    <div
-                                                                        className="bs-Fieldset-field"
+                                                                    <CodeEditor
+                                                                        code={
+                                                                            formValues.noteContent ||
+                                                                            ''
+                                                                        }
+                                                                        onCodeChange={
+                                                                            this
+                                                                                .onContentChange
+                                                                        }
+                                                                        textareaId="newNoteContent"
+                                                                        placeholder="This can be markdown"
                                                                         style={{
                                                                             width:
                                                                                 '100%',
                                                                         }}
-                                                                    >
-                                                                        <Field
-                                                                            className="db-select-nw-300"
-                                                                            component={
-                                                                                RenderSelect
-                                                                            }
-                                                                            name="incidentState"
-                                                                            id="incidentState"
-                                                                            placeholder="Incident State"
-                                                                            disabled={
-                                                                                false
-                                                                            }
-                                                                            style={{
-                                                                                width:
-                                                                                    '100%',
-                                                                            }}
-                                                                            options={[
-                                                                                {
-                                                                                    value:
-                                                                                        'investigating',
-                                                                                    label:
-                                                                                        'Investigating',
-                                                                                },
-                                                                                {
-                                                                                    value:
-                                                                                        'update',
-                                                                                    label:
-                                                                                        'Update',
-                                                                                },
-                                                                                {
-                                                                                    value:
-                                                                                        'others',
-                                                                                    label:
-                                                                                        'Others',
-                                                                                },
-                                                                            ]}
-                                                                        />
-                                                                    </div>
+                                                                        required={
+                                                                            true
+                                                                        }
+                                                                    />
                                                                 </div>
                                                             </div>
                                                         </div>
-                                                    </fieldset>
-
-                                                    {formValues &&
-                                                        formValues.incidentState ===
-                                                            'others' && (
-                                                            <fieldset className="Margin-bottom--16">
-                                                                <div className="bs-Fieldset-rows">
-                                                                    <div
-                                                                        className="bs-Fieldset-row"
-                                                                        style={{
-                                                                            padding: 0,
-                                                                        }}
-                                                                    >
-                                                                        <label
-                                                                            className="bs-Fieldset-label Text-align--left"
-                                                                            htmlFor="customIncidentState"
-                                                                            style={{
-                                                                                flexBasis:
-                                                                                    '20%',
-                                                                            }}
-                                                                        >
-                                                                            <span>
-                                                                                Custom
-                                                                                Incident
-                                                                                State
-                                                                            </span>
-                                                                        </label>
-                                                                        <div
-                                                                            className="bs-Fieldset-fields"
-                                                                            style={{
-                                                                                flexBasis:
-                                                                                    '80%',
-                                                                                maxWidth:
-                                                                                    '80%',
-                                                                            }}
-                                                                        >
-                                                                            <div
-                                                                                className="bs-Fieldset-field"
-                                                                                style={{
-                                                                                    width:
-                                                                                        '100%',
-                                                                                }}
-                                                                            >
-                                                                                <Field
-                                                                                    className="db-BusinessSettings-input-300 TextInput bs-TextInput"
-                                                                                    component={
-                                                                                        RenderField
-                                                                                    }
-                                                                                    type="text"
-                                                                                    name={`customIncidentState`}
-                                                                                    id="customIncidentState"
-                                                                                    placeholder="Enter a custom incident state"
-                                                                                    style={{
-                                                                                        width:
-                                                                                            '100%',
-                                                                                    }}
-                                                                                    required={
-                                                                                        true
-                                                                                    }
-                                                                                />
-                                                                            </div>
-                                                                        </div>
-                                                                    </div>
-                                                                </div>
-                                                            </fieldset>
-                                                        )}
-
-                                                    <fieldset className="Margin-bottom--16">
-                                                        <div className="bs-Fieldset-rows">
+                                                    </div>
+                                                </fieldset>
+                                            </>
+                                        )}
+
+                                    {formValues &&
+                                        formValues.showAdvancedOptions &&
+                                        formValues.nextAction ===
+                                            'createIncident' && (
+                                            <>
+                                                <fieldset className="Margin-bottom--16">
+                                                    <div className="bs-Fieldset-rows">
+                                                        <div
+                                                            className="bs-Fieldset-row"
+                                                            style={{
+                                                                padding: 0,
+                                                            }}
+                                                        >
+                                                            <label
+                                                                className="bs-Fieldset-label Text-align--left"
+                                                                style={{
+                                                                    flexBasis:
+                                                                        '20%',
+                                                                }}
+                                                            >
+                                                                <span>
+                                                                    Filters
+                                                                </span>
+                                                            </label>
                                                             <div
-                                                                className="bs-Fieldset-row"
-                                                                style={{
-                                                                    padding: 0,
+                                                                className="bs-Fieldset-fields"
+                                                                style={{
+                                                                    flexBasis:
+                                                                        '80%',
+                                                                    maxWidth:
+                                                                        '80%',
                                                                 }}
                                                             >
-                                                                <label
-                                                                    className="bs-Fieldset-label Text-align--left"
-                                                                    htmlFor="noteContent"
-                                                                    style={{
-                                                                        flexBasis:
-                                                                            '20%',
-                                                                    }}
-                                                                >
-                                                                    <span>
-                                                                        Investigation
-                                                                        Note
-                                                                    </span>
-                                                                </label>
                                                                 <div
-                                                                    className="bs-Fieldset-fields"
-                                                                    style={{
-                                                                        flexBasis:
-                                                                            '80%',
-                                                                        maxWidth:
-                                                                            '80%',
-                                                                    }}
-                                                                >
-                                                                    <div
-                                                                        className="bs-Fieldset-field"
-                                                                        style={{
-                                                                            width:
-                                                                                '100%',
-                                                                        }}
-                                                                    >
-                                                                        <CodeEditor
-                                                                            code={
-                                                                                formValues.noteContent ||
-                                                                                ''
-                                                                            }
-                                                                            onCodeChange={
-                                                                                this
-                                                                                    .onContentChange
-                                                                            }
-                                                                            textareaId="newNoteContent"
-                                                                            placeholder="This can be markdown"
-                                                                            style={{
-                                                                                width:
-                                                                                    '100%',
-                                                                            }}
-                                                                            required={
-                                                                                true
-                                                                            }
-                                                                        />
-                                                                    </div>
-                                                                </div>
-                                                            </div>
-                                                        </div>
-                                                    </fieldset>
-                                                </>
-                                            )}
-
-                                        {formValues &&
-                                            formValues.showAdvancedOptions &&
-                                            formValues.nextAction ===
-                                                'createIncident' && (
-                                                <>
-                                                    <fieldset className="Margin-bottom--16">
-                                                        <div className="bs-Fieldset-rows">
-                                                            <div
-                                                                className="bs-Fieldset-row"
-                                                                style={{
-                                                                    padding: 0,
-                                                                }}
-                                                            >
-                                                                <label
-                                                                    className="bs-Fieldset-label Text-align--left"
-                                                                    style={{
-                                                                        flexBasis:
-                                                                            '20%',
-                                                                    }}
-                                                                >
-                                                                    <span>
-                                                                        Filters
-                                                                    </span>
-                                                                </label>
-                                                                <div
-<<<<<<< HEAD
                                                                     style={{
                                                                         width:
                                                                             '100%',
@@ -2284,13 +2050,16 @@
                                                                         </button>
                                                                     </div>
                                                                 </div>
-=======
+                                                                <div
                                                                     className="bs-Fieldset-fields"
                                                                     style={{
                                                                         flexBasis:
-                                                                            '80%',
+                                                                            '100%',
                                                                         maxWidth:
-                                                                            '80%',
+                                                                            '100%',
+                                                                        width:
+                                                                            '100%',
+                                                                        padding: 0,
                                                                     }}
                                                                 >
                                                                     <div
@@ -2300,287 +2069,6 @@
                                                                                 '100%',
                                                                         }}
                                                                     >
-                                                                        <Field
-                                                                            className="db-select-nw Table-cell--width--maximized"
-                                                                            component={
-                                                                                RenderSelect
-                                                                            }
-                                                                            name="filterCriteria"
-                                                                            id="filterCriteria"
-                                                                            placeholder="Criteria"
-                                                                            style={{
-                                                                                height:
-                                                                                    '28px',
-                                                                                width:
-                                                                                    '100%',
-                                                                            }}
-                                                                            options={[
-                                                                                ...monitorCustomFields.map(
-                                                                                    field => ({
-                                                                                        value:
-                                                                                            field.fieldName,
-                                                                                        label:
-                                                                                            field.fieldName,
-                                                                                    })
-                                                                                ),
-                                                                            ]}
-                                                                        />
-                                                                        <Field
-                                                                            className="db-select-nw Table-cell--width--maximized"
-                                                                            component={
-                                                                                RenderSelect
-                                                                            }
-                                                                            name="filterCondition"
-                                                                            id="filterCondition"
-                                                                            placeholder="Condition"
-                                                                            style={{
-                                                                                height:
-                                                                                    '28px',
-                                                                                width:
-                                                                                    '100%',
-                                                                                marginLeft: 5,
-                                                                            }}
-                                                                            options={[
-                                                                                {
-                                                                                    value:
-                                                                                        'equalTo',
-                                                                                    label:
-                                                                                        'Equal To',
-                                                                                },
-                                                                                {
-                                                                                    value:
-                                                                                        'notEqualTo',
-                                                                                    label:
-                                                                                        'Not Equal To',
-                                                                                },
-                                                                                {
-                                                                                    value:
-                                                                                        'greaterThan',
-                                                                                    label:
-                                                                                        'Greater Than',
-                                                                                },
-                                                                                {
-                                                                                    value:
-                                                                                        'lessThan',
-                                                                                    label:
-                                                                                        'Less Than',
-                                                                                },
-                                                                                {
-                                                                                    value:
-                                                                                        'lessThanOrEqualTo',
-                                                                                    label:
-                                                                                        'Less Than Or Equal To',
-                                                                                },
-                                                                                {
-                                                                                    value:
-                                                                                        'greaterThanOrEqualTo',
-                                                                                    label:
-                                                                                        'Greater Than Or Equal To',
-                                                                                },
-                                                                            ]}
-                                                                        />
-                                                                        <Field
-                                                                            component={
-                                                                                RenderField
-                                                                            }
-                                                                            name="filterText"
-                                                                            type={
-                                                                                formValues.filterCriteria
-                                                                                    ? (
-                                                                                          monitorCustomFields.find(
-                                                                                              field =>
-                                                                                                  field.fieldName ===
-                                                                                                  formValues.filterCriteria
-                                                                                          ) || {
-                                                                                              fieldType:
-                                                                                                  'text',
-                                                                                          }
-                                                                                      )
-                                                                                          .fieldType
-                                                                                    : 'text'
-                                                                            }
-                                                                            placeholder="request.body.value"
-                                                                            id="filterText"
-                                                                            className="db-BusinessSettings-input TextInput bs-TextInput"
-                                                                            style={{
-                                                                                width:
-                                                                                    '100%',
-                                                                                padding:
-                                                                                    '3px 5px',
-                                                                                marginLeft: 5,
-                                                                            }}
-                                                                            parentStyle={{
-                                                                                marginRight: 5,
-                                                                            }}
-                                                                            autoFocus={
-                                                                                true
-                                                                            }
-                                                                        />
-                                                                        <Tooltip title="Incoming http Request Filter">
-                                                                            <p>
-                                                                                Filter
-                                                                                exposes
-                                                                                the{' '}
-                                                                                <code>
-                                                                                    request
-                                                                                </code>{' '}
-                                                                                object
-                                                                                of
-                                                                                an
-                                                                                incoming
-                                                                                request.
-                                                                                The
-                                                                                value
-                                                                                on
-                                                                                the{' '}
-                                                                                <code>
-                                                                                    request
-                                                                                </code>{' '}
-                                                                                object
-                                                                                can
-                                                                                either
-                                                                                be
-                                                                                a
-                                                                                string
-                                                                                or
-                                                                                a
-                                                                                number
-                                                                            </p>
-                                                                            <p>
-                                                                                Example
-                                                                                properties
-                                                                                include
-                                                                                the
-                                                                                following:
-                                                                            </p>
-                                                                            <p>
-                                                                                <ul>
-                                                                                    <li>
-                                                                                        <code>
-                                                                                            request.body
-                                                                                        </code>
-                                                                                    </li>
-                                                                                    <li>
-                                                                                        <code>
-                                                                                            request.query
-                                                                                        </code>
-                                                                                    </li>
-                                                                                    <li>
-                                                                                        <code>
-                                                                                            request.headers
-                                                                                        </code>
-                                                                                    </li>
-                                                                                </ul>
-                                                                            </p>
-                                                                            <p>
-                                                                                Usage
-                                                                                examples
-                                                                                include:
-                                                                            </p>
-                                                                            <p>
-                                                                                <ul>
-                                                                                    <li>
-                                                                                        <code>
-                                                                                            1
-                                                                                            |
-                                                                                            request.body.value
-                                                                                        </code>
-                                                                                    </li>
-                                                                                    <li>
-                                                                                        <code>
-                                                                                            2
-                                                                                            |
-                                                                                            request.query.value
-                                                                                        </code>
-                                                                                    </li>
-                                                                                    <li>
-                                                                                        <code>
-                                                                                            3
-                                                                                            |
-                                                                                            request.header.value
-                                                                                        </code>
-                                                                                    </li>
-                                                                                </ul>
-                                                                            </p>
-                                                                            <p>
-                                                                                You
-                                                                                can
-                                                                                pass
-                                                                                the
-                                                                                value
-                                                                                of{' '}
-                                                                                <code>
-                                                                                    request
-                                                                                </code>{' '}
-                                                                                object
-                                                                                directly
-                                                                                or
-                                                                                you
-                                                                                can
-                                                                                specify
-                                                                                the{' '}
-                                                                                <code>
-                                                                                    request
-                                                                                </code>{' '}
-                                                                                body
-                                                                                as
-                                                                                a
-                                                                                variable{' '}
-                                                                                <code>
-                                                                                    {
-                                                                                        '{{request.body.value}}'
-                                                                                    }
-                                                                                </code>
-                                                                            </p>
-                                                                        </Tooltip>
-                                                                    </div>
-                                                                </div>
-                                                            </div>
-                                                        </div>
-                                                    </fieldset>
-                                                    <fieldset>
-                                                        <div className="bs-Fieldset-rows">
-                                                            <div
-                                                                className="bs-Fieldset-row"
-                                                                style={{
-                                                                    padding: 0,
-                                                                }}
-                                                            >
-                                                                <label
-                                                                    className="bs-Fieldset-label Text-align--left"
-                                                                    htmlFor="name"
-                                                                    style={{
-                                                                        flexBasis:
-                                                                            '20%',
-                                                                    }}
-                                                                ></label>
->>>>>>> ce437800
-                                                                <div
-                                                                    className="bs-Fieldset-fields"
-                                                                    style={{
-                                                                        flexBasis:
-<<<<<<< HEAD
-                                                                            '100%',
-                                                                        maxWidth:
-                                                                            '100%',
-                                                                        width:
-                                                                            '100%',
-                                                                        padding: 0,
-=======
-                                                                            '80%',
-                                                                        maxWidth:
-                                                                            '80%',
->>>>>>> ce437800
-                                                                    }}
-                                                                >
-                                                                    <div
-                                                                        className="bs-Fieldset-field"
-                                                                        style={{
-                                                                            width:
-                                                                                '100%',
-                                                                        }}
-                                                                    >
-<<<<<<< HEAD
                                                                         <FieldArray
                                                                             name="filters"
                                                                             component={
@@ -2588,24 +2076,237 @@
                                                                                     .renderFilters
                                                                             }
                                                                         />
-=======
-                                                                        <div
-                                                                            style={{
-                                                                                width:
-                                                                                    '100%',
-                                                                                paddingBottom: 10,
-                                                                                fontWeight: 500,
-                                                                                fontSize: 14,
-                                                                            }}
-                                                                        >
-                                                                            Incidents
-                                                                        </div>
->>>>>>> ce437800
                                                                     </div>
                                                                 </div>
                                                             </div>
                                                         </div>
-                                                    </fieldset>
+                                                    </div>
+                                                </fieldset>
+                                                <fieldset>
+                                                    <div className="bs-Fieldset-rows">
+                                                        <div
+                                                            className="bs-Fieldset-row"
+                                                            style={{
+                                                                padding: 0,
+                                                            }}
+                                                        >
+                                                            <label
+                                                                className="bs-Fieldset-label Text-align--left"
+                                                                htmlFor="name"
+                                                                style={{
+                                                                    flexBasis:
+                                                                        '20%',
+                                                                }}
+                                                            ></label>
+                                                            <div
+                                                                className="bs-Fieldset-fields"
+                                                                style={{
+                                                                    flexBasis:
+                                                                        '80%',
+                                                                    maxWidth:
+                                                                        '80%',
+                                                                }}
+                                                            >
+                                                                <div
+                                                                    className="bs-Fieldset-field"
+                                                                    style={{
+                                                                        width:
+                                                                            '100%',
+                                                                    }}
+                                                                >
+                                                                    <div
+                                                                        style={{
+                                                                            width:
+                                                                                '100%',
+                                                                            paddingBottom: 10,
+                                                                            fontWeight: 500,
+                                                                            fontSize: 14,
+                                                                        }}
+                                                                    >
+                                                                        Incidents
+                                                                    </div>
+                                                                </div>
+                                                            </div>
+                                                        </div>
+                                                    </div>
+                                                </fieldset>
+                                                <fieldset className="Margin-bottom--16">
+                                                    <div className="bs-Fieldset-rows">
+                                                        <div
+                                                            className="bs-Fieldset-row"
+                                                            style={{
+                                                                padding: 0,
+                                                            }}
+                                                        >
+                                                            <label
+                                                                className="bs-Fieldset-label Text-align--left"
+                                                                htmlFor="incidentTitle"
+                                                                style={{
+                                                                    flexBasis:
+                                                                        '20%',
+                                                                }}
+                                                            >
+                                                                <span>
+                                                                    Incident
+                                                                    Title
+                                                                </span>
+                                                            </label>
+                                                            <div
+                                                                className="bs-Fieldset-fields"
+                                                                style={{
+                                                                    flexBasis:
+                                                                        '80%',
+                                                                    maxWidth:
+                                                                        '80%',
+                                                                }}
+                                                            >
+                                                                <div
+                                                                    className="bs-Fieldset-field"
+                                                                    style={{
+                                                                        width:
+                                                                            '100%',
+                                                                    }}
+                                                                >
+                                                                    <Field
+                                                                        component={
+                                                                            RenderField
+                                                                        }
+                                                                        name="incidentTitle"
+                                                                        type="input"
+                                                                        placeholder="Monitor is offline"
+                                                                        id="incidentTitle"
+                                                                        className="db-BusinessSettings-input TextInput bs-TextInput"
+                                                                        style={{
+                                                                            width:
+                                                                                '100%',
+                                                                            padding:
+                                                                                '3px 5px',
+                                                                        }}
+                                                                    />
+                                                                </div>
+                                                            </div>
+                                                        </div>
+                                                    </div>
+                                                </fieldset>
+                                                <fieldset className="Margin-bottom--16">
+                                                    <div className="bs-Fieldset-rows">
+                                                        <div
+                                                            className="bs-Fieldset-row"
+                                                            style={{
+                                                                padding: 0,
+                                                            }}
+                                                        >
+                                                            <label
+                                                                className="bs-Fieldset-label Text-align--left"
+                                                                htmlFor="incidentType"
+                                                                style={{
+                                                                    flexBasis:
+                                                                        '20%',
+                                                                }}
+                                                            >
+                                                                <span>
+                                                                    Incident
+                                                                    Type
+                                                                </span>
+                                                            </label>
+                                                            <div
+                                                                className="bs-Fieldset-fields"
+                                                                style={{
+                                                                    flexBasis:
+                                                                        '80%',
+                                                                    maxWidth:
+                                                                        '80%',
+                                                                }}
+                                                            >
+                                                                <div
+                                                                    className="bs-Fieldset-field"
+                                                                    style={{
+                                                                        width:
+                                                                            '100%',
+                                                                    }}
+                                                                >
+                                                                    {formValues &&
+                                                                    !formValues.dynamicIncidentType ? (
+                                                                        <Field
+                                                                            className="db-select-nw"
+                                                                            component={
+                                                                                RenderSelect
+                                                                            }
+                                                                            name="incidentType"
+                                                                            id="incidentType"
+                                                                            placeholder="Incident type"
+                                                                            disabled={
+                                                                                this
+                                                                                    .props
+                                                                                    .requesting
+                                                                            }
+                                                                            options={[
+                                                                                {
+                                                                                    value:
+                                                                                        'online',
+                                                                                    label:
+                                                                                        'Online',
+                                                                                },
+                                                                                {
+                                                                                    value:
+                                                                                        'offline',
+                                                                                    label:
+                                                                                        'Offline',
+                                                                                },
+                                                                                {
+                                                                                    value:
+                                                                                        'degraded',
+                                                                                    label:
+                                                                                        'Degraded',
+                                                                                },
+                                                                            ]}
+                                                                        />
+                                                                    ) : (
+                                                                        <Field
+                                                                            className="db-BusinessSettings-input-300 TextInput bs-TextInput"
+                                                                            component={
+                                                                                RenderField
+                                                                            }
+                                                                            type="text"
+                                                                            name="customIncidentType"
+                                                                            id="incidentType"
+                                                                            placeholder="Incident Type"
+                                                                            style={{
+                                                                                width:
+                                                                                    '100%',
+                                                                            }}
+                                                                        />
+                                                                    )}
+                                                                </div>
+                                                                <div
+                                                                    onClick={() =>
+                                                                        this.props.change(
+                                                                            'dynamicIncidentType',
+                                                                            !formValues.dynamicIncidentType
+                                                                        )
+                                                                    }
+                                                                    style={{
+                                                                        cursor:
+                                                                            'pointer',
+                                                                        marginTop: 5,
+                                                                        textDecoration:
+                                                                            'underline',
+                                                                    }}
+                                                                >
+                                                                    {formValues.dynamicIncidentType
+                                                                        ? 'use predefined values'
+                                                                        : 'use dynamic values'}
+                                                                </div>
+                                                            </div>
+                                                        </div>
+                                                    </div>
+                                                </fieldset>
+                                                <ShouldRender
+                                                    if={
+                                                        incidentPriorities.length >
+                                                        0
+                                                    }
+                                                >
                                                     <fieldset className="Margin-bottom--16">
                                                         <div className="bs-Fieldset-rows">
                                                             <div
@@ -2616,7 +2317,7 @@
                                                             >
                                                                 <label
                                                                     className="bs-Fieldset-label Text-align--left"
-                                                                    htmlFor="incidentTitle"
+                                                                    htmlFor="incidentPriority"
                                                                     style={{
                                                                         flexBasis:
                                                                             '20%',
@@ -2624,65 +2325,7 @@
                                                                 >
                                                                     <span>
                                                                         Incident
-                                                                        Title
-                                                                    </span>
-                                                                </label>
-                                                                <div
-                                                                    className="bs-Fieldset-fields"
-                                                                    style={{
-                                                                        flexBasis:
-                                                                            '80%',
-                                                                        maxWidth:
-                                                                            '80%',
-                                                                    }}
-                                                                >
-                                                                    <div
-                                                                        className="bs-Fieldset-field"
-                                                                        style={{
-                                                                            width:
-                                                                                '100%',
-                                                                        }}
-                                                                    >
-                                                                        <Field
-                                                                            component={
-                                                                                RenderField
-                                                                            }
-                                                                            name="incidentTitle"
-                                                                            type="input"
-                                                                            placeholder="Monitor is offline"
-                                                                            id="incidentTitle"
-                                                                            className="db-BusinessSettings-input TextInput bs-TextInput"
-                                                                            style={{
-                                                                                width:
-                                                                                    '100%',
-                                                                                padding:
-                                                                                    '3px 5px',
-                                                                            }}
-                                                                        />
-                                                                    </div>
-                                                                </div>
-                                                            </div>
-                                                        </div>
-                                                    </fieldset>
-                                                    <fieldset className="Margin-bottom--16">
-                                                        <div className="bs-Fieldset-rows">
-                                                            <div
-                                                                className="bs-Fieldset-row"
-                                                                style={{
-                                                                    padding: 0,
-                                                                }}
-                                                            >
-                                                                <label
-                                                                    className="bs-Fieldset-label Text-align--left"
-                                                                    htmlFor="incidentType"
-                                                                    style={{
-                                                                        flexBasis:
-                                                                            '20%',
-                                                                    }}
-                                                                >
-                                                                    <span>
-                                                                        Incident
-                                                                        Type
+                                                                        Priority
                                                                     </span>
                                                                 </label>
                                                                 <div
@@ -2702,39 +2345,32 @@
                                                                         }}
                                                                     >
                                                                         {formValues &&
-                                                                        !formValues.dynamicIncidentType ? (
+                                                                        !formValues.dynamicIncidentPriority ? (
                                                                             <Field
+                                                                                style={{
+                                                                                    width:
+                                                                                        '100%',
+                                                                                }}
                                                                                 className="db-select-nw"
                                                                                 component={
                                                                                     RenderSelect
                                                                                 }
-                                                                                name="incidentType"
-                                                                                id="incidentType"
-                                                                                placeholder="Incident type"
+                                                                                name="incidentPriority"
+                                                                                id="incidentPriority"
                                                                                 disabled={
                                                                                     this
                                                                                         .props
                                                                                         .requesting
                                                                                 }
                                                                                 options={[
-                                                                                    {
-                                                                                        value:
-                                                                                            'online',
-                                                                                        label:
-                                                                                            'Online',
-                                                                                    },
-                                                                                    {
-                                                                                        value:
-                                                                                            'offline',
-                                                                                        label:
-                                                                                            'Offline',
-                                                                                    },
-                                                                                    {
-                                                                                        value:
-                                                                                            'degraded',
-                                                                                        label:
-                                                                                            'Degraded',
-                                                                                    },
+                                                                                    ...incidentPriorities.map(
+                                                                                        incidentPriority => ({
+                                                                                            value:
+                                                                                                incidentPriority._id,
+                                                                                            label:
+                                                                                                incidentPriority.name,
+                                                                                        })
+                                                                                    ),
                                                                                 ]}
                                                                             />
                                                                         ) : (
@@ -2744,9 +2380,9 @@
                                                                                     RenderField
                                                                                 }
                                                                                 type="text"
-                                                                                name="customIncidentType"
-                                                                                id="incidentType"
-                                                                                placeholder="Incident Type"
+                                                                                name="customIncidentPriority"
+                                                                                id="incidentPriority"
+                                                                                placeholder="Incident Priority"
                                                                                 style={{
                                                                                     width:
                                                                                         '100%',
@@ -2757,8 +2393,8 @@
                                                                     <div
                                                                         onClick={() =>
                                                                             this.props.change(
-                                                                                'dynamicIncidentType',
-                                                                                !formValues.dynamicIncidentType
+                                                                                'dynamicIncidentPriority',
+                                                                                !formValues.dynamicIncidentPriority
                                                                             )
                                                                         }
                                                                         style={{
@@ -2769,7 +2405,7 @@
                                                                                 'underline',
                                                                         }}
                                                                     >
-                                                                        {formValues.dynamicIncidentType
+                                                                        {formValues.dynamicIncidentPriority
                                                                             ? 'use predefined values'
                                                                             : 'use dynamic values'}
                                                                     </div>
@@ -2777,458 +2413,338 @@
                                                             </div>
                                                         </div>
                                                     </fieldset>
-                                                    <ShouldRender
-                                                        if={
-                                                            incidentPriorities.length >
-                                                            0
-                                                        }
-                                                    >
-                                                        <fieldset className="Margin-bottom--16">
-                                                            <div className="bs-Fieldset-rows">
+                                                </ShouldRender>
+                                                <fieldset className="Margin-bottom--16">
+                                                    <div className="bs-Fieldset-rows">
+                                                        <div
+                                                            className="bs-Fieldset-row"
+                                                            style={{
+                                                                padding: 0,
+                                                            }}
+                                                        >
+                                                            <label
+                                                                className="bs-Fieldset-label Text-align--left"
+                                                                htmlFor="incidentDescription"
+                                                                style={{
+                                                                    flexBasis:
+                                                                        '20%',
+                                                                }}
+                                                            >
+                                                                <span>
+                                                                    Incident
+                                                                    Description
+                                                                </span>
+                                                            </label>
+                                                            <div
+                                                                className="bs-Fieldset-fields"
+                                                                style={{
+                                                                    flexBasis:
+                                                                        '80%',
+                                                                    maxWidth:
+                                                                        '80%',
+                                                                }}
+                                                            >
                                                                 <div
-                                                                    className="bs-Fieldset-row"
+                                                                    className="bs-Fieldset-field"
                                                                     style={{
-                                                                        padding: 0,
+                                                                        width:
+                                                                            '100%',
                                                                     }}
                                                                 >
-                                                                    <label
-                                                                        className="bs-Fieldset-label Text-align--left"
-                                                                        htmlFor="incidentPriority"
+                                                                    <Field
+                                                                        component={
+                                                                            RenderTextArea
+                                                                        }
+                                                                        name="incidentDescription"
+                                                                        type="text"
+                                                                        rows="5"
+                                                                        placeholder="Description of the incident"
+                                                                        id="incidentDescription"
+                                                                        className="db-BusinessSettings-input TextInput bs-TextInput"
                                                                         style={{
-                                                                            flexBasis:
-                                                                                '20%',
+                                                                            width:
+                                                                                '100%',
+                                                                            padding:
+                                                                                '3px 5px',
+                                                                            whiteSpace:
+                                                                                'normal',
+                                                                        }}
+                                                                    />
+                                                                </div>
+                                                            </div>
+                                                        </div>
+                                                    </div>
+                                                </fieldset>
+                                                {customFields &&
+                                                    customFields.length > 0 &&
+                                                    customFields.map(
+                                                        (field, index) => (
+                                                            <fieldset
+                                                                key={index}
+                                                                className="Margin-bottom--16"
+                                                            >
+                                                                <div className="bs-Fieldset-rows">
+                                                                    <div
+                                                                        className="bs-Fieldset-row"
+                                                                        style={{
+                                                                            padding: 0,
                                                                         }}
                                                                     >
-                                                                        <span>
-                                                                            Incident
-                                                                            Priority
-                                                                        </span>
-                                                                    </label>
-                                                                    <div
-                                                                        className="bs-Fieldset-fields"
-                                                                        style={{
-                                                                            flexBasis:
-                                                                                '80%',
-                                                                            maxWidth:
-                                                                                '80%',
-                                                                        }}
-                                                                    >
-                                                                        <div
-                                                                            className="bs-Fieldset-field"
+                                                                        <label
+                                                                            className="bs-Fieldset-label Text-align--left"
+                                                                            htmlFor="incidentDescription"
                                                                             style={{
-                                                                                width:
-                                                                                    '100%',
+                                                                                flexBasis:
+                                                                                    '20%',
                                                                             }}
                                                                         >
-                                                                            {formValues &&
-                                                                            !formValues.dynamicIncidentPriority ? (
+                                                                            <span>
+                                                                                {
+                                                                                    field.fieldName
+                                                                                }
+                                                                            </span>
+                                                                        </label>
+                                                                        <div
+                                                                            className="bs-Fieldset-fields"
+                                                                            style={{
+                                                                                flexBasis:
+                                                                                    '80%',
+                                                                                maxWidth:
+                                                                                    '80%',
+                                                                            }}
+                                                                        >
+                                                                            <div
+                                                                                className="bs-Fieldset-field"
+                                                                                style={{
+                                                                                    width:
+                                                                                        '100%',
+                                                                                }}
+                                                                            >
                                                                                 <Field
+                                                                                    component={
+                                                                                        RenderField
+                                                                                    }
+                                                                                    name={
+                                                                                        field.fieldName
+                                                                                    }
+                                                                                    id={
+                                                                                        field.fieldName
+                                                                                    }
+                                                                                    type={
+                                                                                        field.fieldType
+                                                                                    }
+                                                                                    className="db-BusinessSettings-input TextInput bs-TextInput"
                                                                                     style={{
                                                                                         width:
                                                                                             '100%',
-                                                                                    }}
-                                                                                    className="db-select-nw"
-                                                                                    component={
-                                                                                        RenderSelect
-                                                                                    }
-                                                                                    name="incidentPriority"
-                                                                                    id="incidentPriority"
-                                                                                    disabled={
-                                                                                        this
-                                                                                            .props
-                                                                                            .requesting
-                                                                                    }
-                                                                                    options={[
-                                                                                        ...incidentPriorities.map(
-                                                                                            incidentPriority => ({
-                                                                                                value:
-                                                                                                    incidentPriority._id,
-                                                                                                label:
-                                                                                                    incidentPriority.name,
-                                                                                            })
-                                                                                        ),
-                                                                                    ]}
-                                                                                />
-                                                                            ) : (
-                                                                                <Field
-                                                                                    className="db-BusinessSettings-input-300 TextInput bs-TextInput"
-                                                                                    component={
-                                                                                        RenderField
-                                                                                    }
-                                                                                    type="text"
-                                                                                    name="customIncidentPriority"
-                                                                                    id="incidentPriority"
-                                                                                    placeholder="Incident Priority"
-                                                                                    style={{
-                                                                                        width:
-                                                                                            '100%',
+                                                                                        padding:
+                                                                                            '3px 5px',
+                                                                                        whiteSpace:
+                                                                                            'normal',
                                                                                     }}
                                                                                 />
-                                                                            )}
-                                                                        </div>
-                                                                        <div
-                                                                            onClick={() =>
-                                                                                this.props.change(
-                                                                                    'dynamicIncidentPriority',
-                                                                                    !formValues.dynamicIncidentPriority
-                                                                                )
-                                                                            }
-                                                                            style={{
-                                                                                cursor:
-                                                                                    'pointer',
-                                                                                marginTop: 5,
-                                                                                textDecoration:
-                                                                                    'underline',
-                                                                            }}
-                                                                        >
-                                                                            {formValues.dynamicIncidentPriority
-                                                                                ? 'use predefined values'
-                                                                                : 'use dynamic values'}
+                                                                            </div>
                                                                         </div>
                                                                     </div>
                                                                 </div>
-                                                            </div>
-                                                        </fieldset>
-                                                    </ShouldRender>
-                                                    <fieldset className="Margin-bottom--16">
-                                                        <div className="bs-Fieldset-rows">
+                                                            </fieldset>
+                                                        )
+                                                    )}
+                                                <fieldset
+                                                    style={{ paddingTop: 0 }}
+                                                >
+                                                    <div className="bs-Fieldset-rows">
+                                                        <div
+                                                            className="bs-Fieldset-row"
+                                                            style={{
+                                                                padding: 0,
+                                                            }}
+                                                        >
+                                                            <label
+                                                                className="bs-Fieldset-label Text-align--left"
+                                                                htmlFor="name"
+                                                                style={{
+                                                                    flexBasis:
+                                                                        '20%',
+                                                                }}
+                                                            ></label>
                                                             <div
-                                                                className="bs-Fieldset-row"
-                                                                style={{
-                                                                    padding: 0,
+                                                                className="bs-Fieldset-fields"
+                                                                style={{
+                                                                    flexBasis:
+                                                                        '80%',
+                                                                    maxWidth:
+                                                                        '80%',
                                                                 }}
                                                             >
-                                                                <label
-                                                                    className="bs-Fieldset-label Text-align--left"
-                                                                    htmlFor="incidentDescription"
+                                                                <div
+                                                                    className="bs-Fieldset-field"
                                                                     style={{
-                                                                        flexBasis:
-                                                                            '20%',
+                                                                        width:
+                                                                            '100%',
+                                                                        display:
+                                                                            'block',
                                                                     }}
                                                                 >
-                                                                    <span>
-                                                                        Incident
-                                                                        Description
-                                                                    </span>
-                                                                </label>
-                                                                <div
-                                                                    className="bs-Fieldset-fields"
-                                                                    style={{
-                                                                        flexBasis:
-                                                                            '80%',
-                                                                        maxWidth:
-                                                                            '80%',
-                                                                    }}
-                                                                >
-                                                                    <div
-                                                                        className="bs-Fieldset-field"
-                                                                        style={{
-                                                                            width:
-                                                                                '100%',
-                                                                        }}
-                                                                    >
-                                                                        <Field
-                                                                            component={
-                                                                                RenderTextArea
-                                                                            }
-                                                                            name="incidentDescription"
-                                                                            type="text"
-                                                                            rows="5"
-                                                                            placeholder="Description of the incident"
-                                                                            id="incidentDescription"
-                                                                            className="db-BusinessSettings-input TextInput bs-TextInput"
-                                                                            style={{
-                                                                                width:
-                                                                                    '100%',
-                                                                                padding:
-                                                                                    '3px 5px',
-                                                                                whiteSpace:
-                                                                                    'normal',
-                                                                            }}
-                                                                        />
-                                                                    </div>
+                                                                    {formValues &&
+                                                                        !formValues.showAvailableVariables && (
+                                                                            <div
+                                                                                style={{
+                                                                                    width:
+                                                                                        '100%',
+                                                                                    paddingBottom: 10,
+                                                                                    textDecoration:
+                                                                                        'underline',
+                                                                                    cursor:
+                                                                                        'pointer',
+                                                                                }}
+                                                                                onClick={
+                                                                                    this
+                                                                                        .toggleShowAvailableVariables
+                                                                                }
+                                                                            >
+                                                                                Click
+                                                                                to
+                                                                                show
+                                                                                available
+                                                                                variables
+                                                                            </div>
+                                                                        )}
+                                                                    {formValues &&
+                                                                        formValues.showAvailableVariables && (
+                                                                            <div>
+                                                                                <span
+                                                                                    className="template-variable-2"
+                                                                                    style={{
+                                                                                        display:
+                                                                                            'block',
+                                                                                        paddingBottom:
+                                                                                            '10px',
+                                                                                    }}
+                                                                                >
+                                                                                    You
+                                                                                    can
+                                                                                    use
+                                                                                    these
+                                                                                    available
+                                                                                    variables
+                                                                                    in
+                                                                                    incident
+                                                                                    title,
+                                                                                    incident
+                                                                                    description
+                                                                                    or
+                                                                                    custom
+                                                                                    field.
+                                                                                </span>
+                                                                                <span
+                                                                                    className="template-variable-1"
+                                                                                    style={{
+                                                                                        display:
+                                                                                            'block',
+                                                                                    }}
+                                                                                >
+                                                                                    {incomingRequestVariables.map(
+                                                                                        (
+                                                                                            item,
+                                                                                            index
+                                                                                        ) => {
+                                                                                            return (
+                                                                                                <span
+                                                                                                    key={
+                                                                                                        index
+                                                                                                    }
+                                                                                                    className="template-variables"
+                                                                                                    style={
+                                                                                                        bulletpoints
+                                                                                                    }
+                                                                                                >
+                                                                                                    {
+                                                                                                        item.description
+                                                                                                    }
+                                                                                                    <br />
+                                                                                                </span>
+                                                                                            );
+                                                                                        }
+                                                                                    )}
+                                                                                </span>
+                                                                            </div>
+                                                                        )}
                                                                 </div>
                                                             </div>
                                                         </div>
-                                                    </fieldset>
-                                                    {customFields &&
-                                                        customFields.length >
-                                                            0 &&
-                                                        customFields.map(
-                                                            (field, index) => (
-                                                                <fieldset
-                                                                    key={index}
-                                                                    className="Margin-bottom--16"
-                                                                >
-                                                                    <div className="bs-Fieldset-rows">
-                                                                        <div
-                                                                            className="bs-Fieldset-row"
-                                                                            style={{
-                                                                                padding: 0,
-                                                                            }}
-                                                                        >
-                                                                            <label
-                                                                                className="bs-Fieldset-label Text-align--left"
-                                                                                htmlFor="incidentDescription"
-                                                                                style={{
-                                                                                    flexBasis:
-                                                                                        '20%',
-                                                                                }}
-                                                                            >
-                                                                                <span>
-                                                                                    {
-                                                                                        field.fieldName
-                                                                                    }
-                                                                                </span>
-                                                                            </label>
-                                                                            <div
-                                                                                className="bs-Fieldset-fields"
-                                                                                style={{
-                                                                                    flexBasis:
-                                                                                        '80%',
-                                                                                    maxWidth:
-                                                                                        '80%',
-                                                                                }}
-                                                                            >
-                                                                                <div
-                                                                                    className="bs-Fieldset-field"
-                                                                                    style={{
-                                                                                        width:
-                                                                                            '100%',
-                                                                                    }}
-                                                                                >
-                                                                                    <Field
-                                                                                        component={
-                                                                                            RenderField
-                                                                                        }
-                                                                                        name={
-                                                                                            field.fieldName
-                                                                                        }
-                                                                                        id={
-                                                                                            field.fieldName
-                                                                                        }
-                                                                                        type={
-                                                                                            field.fieldType
-                                                                                        }
-                                                                                        className="db-BusinessSettings-input TextInput bs-TextInput"
-                                                                                        style={{
-                                                                                            width:
-                                                                                                '100%',
-                                                                                            padding:
-                                                                                                '3px 5px',
-                                                                                            whiteSpace:
-                                                                                                'normal',
-                                                                                        }}
-                                                                                    />
-                                                                                </div>
-                                                                            </div>
-                                                                        </div>
-                                                                    </div>
-                                                                </fieldset>
-                                                            )
-                                                        )}
-                                                    <fieldset
-                                                        style={{
-                                                            paddingTop: 0,
-                                                        }}
-                                                    >
-                                                        <div className="bs-Fieldset-rows">
-                                                            <div
-                                                                className="bs-Fieldset-row"
-                                                                style={{
-                                                                    padding: 0,
-                                                                }}
-                                                            >
-                                                                <label
-                                                                    className="bs-Fieldset-label Text-align--left"
-                                                                    htmlFor="name"
-                                                                    style={{
-                                                                        flexBasis:
-                                                                            '20%',
-                                                                    }}
-                                                                ></label>
-                                                                <div
-                                                                    className="bs-Fieldset-fields"
-                                                                    style={{
-                                                                        flexBasis:
-                                                                            '80%',
-                                                                        maxWidth:
-                                                                            '80%',
-                                                                    }}
-                                                                >
-                                                                    <div
-                                                                        className="bs-Fieldset-field"
-                                                                        style={{
-                                                                            width:
-                                                                                '100%',
-                                                                            display:
-                                                                                'block',
-                                                                        }}
-                                                                    >
-                                                                        {formValues &&
-                                                                            !formValues.showAvailableVariables && (
-                                                                                <div
-                                                                                    style={{
-                                                                                        width:
-                                                                                            '100%',
-                                                                                        paddingBottom: 10,
-                                                                                        textDecoration:
-                                                                                            'underline',
-                                                                                        cursor:
-                                                                                            'pointer',
-                                                                                    }}
-                                                                                    onClick={
-                                                                                        this
-                                                                                            .toggleShowAvailableVariables
-                                                                                    }
-                                                                                >
-                                                                                    Click
-                                                                                    to
-                                                                                    show
-                                                                                    available
-                                                                                    variables
-                                                                                </div>
-                                                                            )}
-                                                                        {formValues &&
-                                                                            formValues.showAvailableVariables && (
-                                                                                <div>
-                                                                                    <span
-                                                                                        className="template-variable-2"
-                                                                                        style={{
-                                                                                            display:
-                                                                                                'block',
-                                                                                            paddingBottom:
-                                                                                                '10px',
-                                                                                        }}
-                                                                                    >
-                                                                                        You
-                                                                                        can
-                                                                                        use
-                                                                                        these
-                                                                                        available
-                                                                                        variables
-                                                                                        in
-                                                                                        incident
-                                                                                        title,
-                                                                                        incident
-                                                                                        description
-                                                                                        or
-                                                                                        custom
-                                                                                        field.
-                                                                                    </span>
-                                                                                    <span
-                                                                                        className="template-variable-1"
-                                                                                        style={{
-                                                                                            display:
-                                                                                                'block',
-                                                                                        }}
-                                                                                    >
-                                                                                        {incomingRequestVariables.map(
-                                                                                            (
-                                                                                                item,
-                                                                                                index
-                                                                                            ) => {
-                                                                                                return (
-                                                                                                    <span
-                                                                                                        key={
-                                                                                                            index
-                                                                                                        }
-                                                                                                        className="template-variables"
-                                                                                                        style={
-                                                                                                            bulletpoints
-                                                                                                        }
-                                                                                                    >
-                                                                                                        {
-                                                                                                            item.description
-                                                                                                        }
-                                                                                                        <br />
-                                                                                                    </span>
-                                                                                                );
-                                                                                            }
-                                                                                        )}
-                                                                                    </span>
-                                                                                </div>
-                                                                            )}
-                                                                    </div>
-                                                                </div>
-                                                            </div>
-                                                        </div>
-                                                    </fieldset>
-                                                </>
-                                            )}
-                                    </div>
+                                                    </div>
+                                                </fieldset>
+                                            </>
+                                        )}
                                 </div>
-                                <div className="bs-Modal-footer">
-                                    <div className="bs-Modal-footer-actions">
-                                        <ShouldRender
-                                            if={
-                                                !this.props.requesting &&
-                                                this.props.requestError
-                                            }
+                            </div>
+                            <div className="bs-Modal-footer">
+                                <div className="bs-Modal-footer-actions">
+                                    <ShouldRender
+                                        if={
+                                            !this.props.requesting &&
+                                            this.props.requestError
+                                        }
+                                    >
+                                        <div
+                                            className="bs-Tail-copy"
+                                            style={{ width: 200 }}
                                         >
                                             <div
-                                                className="bs-Tail-copy"
-                                                style={{ width: 200 }}
+                                                className="Box-root Flex-flex Flex-alignItems--stretch Flex-direction--row Flex-justifyContent--flexStart"
+                                                style={{ marginTop: '10px' }}
                                             >
-                                                <div
-                                                    className="Box-root Flex-flex Flex-alignItems--stretch Flex-direction--row Flex-justifyContent--flexStart"
-                                                    style={{
-                                                        marginTop: '10px',
-                                                    }}
-                                                >
-                                                    <div className="Box-root Margin-right--8">
-                                                        <div className="Icon Icon--info Icon--color--red Icon--size--14 Box-root Flex-flex"></div>
-                                                    </div>
-                                                    <div className="Box-root">
-                                                        <span
-                                                            style={{
-                                                                color: 'red',
-                                                            }}
-                                                        >
-                                                            {
-                                                                this.props
-                                                                    .requestError
-                                                            }
-                                                        </span>
-                                                    </div>
+                                                <div className="Box-root Margin-right--8">
+                                                    <div className="Icon Icon--info Icon--color--red Icon--size--14 Box-root Flex-flex"></div>
+                                                </div>
+                                                <div className="Box-root">
+                                                    <span
+                                                        style={{ color: 'red' }}
+                                                    >
+                                                        {
+                                                            this.props
+                                                                .requestError
+                                                        }
+                                                    </span>
                                                 </div>
                                             </div>
-                                        </ShouldRender>
-                                        <button
-                                            className="bs-Button bs-DeprecatedButton btn__modal"
-                                            type="button"
-                                            onClick={() => {
-                                                destroy();
-                                                closeModal({ id: projectId });
-                                            }}
-                                        >
-                                            <span>Cancel</span>
-                                            <span className="cancel-btn__keycode">
-                                                Esc
-                                            </span>
-                                        </button>
-                                        <button
-                                            className="bs-Button bs-DeprecatedButton bs-Button--blue btn__modal"
-                                            disabled={this.props.requesting}
-                                            type="submit"
-                                            id="editIncomingRequest"
-                                        >
-                                            {!this.props.requesting && (
-                                                <>
-                                                    <span>Edit</span>
-                                                    <span className="create-btn__keycode">
-                                                        <span className="keycode__icon keycode__icon--enter" />
-                                                    </span>
-                                                </>
-                                            )}
-                                            {this.props.requesting && (
-                                                <FormLoader />
-                                            )}
-                                        </button>
-                                    </div>
+                                        </div>
+                                    </ShouldRender>
+                                    <button
+                                        className="bs-Button bs-DeprecatedButton btn__modal"
+                                        type="button"
+                                        onClick={() => {
+                                            destroy();
+                                            closeModal({ id: projectId });
+                                        }}
+                                    >
+                                        <span>Cancel</span>
+                                        <span className="cancel-btn__keycode">
+                                            Esc
+                                        </span>
+                                    </button>
+                                    <button
+                                        className="bs-Button bs-DeprecatedButton bs-Button--blue btn__modal"
+                                        disabled={this.props.requesting}
+                                        type="submit"
+                                        id="editIncomingRequest"
+                                    >
+                                        {!this.props.requesting && (
+                                            <>
+                                                <span>Edit</span>
+                                                <span className="create-btn__keycode">
+                                                    <span className="keycode__icon keycode__icon--enter" />
+                                                </span>
+                                            </>
+                                        )}
+                                        {this.props.requesting && (
+                                            <FormLoader />
+                                        )}
+                                    </button>
                                 </div>
-                            </form>
-                        </ClickOutside>
+                            </div>
+                        </form>
                     </div>
                 </div>
             </div>
