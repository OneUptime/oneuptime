/* eslint-disable*/
import React, { Component } from 'react';
import { bindActionCreators } from 'redux';
import { connect } from 'react-redux';
import PropTypes from 'prop-types';
import { reduxForm, Field, formValueSelector } from 'redux-form';
import {
    createMonitor,
    createMonitorSuccess,
    createMonitorFailure,
    resetCreateMonitor,
    editMonitor,
    editMonitorSwitch,
    setMonitorCriteria,
    addSeat,
} from '../../actions/monitor';
import { RenderField } from '../basic/RenderField';
import { makeCriteria } from '../../config';
import { FormLoader } from '../basic/Loader';
import { openModal, closeModal } from '../../actions/modal';
import {
    fetchMonitorCriteria,
    fetchMonitorsIncidents,
    fetchMonitorsSubscribers,
    toggleEdit
} from '../../actions/monitor';
import { showUpgradeForm } from '../../actions/project';
import ShouldRender from '../basic/ShouldRender';
import { fetchSchedules, scheduleSuccess } from '../../actions/schedule';
import ApiAdvance from './ApiAdvance';
import ResponseComponent from './ResponseComponent';
import { User } from '../../config';
import { ValidateField } from '../../config';
import { RenderSelect } from '../basic/RenderSelect';
import AceEditor from 'react-ace';
import 'ace-builds/src-noconflict/mode-javascript';
import 'ace-builds/src-noconflict/theme-github';
import { logEvent } from '../../analytics';
import { SHOULD_LOG_ANALYTICS, PricingPlan as PlanListing } from '../../config';
import Tooltip from '../basic/Tooltip';
import PricingPlan from '../basic/PricingPlan';
const selector = formValueSelector('NewMonitor');
const dJSON = require('dirty-json');
<<<<<<< HEAD
import { history } from '../../store';

=======
import {
    fetchCommunicationSlas
} from '../../actions/incidentCommunicationSla';
>>>>>>> 6ef234ee

class NewMonitor extends Component {
    constructor(props) {
        super(props);
        this.state = {
            advance: false,
            script: '',
            type: props.edit ? props.editMonitorProp.type : props.type,
        };
    }

    componentDidMount() {
        const userId = User.getUserId();
        const projectMember = this.props.currentProject.users.find(
            user => user.userId === userId
        );
        //load call schedules
        if (projectMember) {
            this.props.fetchCommunicationSlas(this.props.currentProject._id)
            this.props.fetchSchedules(this.props.currentProject._id);
        }
        this.props.fetchMonitorCriteria();
    }

    //Client side validation
    validate = values => {
        const errors = {};
        if (!ValidateField.text(values[`name_${this.props.index}`])) {
            errors.name = 'Name is required.';
        }
        if (values[`type_${this.props.index}`] === 'url') {
            if (!ValidateField.text(values[`url_${this.props.index}`])) {
                errors.url = 'URL is required.';
            } else if (!ValidateField.url(values[`url_${this.props.index}`])) {
                errors.url = 'URL is invalid.';
            }
        }

        if (values[`type_${this.props.index}`] === 'device') {
            if (!ValidateField.text(values[`deviceId_${this.props.index}`])) {
                errors.deviceId = 'Device ID is required.';
            } else if (
                !ValidateField.url(values[`deviceId_${this.props.index}`])
            ) {
                errors.deviceId = 'Device ID is invalid.';
            }
        }

        if (!values['resourceCategoriesId']) {
            errors.resourceCategories = 'Resource Category is required';
        }

        return errors;
    };

    componentDidUpdate() {
        const { monitor } = this.props;
        if (
            monitor.newMonitor.error ===
            "You can't add any more monitors. Please upgrade plan."
        ) {
            this.props.showUpgradeForm();
        }
    }

    submitForm = values => {
        const thisObj = this;
        const postObj = { data: {}, criteria: {} };
        postObj.componentId = thisObj.props.componentId;
        postObj.projectId = this.props.projectId;
        postObj.incidentCommunicationSla = values.incidentCommunicationSla;
        postObj.name = values[`name_${this.props.index}`];
        postObj.type = values[`type_${this.props.index}`]
            ? values[`type_${this.props.index}`]
            : this.props.edit
            ? this.props.editMonitorProp.type
            : this.props.type;
        postObj.resourceCategory =
            values[`resourceCategory_${this.props.index}`];
        postObj.callScheduleId = values[`callSchedule_${this.props.index}`];
        if (postObj.type === 'manual')
            postObj.data.description =
                values[`description_${this.props.index}`] || null;

        if (postObj.type === 'device')
            postObj.data.deviceId = values[`deviceId_${this.props.index}`];

        if (postObj.type === 'url' || postObj.type === 'api')
            postObj.data.url = values[`url_${this.props.index}`];

        if (postObj.type === 'script') {
            postObj.data.script = thisObj.state.script;
        }

        if (
            postObj.type === 'url' ||
            postObj.type === 'api' ||
            postObj.type === 'server-monitor' ||
            postObj.type === 'script'
        ) {
            if (
                values &&
                values[`up_${this.props.index}`] &&
                values[`up_${this.props.index}`].length
            ) {
                postObj.criteria.up = makeCriteria(
                    values[`up_${this.props.index}`]
                );
                postObj.criteria.up.createAlert =
                    values && values[`up_${this.props.index}_createAlert`]
                        ? true
                        : false;
                postObj.criteria.up.autoAcknowledge =
                    values && values[`up_${this.props.index}_autoAcknowledge`]
                        ? true
                        : false;
                postObj.criteria.up.autoResolve =
                    values && values[`up_${this.props.index}_autoResolve`]
                        ? true
                        : false;
            }

            if (
                values &&
                values[`degraded_${this.props.index}`] &&
                values[`degraded_${this.props.index}`].length
            ) {
                postObj.criteria.degraded = makeCriteria(
                    values[`degraded_${this.props.index}`]
                );
                postObj.criteria.degraded.createAlert =
                    values && values[`degraded_${this.props.index}_createAlert`]
                        ? true
                        : false;
                postObj.criteria.degraded.autoAcknowledge =
                    values &&
                    values[`degraded_${this.props.index}_autoAcknowledge`]
                        ? true
                        : false;
                postObj.criteria.degraded.autoResolve =
                    values && values[`degraded_${this.props.index}_autoResolve`]
                        ? true
                        : false;
            }

            if (
                values &&
                values[`down_${this.props.index}`] &&
                values[`down_${this.props.index}`].length
            ) {
                postObj.criteria.down = makeCriteria(
                    values[`down_${this.props.index}`]
                );
                postObj.criteria.down.createAlert =
                    values && values[`down_${this.props.index}_createAlert`]
                        ? true
                        : false;
                postObj.criteria.down.autoAcknowledge =
                    values && values[`down_${this.props.index}_autoAcknowledge`]
                        ? true
                        : false;
                postObj.criteria.down.autoResolve =
                    values && values[`down_${this.props.index}_autoResolve`]
                        ? true
                        : false;
            }
        }
        if (postObj.type === 'api') {
            if (
                values &&
                values[`method_${this.props.index}`] &&
                values[`method_${this.props.index}`].length
            ) {
                postObj.method = values[`method_${this.props.index}`];
            }
            if (
                values &&
                values[`headers_${this.props.index}`] &&
                values[`headers_${this.props.index}`].length
            ) {
                postObj.headers = values[`headers_${this.props.index}`];
            }
            if (
                values &&
                values[`bodyType_${this.props.index}`] &&
                values[`bodyType_${this.props.index}`].length
            ) {
                postObj.bodyType = values[`bodyType_${this.props.index}`];
            }
            if (
                values &&
                values[`formData_${this.props.index}`] &&
                values[`formData_${this.props.index}`].length &&
                (postObj.bodyType === 'form-data' ||
                    postObj.bodyType === 'x-www-form-urlencoded')
            ) {
                postObj.formData = values[`formData_${this.props.index}`];
            }
            if (
                values &&
                values[`text_${this.props.index}`] &&
                values[`text_${this.props.index}`].length &&
                !(
                    postObj.bodyType === 'form-data' ||
                    postObj.bodyType === 'x-www-form-urlencoded'
                )
            ) {
                let text = values[`text_${this.props.index}`];
                if (postObj.bodyType === 'application/json') {
                    try {
                        const val = text.replace(/^,{+|},+$/g, '');
                        const r = dJSON.parse(val);
                        text = JSON.stringify(r);
                    } catch (e) {
                    }
                }
                postObj.text = text;
            }
        }

        if (this.props.edit) {
            const { monitorId } = this.props;
            postObj._id = this.props.editMonitorProp._id;
            this.props.editMonitor(postObj.projectId, postObj).then(() => {
                this.props.toggleEdit(false);
                thisObj.props.destroy();
                if (monitorId === this.props.editMonitorProp._id) {
                    this.props.fetchMonitorsIncidents(
                        postObj.projectId,
                        this.props.editMonitorProp._id,
                        0,
                        5
                    );
                    this.props.fetchMonitorsSubscribers(
                        postObj.projectId,
                        this.props.editMonitorProp._id,
                        0,
                        5
                    );
                } else {
                    this.props.fetchMonitorsIncidents(
                        postObj.projectId,
                        this.props.editMonitorProp._id,
                        0,
                        3
                    );
                }
                if (SHOULD_LOG_ANALYTICS) {
                    logEvent(
                        'EVENT: DASHBOARD > PROJECT > COMPONENT > MONITOR > EDIT MONITOR',
                        values
                    );
                }
            });
        } else {
            this.props.createMonitor(postObj.projectId, postObj).then(
                (data) => {
                    thisObj.props.reset();
                    if (SHOULD_LOG_ANALYTICS) {
                        logEvent(
                            'EVENT: DASHBOARD > PROJECT > COMPONENT > MONITOR > NEW MONITOR',
                            values
                        );
                    }
                    history.push(
                        `/dashboard/project/${this.props.currentProject._id}/${this.props.componentId}/monitoring/${data.data._id}`
                    );
                },
                error => {
                    if (error && error.message) {
                        return error;
                    }
                }
            );
        }

        this.setState({
            advance: false,
            script: '',
            type: this.props.edit
                ? this.props.editMonitorProp.type
                : this.props.type,
        });
    };

    scheduleChange = (e, value) => {
        //load call schedules
        if (value && value !== '') {
            this.props.fetchSchedules(value);
        } else {
            const userId = User.getUserId();
            const projectMember = this.props.currentProject.users.find(
                user => user.userId === userId
            );
            if (projectMember)
                this.props.fetchSchedules(this.props.currentProject._id);
        }
    };

    cancelEdit = () => {
        this.props.editMonitorSwitch(this.props.index);
        this.props.toggleEdit(false);
    };

    openAdvance = () => {
        this.setState({ advance: !this.state.advance });
    };

    changeBox = (e, value) => {
        this.setState({ advance: false, type: value });
        this.props.setMonitorCriteria(
            this.props.name,
            this.props.category,
            this.props.subProject,
            this.props.schedule,
            value
        );
    };

    scriptTextChange = newValue => {
        this.setState({ script: newValue });
    };

    monitorTypeDescription = {
        url:
            'Monitor your website and get notified when it goes down or performs poorly.',
        device:
            'Monitor IoT devices constantly and notify your team when they do not behave the way you want.',
        manual: (
            <>
                Manual monitors do not monitor any resource. You can change
                monitor status by using{' '}
                <a href="https://fyipe.com/docs">Fyipe’s API</a>. This is
                helpful when you use different monitoring tool but want to
                record monitor status on Fyipe.
            </>
        ),
        api: (
            <>
                Monitor{' '}
                <a href="https://en.wikipedia.org/wiki/Representational_state_transfer">
                    REST
                </a>{' '}
                endpoints constantly and notify your team when they do not
                behave the way you want.
            </>
        ),
        script:
            'Run custom JavaScript script and alerts you when script fails.',
        'server-monitor':
            'Monitor servers constantly and notify your team when they do not behave the way you want.',
    };

    getCurrentMonitorCount = monitor => {
        let count = 0;
        if (monitor.monitorsList.monitors.length > 0) {
            monitor.monitorsList.monitors.map(monitorObj => {
                count += monitorObj.count;
                return monitorObj;
            });
        }
        return count;
    };

    getNextPlan = plan => {
        const plans = ['Startup', 'Growth', 'Scale', 'Enterprise'];
        const nextPlanIndex = plans.indexOf(plan) + 1;

        if (nextPlanIndex >= plans.length) {
            return plans[plans.length - 1];
        }

        return plans[nextPlanIndex];
    };

    getUserCount = (project, subProjects) => {
        let count = 0;
        if (subProjects.length > 0) {
            const users = [];
            subProjects.map(subProject => {
                subProject.users.map(user => {
                    // ensure a user is not counted twice
                    // even when they're added to multiple subprojects
                    if (!users.includes(user.userId)) {
                        users.push(user.userId);
                    }
                    return user;
                });
                return subProject;
            });
            count = users.length;
        } else {
            count = project.users.length;
        }
        return count;
    };

    render() {
        const requesting =
            (this.props.monitor.newMonitor.requesting && !this.props.edit) ||
            (this.props.monitor.editMonitor.requesting && this.props.edit) ||
            (this.props.requestingSla);

        const {
            handleSubmit,
            subProjects,
            schedules,
            resourceCategoryList,
            monitor,
            project,
            currentPlanId,
        } = this.props;
        const type = this.state.type;

        const unlimitedMonitors = ['Scale', 'Enterprise'];
        const planCategory =
            currentPlanId === 'enterprise'
                ? 'Enterprise'
                : PlanListing.getPlanById(currentPlanId).category;
        const numOfUsers = this.getUserCount(project, subProjects);
        const monitorPerUser =
            planCategory === 'Startup' ? 5 : planCategory === 'Growth' ? 10 : 0;
        const monitorCount = numOfUsers * monitorPerUser;
        const currentMonitorCount = this.getCurrentMonitorCount(monitor);

        return (
            <div className="Box-root Margin-bottom--12">
                <div className="bs-ContentSection Card-root Card-shadow--medium">
                    <div className="Box-root">
                        <div className="bs-ContentSection-content Box-root Box-divider--surface-bottom-1 Flex-flex Flex-alignItems--center Flex-justifyContent--spaceBetween Padding-horizontal--20 Padding-vertical--16">
                            <div className="Box-root">
                                <span className="Text-color--inherit Text-display--inline Text-fontSize--16 Text-fontWeight--medium Text-lineHeight--24 Text-typeface--base Text-wrap--wrap">
                                    <span>
                                        <ShouldRender if={!this.props.edit}>
                                            <span>New Monitor</span>
                                        </ShouldRender>

                                        <ShouldRender if={this.props.edit}>
                                            <span>
                                                Edit Monitor
                                                {this.props.editMonitorProp &&
                                                this.props.editMonitorProp.name
                                                    ? ' - ' +
                                                      this.props.editMonitorProp
                                                          .name
                                                    : null}
                                            </span>
                                        </ShouldRender>
                                    </span>
                                </span>
                                <p>
                                    <ShouldRender if={!this.props.edit}>
                                        <span>
                                            Monitor any resources (Websites,
                                            API, Servers, IoT Devices and more)
                                            constantly and notify your team when
                                            they do not behave the way you want.
                                        </span>
                                    </ShouldRender>
                                    <ShouldRender if={this.props.edit}>
                                        <span>
                                            Edit Name and URL of
                                            {this.props.editMonitorProp &&
                                            this.props.editMonitorProp.name
                                                ? ` ${this.props.editMonitorProp.name}`
                                                : ''}
                                        </span>
                                    </ShouldRender>
                                </p>
                            </div>
                        </div>

                        <form
                            id="form-new-monitor"
                            onSubmit={handleSubmit(this.submitForm)}
                        >
                            <div
                                className="bs-ContentSection-content Box-root Box-background--offset Box-divider--surface-bottom-1 Padding-vertical--2"
                                style={{ boxShadow: 'none' }}
                            >
                                <div>
                                    <div className="bs-Fieldset-wrapper Box-root Margin-bottom--2">
                                        <fieldset className="bs-Fieldset">
                                            <div className="bs-Fieldset-rows">
                                                <div className="bs-Fieldset-row">
                                                    <label className="bs-Fieldset-label">
                                                        Name
                                                    </label>
                                                    <div className="bs-Fieldset-fields">
                                                        <Field
                                                            className="db-BusinessSettings-input TextInput bs-TextInput"
                                                            component={
                                                                RenderField
                                                            }
                                                            type="text"
                                                            name={`name_${this.props.index}`}
                                                            id="name"
                                                            placeholder="Home Page"
                                                            disabled={
                                                                requesting
                                                            }
                                                            validate={
                                                                ValidateField.text
                                                            }
                                                        />
                                                    </div>
                                                </div>
                                                <ShouldRender
                                                    if={
                                                        resourceCategoryList &&
                                                        resourceCategoryList.length >
                                                            0
                                                    }
                                                >
                                                    <div className="bs-Fieldset-row">
                                                        <label className="bs-Fieldset-label">
                                                            Resource Category
                                                        </label>
                                                        <div className="bs-Fieldset-fields">
                                                            <Field
                                                                className="db-select-nw"
                                                                component={
                                                                    RenderSelect
                                                                }
                                                                name={`resourceCategory_${this.props.index}`}
                                                                id="resourceCategory"
                                                                placeholder="Choose Resource Category"
                                                                disabled={
                                                                    requesting
                                                                }
                                                                options={[
                                                                    {
                                                                        value:
                                                                            '',
                                                                        label:
                                                                            'Select resource category',
                                                                    },
                                                                    ...(resourceCategoryList &&
                                                                    resourceCategoryList.length >
                                                                        0
                                                                        ? resourceCategoryList.map(
                                                                              category => ({
                                                                                  value:
                                                                                      category._id,
                                                                                  label:
                                                                                      category.name,
                                                                              })
                                                                          )
                                                                        : []),
                                                                ]}
                                                            />
                                                        </div>
                                                    </div>
                                                </ShouldRender>
                                                <ShouldRender
                                                    if={!this.props.edit}
                                                >
                                                    <div className="bs-Fieldset-row">
                                                        <label className="bs-Fieldset-label">
                                                            Monitor Type
                                                        </label>

                                                        <div className="bs-Fieldset-fields">
                                                            <span className="flex">
                                                                <Field
                                                                    className="db-select-nw"
                                                                    component={
                                                                        RenderSelect
                                                                    }
                                                                    name={`type_${this.props.index}`}
                                                                    id="type"
                                                                    placeholder="Monitor Type"
                                                                    disabled={
                                                                        requesting
                                                                    }
                                                                    onChange={(
                                                                        e,
                                                                        v
                                                                    ) =>
                                                                        this.changeBox(
                                                                            e,
                                                                            v
                                                                        )
                                                                    }
                                                                    validate={
                                                                        ValidateField.select
                                                                    }
                                                                    options={[
                                                                        {
                                                                            value:
                                                                                '',
                                                                            label:
                                                                                'Select monitor type',
                                                                        },
                                                                        {
                                                                            value:
                                                                                'url',
                                                                            label:
                                                                                'Website',
                                                                        },
                                                                        {
                                                                            value:
                                                                                'device',
                                                                            label:
                                                                                'IoT Device',
                                                                        },
                                                                        {
                                                                            value:
                                                                                'manual',
                                                                            label:
                                                                                'Manual',
                                                                        },
                                                                        {
                                                                            value:
                                                                                'api',
                                                                            label:
                                                                                'API',
                                                                        },
                                                                        {
                                                                            value:
                                                                                'script',
                                                                            label:
                                                                                'Script',
                                                                        },
                                                                        {
                                                                            value:
                                                                                'server-monitor',
                                                                            label:
                                                                                'Server',
                                                                        },
                                                                    ]}
                                                                />
                                                                <Tooltip title="Monitor Types">
                                                                    <div>
                                                                        <p>
                                                                            {' '}
                                                                            <b>
                                                                                What
                                                                                are
                                                                                monitors?
                                                                            </b>
                                                                        </p>
                                                                        <p>
                                                                            {' '}
                                                                            Monitors
                                                                            lets
                                                                            you
                                                                            monitor
                                                                            any
                                                                            reosurces
                                                                            you
                                                                            have
                                                                            like
                                                                            API&#39;s,
                                                                            Websites,
                                                                            Servers,
                                                                            Containers,
                                                                            IoT
                                                                            device
                                                                            or
                                                                            more.{' '}
                                                                        </p>
                                                                    </div>

                                                                    <div
                                                                        style={{
                                                                            marginTop:
                                                                                '5px',
                                                                        }}
                                                                    >
                                                                        <p>
                                                                            {' '}
                                                                            <b>
                                                                                Website
                                                                                Monitors
                                                                            </b>
                                                                        </p>
                                                                        <p>
                                                                            {' '}
                                                                            Monitor
                                                                            your
                                                                            website
                                                                            and
                                                                            get
                                                                            notified
                                                                            when
                                                                            it
                                                                            goes
                                                                            down
                                                                            or
                                                                            performs
                                                                            poorly.
                                                                        </p>
                                                                    </div>

                                                                    <div
                                                                        style={{
                                                                            marginTop:
                                                                                '5px',
                                                                        }}
                                                                    >
                                                                        <p>
                                                                            {' '}
                                                                            <b>
                                                                                IoT
                                                                                Device
                                                                            </b>
                                                                        </p>
                                                                        <p>
                                                                            {' '}
                                                                            Monitor
                                                                            IoT
                                                                            devices
                                                                            constantly
                                                                            and
                                                                            notify
                                                                            your
                                                                            team
                                                                            when
                                                                            they
                                                                            do
                                                                            not
                                                                            behave
                                                                            the
                                                                            way
                                                                            you
                                                                            want.{' '}
                                                                        </p>
                                                                    </div>

                                                                    <div
                                                                        style={{
                                                                            marginTop:
                                                                                '5px',
                                                                        }}
                                                                    >
                                                                        <p>
                                                                            {' '}
                                                                            <b>
                                                                                Manual
                                                                                Monitors
                                                                            </b>
                                                                        </p>
                                                                        <p>
                                                                            {' '}
                                                                            <>
                                                                                Manual
                                                                                monitors
                                                                                do
                                                                                not
                                                                                monitor
                                                                                any
                                                                                resource.
                                                                                You
                                                                                can
                                                                                change
                                                                                monitor
                                                                                status
                                                                                by
                                                                                using{' '}
                                                                                <a href="https://fyipe.com/docs">
                                                                                    Fyipe’s
                                                                                    API
                                                                                </a>

                                                                                .
                                                                                This
                                                                                is
                                                                                helpful
                                                                                when
                                                                                you
                                                                                use
                                                                                different
                                                                                monitoring
                                                                                tool
                                                                                but
                                                                                want
                                                                                to
                                                                                record
                                                                                monitor
                                                                                status
                                                                                on
                                                                                Fyipe.
                                                                            </>{' '}
                                                                        </p>
                                                                    </div>

                                                                    <div
                                                                        style={{
                                                                            marginTop:
                                                                                '5px',
                                                                        }}
                                                                    >
                                                                        <p>
                                                                            {' '}
                                                                            <b>
                                                                                API
                                                                                Monitor
                                                                            </b>
                                                                        </p>
                                                                        <p>
                                                                            {' '}
                                                                            <>
                                                                                Monitor{' '}
                                                                                <a href="https://en.wikipedia.org/wiki/Representational_state_transfer">
                                                                                    REST
                                                                                </a>{' '}
                                                                                endpoints
                                                                                constantly
                                                                                and
                                                                                notify
                                                                                your
                                                                                team
                                                                                when
                                                                                they
                                                                                do
                                                                                not
                                                                                behave
                                                                                the
                                                                                way
                                                                                you
                                                                                want.
                                                                            </>{' '}
                                                                        </p>
                                                                    </div>

                                                                    <div
                                                                        style={{
                                                                            marginTop:
                                                                                '5px',
                                                                        }}
                                                                    >
                                                                        <p>
                                                                            {' '}
                                                                            <b>
                                                                                Script
                                                                                Monitor
                                                                            </b>
                                                                        </p>
                                                                        <p>
                                                                            {' '}
                                                                            Run
                                                                            custom
                                                                            JavaScript
                                                                            script
                                                                            and
                                                                            alerts
                                                                            you
                                                                            when
                                                                            script
                                                                            fails.
                                                                        </p>
                                                                    </div>

                                                                    <div
                                                                        style={{
                                                                            marginTop:
                                                                                '5px',
                                                                        }}
                                                                    >
                                                                        <p>
                                                                            {' '}
                                                                            <b>
                                                                                Server
                                                                                Monitor
                                                                            </b>
                                                                        </p>
                                                                        <p>
                                                                            {' '}
                                                                            Monitor
                                                                            servers
                                                                            constantly
                                                                            and
                                                                            notify
                                                                            your
                                                                            team
                                                                            when
                                                                            they
                                                                            do
                                                                            not
                                                                            behave
                                                                            the
                                                                            way
                                                                            you
                                                                            want.
                                                                        </p>
                                                                    </div>
                                                                </Tooltip>
                                                            </span>
                                                            <span
                                                                className="Text-color--inherit Text-display--inline Text-lineHeight--24 Text-typeface--base Text-wrap--wrap"
                                                                style={{
                                                                    marginTop: 10,
                                                                }}
                                                            >
                                                                <span>
                                                                    {
                                                                        this
                                                                            .monitorTypeDescription[
                                                                            [
                                                                                this
                                                                                    .state
                                                                                    .type,
                                                                            ]
                                                                        ]
                                                                    }
                                                                </span>
                                                            </span>
                                                        </div>
                                                    </div>
                                                </ShouldRender>
                                                <ShouldRender
                                                    if={this.props.incidentSlas.length > 0}
                                                >
                                                    <div className="bs-Fieldset-row">
                                                        <label className="bs-Fieldset-label">
                                                            Incident Communication SLA
                                                        </label>

                                                        <div className="bs-Fieldset-fields">
                                                            <span className="flex">
                                                                <Field
                                                                    className="db-select-nw"
                                                                    component={
                                                                        RenderSelect
                                                                    }
                                                                    name="incidentCommunicationSla"
                                                                    id="incidentCommunicationSla"
                                                                    placeholder="Incident Communication SLA"
                                                                    disabled={
                                                                        requesting
                                                                    }
                                                                    options={[
                                                                        {
                                                                            value:
                                                                                '',
                                                                            label:
                                                                                'Select monitor type',
                                                                        },
                                                                        ...this.props.incidentSlas.map(sla => ({
                                                                            value: sla._id,
                                                                            label: sla.name,
                                                                        }))
                                                                    ]}
                                                                />
                                                               </span>
                                                        </div>
                                                    </div>
                                                </ShouldRender>

                                                <ShouldRender
                                                    if={type === 'api'}
                                                >
                                                    <div className="bs-Fieldset-row">
                                                        <label className="bs-Fieldset-label">
                                                            HTTP Method
                                                        </label>
                                                        <div className="bs-Fieldset-fields">
                                                            <Field
                                                                className="db-select-nw"
                                                                component={
                                                                    RenderSelect
                                                                }
                                                                name={`method_${this.props.index}`}
                                                                id="method"
                                                                placeholder="Http Method"
                                                                disabled={
                                                                    requesting
                                                                }
                                                                validate={
                                                                    ValidateField.select
                                                                }
                                                                options={[
                                                                    {
                                                                        value:
                                                                            '',
                                                                        label:
                                                                            'Select method',
                                                                    },
                                                                    {
                                                                        value:
                                                                            'get',
                                                                        label:
                                                                            'GET',
                                                                    },
                                                                    {
                                                                        value:
                                                                            'post',
                                                                        label:
                                                                            'POST',
                                                                    },
                                                                    {
                                                                        value:
                                                                            'put',
                                                                        label:
                                                                            'PUT',
                                                                    },
                                                                    {
                                                                        value:
                                                                            'delete',
                                                                        label:
                                                                            'DELETE',
                                                                    },
                                                                ]}
                                                                style={{
                                                                    height:
                                                                        '28px',
                                                                }}
                                                            />
                                                        </div>
                                                    </div>
                                                </ShouldRender>
                                                <ShouldRender
                                                    if={
                                                        type === 'url' ||
                                                        type === 'api'
                                                    }
                                                >
                                                    <div className="bs-Fieldset-row">
                                                        <label className="bs-Fieldset-label">
                                                            URL
                                                        </label>
                                                        <div className="bs-Fieldset-fields">
                                                            <Field
                                                                className="db-BusinessSettings-input TextInput bs-TextInput"
                                                                component={
                                                                    RenderField
                                                                }
                                                                type="url"
                                                                name={`url_${this.props.index}`}
                                                                id="url"
                                                                placeholder={`https://mywebsite.com${
                                                                    type ===
                                                                    'api'
                                                                        ? '/api'
                                                                        : ''
                                                                }`}
                                                                disabled={
                                                                    requesting
                                                                }
                                                                validate={[
                                                                    ValidateField.required,
                                                                    ValidateField.url,
                                                                ]}
                                                            />
                                                        </div>
                                                    </div>
                                                </ShouldRender>
                                                <ShouldRender
                                                    if={type === 'manual'}
                                                >
                                                    <div className="bs-Fieldset-row">
                                                        <label className="bs-Fieldset-label">
                                                            Description
                                                            (optional)
                                                        </label>
                                                        <div className="bs-Fieldset-fields">
                                                            <Field
                                                                className="db-BusinessSettings-input TextInput bs-TextInput"
                                                                component={
                                                                    RenderField
                                                                }
                                                                type="text"
                                                                name={`description_${this.props.index}`}
                                                                id="description"
                                                                placeholder="Home Page's Monitor"
                                                                disabled={
                                                                    requesting
                                                                }
                                                            />
                                                        </div>
                                                    </div>
                                                </ShouldRender>
                                                {type === 'device' && (
                                                    <div className="bs-Fieldset-row">
                                                        <label className="bs-Fieldset-label">
                                                            Device ID
                                                        </label>
                                                        <div className="bs-Fieldset-fields">
                                                            <Field
                                                                className="db-BusinessSettings-input TextInput bs-TextInput"
                                                                component={
                                                                    RenderField
                                                                }
                                                                type="deviceId"
                                                                name={`deviceId_${this.props.index}`}
                                                                id="deviceId"
                                                                placeholder="of234dfgqwe"
                                                                disabled={
                                                                    requesting
                                                                }
                                                                validate={
                                                                    ValidateField.required
                                                                }
                                                            />
                                                        </div>
                                                    </div>
                                                )}
                                                <ShouldRender
                                                    if={type === 'script'}
                                                >
                                                    <div className="bs-Fieldset-row">
                                                        <label className="bs-Fieldset-label">
                                                            Script
                                                        </label>
                                                        <div className="bs-Fieldset-fields">
                                                            <span>
                                                                <span>
                                                                    <AceEditor
                                                                        placeholder="Enter script here"
                                                                        mode="javascript"
                                                                        theme="github"
                                                                        value={
                                                                            this
                                                                                .state
                                                                                .script
                                                                        }
                                                                        style={{
                                                                            backgroundColor:
                                                                                '#fff',
                                                                            borderRadius:
                                                                                '4px',
                                                                            boxShadow:
                                                                                '0 0 0 1px rgba(50, 50, 93, 0.16), 0 0 0 1px rgba(50, 151, 211, 0), 0 0 0 2px rgba(50, 151, 211, 0), 0 1px 1px rgba(0, 0, 0, 0.08)',
                                                                        }}
                                                                        name={`script_${this.props.index}`}
                                                                        id="script"
                                                                        editorProps={{
                                                                            $blockScrolling: true,
                                                                        }}
                                                                        setOptions={{
                                                                            enableBasicAutocompletion: true,
                                                                            enableLiveAutocompletion: true,
                                                                            enableSnippets: true,
                                                                            showGutter: false,
                                                                        }}
                                                                        height="150px"
                                                                        highlightActiveLine={
                                                                            true
                                                                        }
                                                                        onChange={
                                                                            this
                                                                                .scriptTextChange
                                                                        }
                                                                    />
                                                                </span>
                                                            </span>
                                                        </div>
                                                    </div>
                                                </ShouldRender>
                                                <ShouldRender
                                                    if={
                                                        schedules &&
                                                        schedules.length > 0
                                                    }
                                                >
                                                    <div className="bs-Fieldset-row">
                                                        <label className="bs-Fieldset-label">
                                                            Call Schedule
                                                        </label>
                                                        <div className="bs-Fieldset-fields">
                                                            <Field
                                                                className="db-select-nw"
                                                                component={
                                                                    RenderSelect
                                                                }
                                                                name={`callSchedule_${this.props.index}`}
                                                                id="callSchedule"
                                                                placeholder="Call Schedule"
                                                                disabled={
                                                                    requesting
                                                                }
                                                                style={{
                                                                    height:
                                                                        '28px',
                                                                }}
                                                                options={[
                                                                    {
                                                                        value:
                                                                            '',
                                                                        label:
                                                                            'Select call schedule',
                                                                    },
                                                                    ...(schedules &&
                                                                    schedules.length >
                                                                        0
                                                                        ? schedules.map(
                                                                              schedule => ({
                                                                                  value:
                                                                                      schedule._id,
                                                                                  label:
                                                                                      schedule.name,
                                                                              })
                                                                          )
                                                                        : []),
                                                                ]}
                                                            />
                                                        </div>
                                                    </div>
                                                </ShouldRender>
                                                <ShouldRender
                                                    if={
                                                        type &&
                                                        (type === 'api' ||
                                                            type === 'url' ||
                                                            type ===
                                                                'server-monitor' ||
                                                            type ===
                                                                'script') &&
                                                        !this.state.advance
                                                    }
                                                >
                                                    <div className="bs-Fieldset-row">
                                                        <label className="bs-Fieldset-label"></label>
                                                        <div className="bs-Fieldset-fields">
                                                            <button
                                                                id="advanceOptions"
                                                                className="button-as-anchor"
                                                                onClick={() =>
                                                                    this.openAdvance()
                                                                }
                                                            >
                                                                {' '}
                                                                Advance Options.
                                                            </button>
                                                        </div>
                                                    </div>
                                                </ShouldRender>
                                                <ShouldRender
                                                    if={
                                                        this.state.advance &&
                                                        (type === 'api' ||
                                                            type === 'url' ||
                                                            type ===
                                                                'server-monitor' ||
                                                            type === 'script')
                                                    }
                                                >
                                                    <ShouldRender
                                                        if={
                                                            this.state
                                                                .advance &&
                                                            type === 'api'
                                                        }
                                                    >
                                                        <ApiAdvance
                                                            index={
                                                                this.props.index
                                                            }
                                                        />
                                                    </ShouldRender>
                                                    <ResponseComponent
                                                        head="Monitor up criteria"
                                                        tagline="This is where you describe when your monitor is considered up"
                                                        fieldname={`up_${this.props.index}`}
                                                        index={this.props.index}
                                                        type={this.state.type}
                                                    />
                                                    <ResponseComponent
                                                        head="Monitor degraded criteria"
                                                        tagline="This is where you describe when your monitor is considered degraded"
                                                        fieldname={`degraded_${this.props.index}`}
                                                        index={this.props.index}
                                                        type={this.state.type}
                                                    />
                                                    <ResponseComponent
                                                        head="Monitor down criteria"
                                                        tagline="This is where you describe when your monitor is considered down"
                                                        fieldname={`down_${this.props.index}`}
                                                        index={this.props.index}
                                                        type={this.state.type}
                                                    />
                                                </ShouldRender>
                                            </div>
                                        </fieldset>
                                    </div>
                                </div>
                            </div>
                            <div className="bs-ContentSection-footer bs-ContentSection-content Box-root Box-background--white Flex-flex Flex-alignItems--center Flex-justifyContent--spaceBetween Padding-horizontal--20 Padding-vertical--12">
                                <div className="bs-Tail-copy">
                                    <div className="Box-root Flex-flex Flex-alignItems--stretch Flex-direction--row Flex-justifyContent--flexStart">
                                        <ShouldRender
                                            if={
                                                this.props.monitor.newMonitor
                                                    .error ||
                                                this.props.monitor.editMonitor
                                                    .error
                                            }
                                        >
                                            <div className="Box-root Margin-right--8">
                                                <div className="Icon Icon--info Icon--color--red Icon--size--14 Box-root Flex-flex"></div>
                                            </div>
                                            <div className="Box-root">
                                                <span
                                                    style={{ color: 'red' }}
                                                    id="formNewMonitorError"
                                                >
                                                    {this.props.monitor
                                                        .newMonitor.error ||
                                                        this.props.monitor
                                                            .editMonitor.error}
                                                </span>
                                            </div>
                                        </ShouldRender>
                                    </div>
                                </div>
                                <div>
                                    <ShouldRender
                                        if={!requesting && this.props.edit}
                                    >
                                        <button
                                            className="bs-Button"
                                            disabled={requesting}
                                            onClick={this.cancelEdit}
                                        >
                                            <span>Cancel</span>
                                        </button>
                                    </ShouldRender>
                                    <button
                                        id="addMonitorButton"
                                        className="bs-Button bs-Button--blue"
                                        disabled={requesting}
                                        type="submit"
                                    >
                                        <PricingPlan
                                            plan={this.getNextPlan(
                                                planCategory
                                            )}
                                            hideChildren={false}
                                            disabled={
                                                unlimitedMonitors.includes(
                                                    planCategory
                                                ) ||
                                                currentMonitorCount <
                                                    monitorCount
                                            }
                                        >
                                            <ShouldRender
                                                if={
                                                    !this.props.edit &&
                                                    !requesting
                                                }
                                            >
                                                <span>Add Monitor</span>
                                            </ShouldRender>
                                        </PricingPlan>
                                        <ShouldRender
                                            if={this.props.edit && !requesting}
                                        >
                                            <span>Edit Monitor </span>
                                        </ShouldRender>

                                        <ShouldRender if={requesting}>
                                            <FormLoader />
                                        </ShouldRender>
                                    </button>
                                </div>
                            </div>
                        </form>
                    </div>
                </div>
            </div>
        );
    }
}

NewMonitor.displayName = 'NewMonitor';

const NewMonitorForm = new reduxForm({
    form: 'NewMonitor',
    destroyOnUnmount: true,
    enableReinitialize: true,
})(NewMonitor);

const mapDispatchToProps = dispatch =>
    bindActionCreators(
        {
            createMonitor,
            createMonitorSuccess,
            createMonitorFailure,
            resetCreateMonitor,
            editMonitorSwitch,
            openModal,
            closeModal,
            editMonitor,
            fetchMonitorCriteria,
            setMonitorCriteria,
            addSeat,
            fetchMonitorsIncidents,
            fetchMonitorsSubscribers,
            fetchSchedules,
            scheduleSuccess,
            showUpgradeForm,
            toggleEdit,
            fetchCommunicationSlas,
        },
        dispatch
    );

const mapStateToProps = (state, ownProps) => {
    const name = selector(state, 'name_1000');
    const type = selector(state, 'type_1000');
    const category = selector(state, 'resourceCategory_1000');
    const schedule = selector(state, 'callSchedule_1000');
    // const incidentCommunicationSla = selector(state, 'incidentCommunicationSla');
    let projectId = null;

    for (const project of state.component.componentList.components) {
        for (const component of project.components) {
            if (component._id === ownProps.componentId) {
                projectId = component.projectId._id;
                break;
            }
        }
    }
    if (projectId === null)
        projectId = ownProps.currentProject && ownProps.currentProject._id;

    const currentPlanId =
        state.project &&
        state.project.currentProject &&
        state.project.currentProject.stripePlanId
            ? state.project.currentProject.stripePlanId
            : '';

    if (ownProps.edit) {
        const monitorId = ownProps.match
            ? ownProps.match.params
                ? ownProps.match.params.monitorId
                : null
            : null;
        return {
            monitor: state.monitor,
            currentProject: state.project.currentProject,
            name,
            type,
            category,
            schedule,
            subProjects: state.subProject.subProjects.subProjects,
            schedules: state.schedule.schedules.data,
            resourceCategoryList:
                state.resourceCategories.resourceCategoryListForNewResource
                    .resourceCategories,
            monitorId,
            project: state.project.currentProject
                ? state.project.currentProject
                : {},
            currentPlanId,
            projectId,
            incidentSlas: state.incidentSla.incidentCommunicationSlas.incidentSlas,
            requestingSla: state.incidentSla.incidentCommunicationSlas.requesting,
            fetchSlaError: state.incidentSla.incidentCommunicationSlas.error,
        };
    } else {
        return {
            initialValues: state.monitor.newMonitor.initialValue,
            monitor: state.monitor,
            currentProject: state.project.currentProject,
            name,
            type,
            category,
            schedule,
            resourceCategoryList:
                state.resourceCategories.resourceCategoryListForNewResource
                    .resourceCategories,
            subProjects: state.subProject.subProjects.subProjects,
            schedules: state.schedule.schedules.data,
            project: state.project.currentProject
                ? state.project.currentProject
                : {},
            currentPlanId,
            projectId,
            incidentSlas: state.incidentSla.incidentCommunicationSlas.incidentSlas,
            requestingSla: state.incidentSla.incidentCommunicationSlas.requesting,
            fetchSlaError: state.incidentSla.incidentCommunicationSlas.error,
        };
    }
};

NewMonitor.propTypes = {
    index: PropTypes.oneOfType([
        PropTypes.string.isRequired,
        PropTypes.number.isRequired,
    ]),
    editMonitorSwitch: PropTypes.func.isRequired,
    currentProject: PropTypes.object.isRequired,
    editMonitor: PropTypes.func.isRequired,
    createMonitor: PropTypes.func.isRequired,
    monitor: PropTypes.object.isRequired,
    handleSubmit: PropTypes.func.isRequired,
    fetchMonitorsIncidents: PropTypes.func.isRequired,
    fetchMonitorsSubscribers: PropTypes.func.isRequired,
    fetchSchedules: PropTypes.func.isRequired,
    editMonitorProp: PropTypes.object,
    edit: PropTypes.bool,
    name: PropTypes.string,
    type: PropTypes.string,
    category: PropTypes.string,
    subProject: PropTypes.string,
    schedule: PropTypes.string,
    resourceCategoryList: PropTypes.array,
    schedules: PropTypes.array,
    monitorId: PropTypes.string,
    setMonitorCriteria: PropTypes.func,
    fetchMonitorCriteria: PropTypes.func,
    showUpgradeForm: PropTypes.func,
    project: PropTypes.object,
    currentPlanId: PropTypes.string,
    projectId: PropTypes.string,
    subProjects: PropTypes.array,
    toggleEdit: PropTypes.func,
    fetchCommunicationSlas: PropTypes.func,
    incidentSlas: PropTypes.array,
    fetchSlaError: PropTypes.oneOfType([
        PropTypes.string,
        PropTypes.oneOf([null, undefined]),
    ]),
    requestingSla: PropTypes.bool,
};

export default connect(mapStateToProps, mapDispatchToProps)(NewMonitorForm);<|MERGE_RESOLUTION|>--- conflicted
+++ resolved
@@ -41,14 +41,11 @@
 import PricingPlan from '../basic/PricingPlan';
 const selector = formValueSelector('NewMonitor');
 const dJSON = require('dirty-json');
-<<<<<<< HEAD
 import { history } from '../../store';
 
-=======
 import {
     fetchCommunicationSlas
 } from '../../actions/incidentCommunicationSla';
->>>>>>> 6ef234ee
 
 class NewMonitor extends Component {
     constructor(props) {
