--- conflicted
+++ resolved
@@ -1049,11 +1049,8 @@
                                                                             <button
                                                                                 className="bs-Button bs-DeprecatedButton db-Trends-editButton bs-Button--icon bs-Button--moreMonitorTypes"
                                                                                 type="button"
-<<<<<<< HEAD
                                                                                 data-testId="show_all_monitors"
-=======
                                                                                 id="showMoreMonitors"
->>>>>>> a8768cd7
                                                                                 onClick={() => {
                                                                                     this.setState(
                                                                                         {
