--- conflicted
+++ resolved
@@ -345,14 +345,8 @@
                                                                     disabled={requesting}
                                                                     component={SubProjectSelector}
                                                                     props={{ subProjects }}
-<<<<<<< HEAD
                                                                     onChange={(e, v) => this.scheduleChange(e, v)}
                                                                     className="db-select-nw"
-=======
-                                                                    onChange={this.scheduleChange}
-                                                                    className="db-BusinessSettings-input TextInput bs-TextInput"
-                                                                    style={{ height: '28px' }}
->>>>>>> 3654e736
                                                                 />
                                                             </div>
                                                         </div>
