import React, { Component } from 'react';
import { bindActionCreators } from 'redux';
import { connect } from 'react-redux';
import PropTypes from 'prop-types';
import MonitorChart from './MonitorChart';
import { v4 as uuidv4 } from 'uuid';
import MonitorTitle from './MonitorTitle';
import ProbeBar from './ProbeBar';
import moment from 'moment';
import {
    editMonitorSwitch,
    fetchMonitorLogs,
    fetchMonitorStatuses,
    deleteMonitor,
    toggleEdit,
} from '../../actions/monitor';
import DeleteMonitor from '../modals/DeleteMonitor';
import { FormLoader } from '../basic/Loader';
import RenderIfSubProjectAdmin from '../basic/RenderIfSubProjectAdmin';
import Badge from '../common/Badge';
import ShouldRender from '../basic/ShouldRender';
import { selectedProbe } from '../../actions/monitor';
import { openModal, closeModal } from '../../actions/modal';
import { history } from '../../store';
import { getMonitorStatus, filterProbeData } from '../../config';
import DataPathHoC from '../DataPathHoC';
import { logEvent } from '../../analytics';
import { SHOULD_LOG_ANALYTICS } from '../../config';
import CreateManualIncident from '../modals/CreateManualIncident';
import DateTimeRangePicker from '../basic/DateTimeRangePicker';
import DisabledMessage from '../modals/DisabledMessage';
import { updateprobebysocket } from '../../actions/socket';
<<<<<<< HEAD
// import { REALTIME_URL } from '../../config';
// import io from 'socket.io-client';

// // Important: Below `/realtime` is also needed because `io` constructor strips out the path from the url.
// // '/realtime' is set as socket io namespace, so remove
// const socket = io.connect(REALTIME_URL.replace('/realtime', ''), {
//     path: '/realtime/socket.io',
//     transports: ['websocket', 'polling'],
// });
=======
>>>>>>> 988bf8f0

export class MonitorViewHeader extends Component {
    constructor(props) {
        super(props);
        this.props = props;
        this.state = {
            deleteModalId: uuidv4(),
            startDate: moment().subtract(30, 'd'),
            endDate: moment(),
            createIncidentModalId: uuidv4(),
        };

        this.deleteMonitor = this.deleteMonitor.bind(this);
    }

    componentDidMount() {
        const {
            fetchMonitorLogs,
            fetchMonitorStatuses,
            monitor,
            // updateprobebysocket,
        } = this.props;
        const { startDate, endDate } = this.state;

        // socket.on(`updateProbe`, function(data) {
        //     updateprobebysocket(data);
        // });

        fetchMonitorLogs(
            monitor.projectId._id || monitor.projectId,
            monitor._id,
            startDate,
            endDate
        );
        fetchMonitorStatuses(
            monitor.projectId._id || monitor.projectId,
            monitor._id,
            startDate,
            endDate
        );
    }
    componentWillUnmount() {
        // socket.removeListener(`updateProbe`);
    }
    handleStartDateTimeChange = val => {
        const startDate = moment(val);
        this.handleDateChange(startDate, this.state.endDate);
    };
    handleEndDateTimeChange = val => {
        const endDate = moment(val);
        this.handleDateChange(this.state.startDate, endDate);
    };
    handleDateChange = (startDate, endDate) => {
        if (moment(startDate).isBefore(moment(endDate))) {
            this.setState({ startDate, endDate });

            const {
                fetchMonitorLogs,
                fetchMonitorStatuses,
                monitor,
            } = this.props;

            fetchMonitorLogs(
                monitor.projectId._id || monitor.projectId,
                monitor._id,
                startDate,
                endDate
            );
            fetchMonitorStatuses(
                monitor.projectId._id || monitor.projectId,
                monitor._id,
                startDate,
                endDate
            );
        }
    };

    editMonitor = () => {
        this.props.editMonitorSwitch(this.props.index);
        this.props.toggleEdit(true);
        if (SHOULD_LOG_ANALYTICS) {
            logEvent(
                'EVENT: DASHBOARD > PROJECT > COMPONENT > MONITOR > EDIT MONITOR CLICKED',
                {}
            );
        }
    };

    deleteMonitor = () => {
        const promise = this.props.deleteMonitor(
            this.props.monitor._id,
            this.props.monitor.projectId._id || this.props.monitor.projectId
        );
        history.push(
            `/dashboard/project/${this.props.currentProject.slug}/component/${this.props.componentSlug}/monitoring`
        );
        if (SHOULD_LOG_ANALYTICS) {
            logEvent(
                'EVENT: DASHBOARD > PROJECT > COMPONENT > MONITOR > MONITOR DELETED',
                {
                    ProjectId: this.props.currentProject._id,
                    monitorId: this.props.monitor._id,
                }
            );
        }
        return promise;
    };

    selectbutton = data => {
        this.props.selectedProbe(data);
    };

    handleKeyBoard = e => {
        switch (e.key) {
            case 'Escape':
                return this.props.closeModal({ id: this.state.deleteModalId });
            default:
                return false;
        }
    };

    render() {
        const {
            deleteModalId,
            startDate,
            endDate,
            createIncidentModalId,
        } = this.state;
        const {
            monitor,
            subProjects,
            monitorState,
            activeProbe,
            // currentProject,
            probes,
            creating,
        } = this.props;

        const subProjectId = monitor.projectId._id || monitor.projectId;
        const subProject = subProjects.find(
            subProject => subProject._id === subProjectId
        );

        const probe =
            monitor && probes && probes.length > 0
                ? probes[probes.length < 2 ? 0 : activeProbe]
                : null;
        const { logs, statuses } = filterProbeData(
            monitor,
            probe,
            startDate,
            endDate
        );
        const monitorType = monitor.type;
        const requesting = monitorState.fetchMonitorLogsRequest;
        const monitorDisabled = monitor.disabled;
        const status = monitorDisabled
            ? 'disabled'
            : requesting
            ? 'requesting'
            : getMonitorStatus(
                  monitor.incidents,
                  logs,
                  monitorType.replace('-', ' ')
              );
        let deleting = false;
        if (
            monitorState &&
            monitorState.deleteMonitor &&
            monitorState.deleteMonitor === monitor._id
        ) {
            deleting = true;
        }

        return (
            <div
                className="db-Trends bs-ContentSection Card-root Card-shadow--medium"
                onKeyDown={this.handleKeyBoard}
            >
                <div className="Flex-flex Flex-direction--row">
                    {/* {currentProject._id === subProjectId ? (
                        subProjects.length > 0 ? (
                            <div className="Box-root Padding-top--20 Padding-left--20">
                                <Badge color={'red'}>Project</Badge>
                            </div>
                        ) : null
                    ) : (
                        <div className="Box-root Padding-top--20 Padding-left--20">
                            <Badge color={'blue'}>
                                {subProject && subProject.name}
                            </Badge>
                        </div>
                    )} */}
                    <ShouldRender if={monitor && monitor.resourceCategory}>
                        <div
                            className={`Box-root Padding-top--20 ${
                                (subProjects && subProjects.length > 0) ||
                                (subProject && subProject.name)
                                    ? 'Padding-left--4'
                                    : 'Padding-left--20'
                            }`}
                        >
                            <Badge
                                color={'slate5'}
                                backgroundColor={'white'}
                                fontColor={'black'}
                            >
                                {monitor && monitor.resourceCategory
                                    ? monitor.resourceCategory.name
                                    : ''}
                            </Badge>
                        </div>
                    </ShouldRender>
                </div>
                <div className="Box-root">
                    <div className="db-Trends-header">
                        <MonitorTitle
                            monitor={monitor}
                            logs={logs}
                            status={status}
                        />
                        <div className="db-Trends-controls">
                            <div className="db-Trends-timeControls">
                                <DateTimeRangePicker
                                    currentDateRange={{
                                        startDate: startDate,
                                        endDate: endDate,
                                    }}
                                    handleStartDateTimeChange={
                                        this.handleStartDateTimeChange
                                    }
                                    handleEndDateTimeChange={
                                        this.handleEndDateTimeChange
                                    }
                                    formId={'monitorDateTime'}
                                    displayOnlyDate={true}
                                />
                            </div>
                            <div>
                                <RenderIfSubProjectAdmin
                                    subProjectId={subProjectId}
                                >
                                    <button
                                        className={
                                            creating
                                                ? 'bs-Button bs-Button--blue'
                                                : 'bs-Button bs-ButtonLegacy ActionIconParent'
                                        }
                                        type="button"
                                        disabled={creating}
                                        id={`monitorCreateIncident_${monitor.name}`}
                                        onClick={() =>
                                            this.props.openModal({
                                                id: createIncidentModalId,
                                                content: DataPathHoC(
                                                    monitorDisabled
                                                        ? DisabledMessage
                                                        : CreateManualIncident,
                                                    {
                                                        monitorId: monitor._id,
                                                        projectId:
                                                            monitor.projectId
                                                                ._id ||
                                                            monitor.projectId,
                                                        monitor,
                                                    }
                                                ),
                                            })
                                        }
                                    >
                                        <ShouldRender if={!creating}>
                                            <span className="bs-FileUploadButton bs-Button--icon bs-Button--new">
                                                <span>Create New Incident</span>
                                            </span>
                                        </ShouldRender>
                                        <ShouldRender if={creating}>
                                            <FormLoader />
                                        </ShouldRender>
                                    </button>
                                    <button
                                        id={`edit_${monitor.name}`}
                                        className="bs-Button bs-DeprecatedButton db-Trends-editButton bs-Button--icon bs-Button--settings"
                                        type="button"
                                        onClick={this.editMonitor}
                                    >
                                        <span>Edit</span>
                                    </button>
                                    <button
                                        id={`delete_${monitor.name}`}
                                        className={
                                            deleting
                                                ? 'bs-Button bs-Button--blue'
                                                : 'bs-Button bs-DeprecatedButton db-Trends-editButton bs-Button--icon bs-Button--delete'
                                        }
                                        type="button"
                                        disabled={deleting}
                                        onClick={() =>
                                            this.props.openModal({
                                                id: deleteModalId,
                                                onClose: () => '',
                                                onConfirm: () =>
                                                    this.deleteMonitor(),
                                                content: DataPathHoC(
                                                    DeleteMonitor,
                                                    { monitor }
                                                ),
                                            })
                                        }
                                    >
                                        <ShouldRender if={!deleting}>
                                            <span>Delete</span>
                                        </ShouldRender>
                                        <ShouldRender if={deleting}>
                                            <FormLoader />
                                        </ShouldRender>
                                    </button>
                                </RenderIfSubProjectAdmin>
                            </div>
                        </div>
                    </div>
                    <ShouldRender if={monitor && probes && probes.length > 1}>
                        <ShouldRender
                            if={
                                monitor.type !== 'manual' &&
                                !(
                                    !monitor.agentlessConfig &&
                                    monitor.type === 'server-monitor'
                                ) &&
                                monitor.type !== 'incomingHttpRequest'
                            }
                        >
                            <div className="btn-group">
                                {monitor &&
                                    probes.map((location, index) => {
                                        const { logs } = filterProbeData(
                                            monitor,
                                            location,
                                            startDate,
                                            endDate
                                        );
                                        const checkLogs =
                                            logs && logs.length > 0;
                                        const status = checkLogs
                                            ? logs[0].status
                                            : getMonitorStatus(
                                                  monitor.incidents,
                                                  logs
                                              );
                                        const probe = probes.filter(
                                            probe => probe._id === location._id
                                        );
                                        const lastAlive =
                                            probe && probe.length > 0
                                                ? probe[0].lastAlive
                                                : null;

                                        return (
                                            <ProbeBar
                                                key={index}
                                                index={index}
                                                name={location.probeName}
                                                status={status}
                                                selectbutton={this.selectbutton}
                                                activeProbe={activeProbe}
                                                lastAlive={lastAlive}
                                            />
                                        );
                                    })}
                            </div>
                        </ShouldRender>
                        <MonitorChart
                            start={startDate}
                            end={endDate}
                            key={uuidv4()}
                            monitor={monitor}
                            data={logs}
                            statuses={statuses}
                            status={status}
                            showAll={true}
                        />
                    </ShouldRender>
                    {monitor && probes && probes.length < 2 ? (
                        <MonitorChart
                            start={startDate}
                            end={endDate}
                            key={uuidv4()}
                            monitor={monitor}
                            data={logs}
                            statuses={statuses}
                            status={status}
                            showAll={true}
                        />
                    ) : (
                        ''
                    )}
                    <br />
                </div>
            </div>
        );
    }
}

MonitorViewHeader.displayName = 'MonitorViewHeader';

MonitorViewHeader.propTypes = {
    componentSlug: PropTypes.string.isRequired,
    monitor: PropTypes.object.isRequired,
    editMonitorSwitch: PropTypes.func.isRequired,
    fetchMonitorLogs: PropTypes.func.isRequired,
    fetchMonitorStatuses: PropTypes.func.isRequired,
    monitorState: PropTypes.object.isRequired,
    deleteMonitor: PropTypes.func.isRequired,
    openModal: PropTypes.func,
    closeModal: PropTypes.func,
    index: PropTypes.string.isRequired,
    subProjects: PropTypes.array.isRequired,
    currentProject: PropTypes.object.isRequired,
    activeProbe: PropTypes.number,
    selectedProbe: PropTypes.func.isRequired,
    probes: PropTypes.array,
    creating: PropTypes.bool,
    toggleEdit: PropTypes.func,
    // updateprobebysocket: PropTypes.func,
};

const mapDispatchToProps = dispatch =>
    bindActionCreators(
        {
            editMonitorSwitch,
            fetchMonitorLogs,
            fetchMonitorStatuses,
            deleteMonitor,
            selectedProbe,
            openModal,
            closeModal,
            toggleEdit,
            updateprobebysocket,
        },
        dispatch
    );

const mapStateToProps = state => {
    return {
        monitorState: state.monitor,
        subProjects: state.subProject.subProjects.subProjects,
        currentProject: state.project.currentProject,
        activeProbe: state.monitor.activeProbe,
        probes: state.probe.probes.data,
        creating: state.incident.newIncident.requesting,
    };
};

export default connect(mapStateToProps, mapDispatchToProps)(MonitorViewHeader);<|MERGE_RESOLUTION|>--- conflicted
+++ resolved
@@ -30,18 +30,6 @@
 import DateTimeRangePicker from '../basic/DateTimeRangePicker';
 import DisabledMessage from '../modals/DisabledMessage';
 import { updateprobebysocket } from '../../actions/socket';
-<<<<<<< HEAD
-// import { REALTIME_URL } from '../../config';
-// import io from 'socket.io-client';
-
-// // Important: Below `/realtime` is also needed because `io` constructor strips out the path from the url.
-// // '/realtime' is set as socket io namespace, so remove
-// const socket = io.connect(REALTIME_URL.replace('/realtime', ''), {
-//     path: '/realtime/socket.io',
-//     transports: ['websocket', 'polling'],
-// });
-=======
->>>>>>> 988bf8f0
 
 export class MonitorViewHeader extends Component {
     constructor(props) {
