--- conflicted
+++ resolved
@@ -124,7 +124,6 @@
                                 </span>
                             </p>
                         </div>
-<<<<<<< HEAD
 
                         <div className="ContentHeader-end Box-root Flex-flex Flex-alignItems--center Margin-left--16">
                             <div>
@@ -225,56 +224,9 @@
                                             <span className="Text-color--default Text-display--inline Text-fontSize--14 Text-fontWeight--medium Text-lineHeight--20 Text-typeface--base Text-wrap--wrap">
                                                 <span>Create an incident.</span>
                                             </span>
-=======
-                        <ShouldRender
-                            if={
-                                !(
-                                    this.props.fieldname ===
-                                    `down_${this.props.index}`
-                                )
-                            }
-                        >
-                            <div className="ContentHeader-end Box-root Flex-flex Flex-alignItems--center Margin-left--16">
-                                <div>
-                                    <button
-                                        id={`${this.props.fieldname}_addCriteria`}
-                                        className="Button bs-ButtonLegacy ActionIconParent"
-                                        type="button"
-                                        onClick={this.addValue}
-                                    >
-                                        <span className="bs-Button bs-FileUploadButton bs-Button--icon bs-Button--new">
-                                            <span>Add Criteria</span>
-                                        </span>
-                                    </button>
+                                        </div>
+                                    </label>
                                 </div>
-                            </div>
-                        </ShouldRender>
-                    </div>
-                    <div className="bs-ContentSection-content Box-root Box-background--offset Box-divider--surface-bottom-1 Padding-horizontal--8 Padding-vertical--2">
-                        <ShouldRender
-                            if={
-                                !(
-                                    this.props.fieldname ===
-                                    `down_${this.props.index}`
-                                )
-                            }
-                        >
-                            <div>
-                                <div className="bs-Fieldset-wrapper Box-root Margin-bottom--2">
-                                    <fieldset className="bs-Fieldset">
-                                        <div className="bs-Fieldset-rows">
-                                            <FieldArray
-                                                name={this.props.fieldname}
-                                                component={ResponseParent}
-                                                bodyfield={this.props.bodyfield}
-                                                level={1}
-                                                type={type}
-                                            />
->>>>>>> e71e9672
-                                        </div>
-                                    </fieldset>
-                                </div>
-<<<<<<< HEAD
 
                                 <ShouldRender
                                     if={
@@ -334,31 +286,14 @@
                                         <label
                                             className="Checkbox"
                                             htmlFor={`autoAcknowledge_${criterionFieldName}`}
-=======
-                            </div>
-                            {this.props.bodyfield &&
-                            this.props.bodyfield.length ? (
-                                <div>
-                                    <div className="bs-Fieldset-row">
-                                        <label
-                                            className="Checkbox"
-                                            htmlFor={`${this.props.fieldname}_createAlert`}
->>>>>>> e71e9672
                                         >
                                             <Field
                                                 component="input"
                                                 type="checkbox"
-<<<<<<< HEAD
                                                 name={`autoAcknowledge_${criterionFieldName}`}
                                                 data-test="RetrySettings-failedPaymentsCheckbox"
                                                 className="Checkbox-source"
                                                 id={`autoAcknowledge_${criterionFieldName}`}
-=======
-                                                name={`${this.props.fieldname}_createAlert`}
-                                                data-test="RetrySettings-failedPaymentsCheckbox"
-                                                className="Checkbox-source"
-                                                id={`${this.props.fieldname}_createAlert`}
->>>>>>> e71e9672
                                             />
                                             <div className="Checkbox-box Box-root Margin-top--2 Margin-right--2">
                                                 <div className="Checkbox-target Box-root">
@@ -374,7 +309,6 @@
                                             </div>
                                         </label>
                                     </div>
-<<<<<<< HEAD
                                 </ShouldRender>
                                 <ShouldRender
                                     if={criterionType !== CRITERIA_TYPES.UP}
@@ -396,31 +330,6 @@
                                             <div className="Checkbox-box Box-root Margin-top--2 Margin-right--2">
                                                 <div className="Checkbox-target Box-root">
                                                     <div className="Checkbox-color Box-root"></div>
-=======
-                                    <ShouldRender
-                                        if={
-                                            this.props.fieldname !==
-                                            `up_${this.props.index}`
-                                        }
-                                    >
-                                        <div className="bs-Fieldset-row">
-                                            <label
-                                                className="Checkbox"
-                                                htmlFor={`${this.props.fieldname}_autoAcknowledge`}
-                                            >
-                                                <Field
-                                                    component="input"
-                                                    type="checkbox"
-                                                    name={`${this.props.fieldname}_autoAcknowledge`}
-                                                    data-test="RetrySettings-failedPaymentsCheckbox"
-                                                    className="Checkbox-source"
-                                                    id={`${this.props.fieldname}_autoAcknowledge`}
-                                                />
-                                                <div className="Checkbox-box Box-root Margin-top--2 Margin-right--2">
-                                                    <div className="Checkbox-target Box-root">
-                                                        <div className="Checkbox-color Box-root"></div>
-                                                    </div>
->>>>>>> e71e9672
                                                 </div>
                                                 <div className="Checkbox-label Box-root Margin-left--8">
                                                     <span className="Text-color--default Text-display--inline Text-fontSize--14 Text-fontWeight--medium Text-lineHeight--20 Text-typeface--base Text-wrap--wrap">
@@ -431,8 +340,7 @@
                                                             monitor is back up.
                                                         </span>
                                                     </span>
-<<<<<<< HEAD
-                                                </span>
+                                                </div>
                                             </div>
                                         </label>
                                     </div>
@@ -460,95 +368,9 @@
                                             <span>Add Filter Criteria</span>
                                         </span>
                                     </button>
-=======
-                                                </div>
-                                            </label>
-                                        </div>
-                                    </ShouldRender>
-                                    <ShouldRender
-                                        if={
-                                            this.props.fieldname !==
-                                            `up_${this.props.index}`
-                                        }
-                                    >
-                                        <div className="bs-Fieldset-row">
-                                            <label
-                                                className="Checkbox"
-                                                htmlFor={`${this.props.fieldname}_autoResolve`}
-                                            >
-                                                <Field
-                                                    component="input"
-                                                    type="checkbox"
-                                                    name={`${this.props.fieldname}_autoResolve`}
-                                                    data-test="RetrySettings-failedPaymentsCheckbox"
-                                                    className="Checkbox-source"
-                                                    id={`${this.props.fieldname}_autoResolve`}
-                                                />
-                                                <div className="Checkbox-box Box-root Margin-top--2 Margin-right--2">
-                                                    <div className="Checkbox-target Box-root">
-                                                        <div className="Checkbox-color Box-root"></div>
-                                                    </div>
-                                                </div>
-                                                <div className="Checkbox-label Box-root Margin-left--8">
-                                                    <span className="Text-color--default Text-display--inline Text-fontSize--14 Text-fontWeight--medium Text-lineHeight--20 Text-typeface--base Text-wrap--wrap">
-                                                        <span>
-                                                            Automatically
-                                                            resolve an incident
-                                                            when monitor is back
-                                                            up.
-                                                        </span>
-                                                    </span>
-                                                </div>
-                                            </label>
-                                        </div>
-                                    </ShouldRender>
-                                </div>
-                            ) : (
-                                <div className="bs-Fieldset-row">
-                                    <div className="Box-root Margin-bottom--12">
-                                        <div
-                                            data-test="RetrySettings-failedPaymentsRow"
-                                            className="Box-root"
-                                        >
-                                            <label
-                                                className="Checkbox"
-                                                htmlFor="smssmtpswitch"
-                                                style={{ marginLeft: '150px' }}
-                                            >
-                                                currently you do not have any
-                                                criteria saved.Please click the
-                                                Add Criteria button above to add
-                                                one.
-                                            </label>
-                                            <div className="Box-root Padding-left--24">
-                                                <div className="Box-root Flex-flex Flex-alignItems--stretch Flex-direction--column Flex-justifyContent--flexStart">
-                                                    <div className="Box-root">
-                                                        <div className="Box-root"></div>
-                                                    </div>
-                                                </div>
-                                            </div>
-                                        </div>
-                                    </div>
->>>>>>> e71e9672
-                                </div>
-                            )}
-                        </ShouldRender>
-                        <ShouldRender
-                            if={
-                                this.props.fieldname ===
-                                `down_${this.props.index}`
-                            }
-                        >
-                            <div className="bs-ContentSection-content Box-root Box-divider--surface-bottom-1  Padding-horizontal--20 Padding-vertical--16">
-                                <div
-                                    style={{ textAlign: 'center' }}
-                                    className="Text-fontSize--15"
-                                >
-                                    When the monitor is not considered online or
-                                    degraded, it is considered down by default.
                                 </div>
                             </div>
-                        </ShouldRender>
+                        )}
                     </div>
                 </div>
             </div>
