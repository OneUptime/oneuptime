import React, { Component } from 'react';
import PropTypes from 'prop-types'
import { bindActionCreators } from 'redux';
import { connect } from 'react-redux';
import IncidentList from '../incident/IncidentList';
import uuid from 'uuid';
import DateRangeWrapper from './DateRangeWrapper';
import { editMonitorSwitch, selectedProbe, fetchMonitorsIncidents } from '../../actions/monitor';
import { openModal } from '../../actions/modal';
import { createNewIncident } from '../../actions/incident';
import moment from 'moment';
import { FormLoader } from '../basic/Loader';
import CreateManualIncident from '../modals/CreateManualIncident';
import ShouldRender from '../basic/ShouldRender';
import MonitorUrl from '../modals/MonitorUrl';
import DataPathHoC from '../DataPathHoC';
import Badge from '../common/Badge';
import { history } from '../../store';
import { Link } from 'react-router-dom';
import MonitorChart from './MonitorChart';
import StatusIndicator from './StatusIndicator';
import { getMonitorStatus } from '../../config';

export class MonitorDetail extends Component {

    constructor(props) {
        super(props);
        this.props = props;
        this.state = {
            createIncidentModalId: uuid.v4(),
            startDate: moment().subtract(30, 'd').format('YYYY-MM-DD'),
            endDate: moment().format('YYYY-MM-DD')
        }
        this.selectbutton = this.selectbutton.bind(this);
    }

    handleDateChange = (startDate, endDate) => {
        this.setState({ startDate, endDate });
    }

    selectbutton = (data) => {
        this.props.selectedProbe(data);
    }

    prevClicked = () => {
        this.props.fetchMonitorsIncidents(this.props.monitor.projectId._id, this.props.monitor._id, (this.props.monitor.skip ? (parseInt(this.props.monitor.skip, 10) - 3) : 3), 3);
        if (window.location.href.indexOf('localhost') <= -1) {
            this.context.mixpanel.track('Previous Incident Requested', {
                ProjectId: this.props.monitor.projectId._id,
                monitorId: this.props.monitor._id,
                skip: (this.props.monitor.skip ? (parseInt(this.props.monitor.skip, 10) - 3) : 3)
            });
        }
    }

    nextClicked = () => {
        this.props.fetchMonitorsIncidents(this.props.monitor.projectId._id, this.props.monitor._id, (this.props.monitor.skip ? (parseInt(this.props.monitor.skip, 10) + 3) : 3), 3);
        if (window.location.href.indexOf('localhost') <= -1) {
            this.context.mixpanel.track('Next Incident Requested', {
                ProjectId: this.props.monitor.projectId._id,
                monitorId: this.props.monitor._id,
                skip: (this.props.monitor.skip ? (parseInt(this.props.monitor.skip, 10) + 3) : 3)
            });
        }
    }

    editMonitor = () => {
        this.props.editMonitorSwitch(this.props.index);
        if (window.location.href.indexOf('localhost') <= -1) {
            this.context.mixpanel.track('Edit Monitor Switch Clicked', {});
        }
    }

    handleKeyBoard = (e) => {
        let canNext = (this.props.monitor && this.props.monitor.count) && this.props.monitor.count > this.props.monitor.skip + this.props.monitor.limit ? true : false;
        let canPrev = this.props.monitor && this.props.monitor.skip <= 0 ? false : true;
        switch (e.key) {
            case 'ArrowRight':
                return canNext && this.nextClicked()
            case 'ArrowLeft':
                return canPrev && this.prevClicked()
            default:
                return false;
        }
    }

    replaceDashWithSpace = (string) => {
        return string.replace('-', ' ');
    }

    render() {
        let { createIncidentModalId, startDate, endDate } = this.state;
        let { monitor, create, monitorState, activeProbe, currentProject } = this.props;
        let creating = create || false;

        var greenBackground = {
            display: 'inline-block',
            borderRadius: '50%',
            height: '8px',
            width: '8px',
            margin: '0 8px 1px 0',
            backgroundColor: 'rgb(117, 211, 128)'// "green-status"
        };
        var greyBackground = {
            display: 'inline-block',
            borderRadius: '50%',
            height: '8px',
            width: '8px',
            margin: '0 8px 1px 0',
<<<<<<< HEAD
            backgroundColor: 'rgba(107, 124, 147, 0.2)'// "grey-status"
        };
        
        let { createIncidentModalId } = this.state;
        let creating = this.props.create ? this.props.create : false;
        let monitor = this.props.monitor;
=======
            backgroundColor: 'rgb(250, 117, 90)'// "red-status"
        }

>>>>>>> 5305e3c0
        monitor.error = null;
        if (monitorState.monitorsList.error && monitorState.monitorsList.error.monitorId && monitor && monitor._id) {
            if (monitorState.monitorsList.error.monitorId === monitor._id) {
                monitor.error = monitorState.monitorsList.error.error;
            }
        }
        monitor.success = monitorState.monitorsList.success;
        monitor.requesting = monitorState.monitorsList.requesting;

        let badgeColor;
        switch (monitor.type) {
            case 'manual':
                badgeColor = 'red';
                break;
            case 'device':
                badgeColor = 'green';
                break;
            default:
                badgeColor = 'blue';
                break;
        }

        let probe = monitor && monitor.probes && monitor.probes.length > 0 ? monitor.probes[monitor.probes.length < 2 ? 0 : activeProbe] : null;
        let probeData = monitor.logs && monitor.logs.length > 0 ? monitor.logs.filter(
            log => log.probeId ? (log.probeId === probe._id) : true
        ) : [];

        let status = getMonitorStatus(monitor.incidents, probeData);
        let url = monitor && monitor.data && monitor.data.url ? monitor.data.url : null;
        let probeUrl = `/project/${monitor.projectId._id}/settings/probe`;

        return (
            <div className="Box-root Card-shadow--medium" tabIndex='0' onKeyDown={this.handleKeyBoard}>
                <div className="db-Trends-header">
                    <div className="db-Trends-title">
                        <div className="ContentHeader-center Box-root Flex-flex Flex-direction--column Flex-justifyContent--center">
                            <div className="Box-root Flex-flex Flex-direction--row Flex-justifyContent--spaceBetween">
                                <div className="ContentHeader-center Box-root Flex-flex Flex-direction--column Flex-justifyContent--center">
                                    <span className="ContentHeader-title Text-color--dark Text-display--inline Text-fontSize--20 Text-fontWeight--regular Text-lineHeight--28 Text-typeface--base Text-wrap--wrap">
                                        <StatusIndicator status={status} />
                                        <span id={`monitor_title_${monitor.name}`}>
                                            {monitor.name}
                                        </span>
                                    </span>
                                    <ShouldRender if={monitor && monitor.type}>
                                        {
                                            monitor.type === 'url' || monitor.type === 'api' || monitor.type === 'script' ?
                                                <ShouldRender if={monitor.probes && !monitor.probes.length > 0}>
                                                    <span className="Text-fontSize--14">This monitor cannot be monitored because there are are 0 probes. You can view probes <Link to={probeUrl}>here</Link></span>
                                                </ShouldRender>
                                                : ''
                                        }
                                    </ShouldRender>
                                    <span className="ContentHeader-description Text-color--inherit Text-display--inline Text-fontSize--14 Text-fontWeight--regular Text-lineHeight--20 Text-typeface--base Text-wrap--wrap">
                                        {url && <span>
                                            Monitor for &nbsp;
                                        <a href={url}>{url}</a>
                                        </span>}
                                    </span>
                                </div>
                                <div className="ContentHeader-end Box-root Flex-flex Flex-alignItems--center Margin-left--16">
                                    <div className="Box-root">
                                        <Badge color={badgeColor}>{this.replaceDashWithSpace(monitor.type)}</Badge>
                                    </div>
                                </div>
                            </div>
                        </div>
                    </div>
                    <div className="db-Trends-controls">
                        <div className="db-Trends-timeControls">
                            <DateRangeWrapper
                                selected={startDate}
                                onChange={this.handleDateChange}
                                dateRange={30}
                            />
                        </div>
                        <div>
                            {monitor.type === 'device' &&
                                <button
                                    className='bs-Button bs-DeprecatedButton db-Trends-editButton bs-Button--icon bs-Button--eye' type='button'
                                    onClick={() =>
                                        this.props.openModal({
                                            id: monitor._id,
                                            onClose: () => '',
                                            content: DataPathHoC(MonitorUrl, monitor)
                                        })
                                    }
                                >
                                    <span>Show URL</span>
                                </button>
                            }
                            <button className={creating ? 'bs-Button bs-Button--blue' : 'bs-Button bs-ButtonLegacy ActionIconParent'} type="button" disabled={creating}
                                id={`create_incident_${monitor.name}`}
                                onClick={() =>
                                    this.props.openModal({
                                        id: createIncidentModalId,
                                        content: DataPathHoC(CreateManualIncident, { monitorId: monitor._id, projectId: monitor.projectId._id })
                                    })}>
                                <ShouldRender if={!creating}>
                                    <span className="bs-FileUploadButton bs-Button--icon bs-Button--new">
                                        <span>Create New Incident</span>
                                    </span>
                                </ShouldRender>
                                <ShouldRender if={creating}>
                                    <FormLoader />
                                </ShouldRender>
                            </button>
                            <button id={`more_details_${monitor.name}`} className='bs-Button bs-DeprecatedButton db-Trends-editButton bs-Button--icon bs-Button--help' type='button' onClick={() => { history.push('/project/' + currentProject._id + '/monitors/' + monitor._id) }}><span>More</span></button>
                        </div>
                    </div>
                </div>
                <ShouldRender if={monitor && monitor.probes && monitor.probes.length > 1}>
                    <ShouldRender if={monitor.type !== 'manual' && monitor.type !== 'device' && monitor.type !== 'server-monitor'}>
                        <div className="btn-group">
                            {monitor && monitor.probes.map((location, index) => (<button
                                key={`probes-btn${index}`}
                                id={`probes-btn${index}`}
                                disabled={false}
                                onClick={() => this.selectbutton(index)}
<<<<<<< HEAD
                                className={this.props.activeProbe === index ? 'icon-container selected' : 'icon-container'}>
                                <span style={location && location.lastAlive && moment(Date.now()).diff(moment(location.lastAlive), 'minutes') > 5 ? greyBackground : greenBackground}></span>
=======
                                className={activeProbe === index ? 'icon-container selected' : 'icon-container'}>
                                <span style={location.status === 'offline' ? redBackground : location.status === 'degraded' ? yellowBackground : greenBackground}></span>
>>>>>>> 5305e3c0
                                <span>{location.probeName}</span>
                            </button>)
                            )}
                        </div>
                    </ShouldRender>
                    <MonitorChart startDate={startDate} endDate={endDate} key={uuid.v4()} probe={probe} probeData={probeData} type={monitor.type} status={status} />
                </ShouldRender>

                {monitor && monitor.type ?
                    monitor.type === 'url' || monitor.type === 'api' || monitor.type === 'script' ?
                        <div>
                            <ShouldRender if={monitor.probes && monitor.probes.length > 0}>
                                {monitor && monitor.probes && monitor.probes.length < 2 ?
                                    <MonitorChart startDate={startDate} endDate={endDate} key={uuid.v4()} probe={probe} probeData={probeData} type={monitor.type} status={status} />
                                    : ''
                                }
                                <div className="db-RadarRulesLists-page">
                                    <div className="Box-root Margin-bottom--12">
                                        <div className="">
                                            <div className="Box-root">
                                                <div>
                                                    <div className="ContentHeader Box-root Box-background--white Box-divider--surface-bottom-1 Flex-flex Flex-direction--column Padding-horizontal--20 Padding-vertical--16">
                                                        <div className="Box-root Flex-flex Flex-direction--row Flex-justifyContent--spaceBetween">
                                                            <div className="ContentHeader-center Box-root Flex-flex Flex-direction--column Flex-justifyContent--center"><span className="ContentHeader-title Text-color--dark Text-display--inline Text-fontSize--20 Text-fontWeight--regular Text-lineHeight--28 Text-typeface--base Text-wrap--wrap"></span><span className="ContentHeader-description Text-color--inherit Text-display--inline Text-fontSize--14 Text-fontWeight--regular Text-lineHeight--20 Text-typeface--base Text-wrap--wrap"><span>Here&apos;s a list of recent incidents which belong to this monitor.</span></span></div>
                                                            <div className="ContentHeader-end Box-root Flex-flex Flex-alignItems--center Margin-left--16">
                                                                <div>
                                                                </div>
                                                            </div>
                                                        </div>
                                                    </div>
                                                    <IncidentList incidents={monitor} prevClicked={this.prevClicked} nextClicked={this.nextClicked} />
                                                </div>
                                            </div>
                                        </div>
                                    </div>
                                </div>
                            </ShouldRender>
                            <ShouldRender if={monitor.probes && !monitor.probes.length > 0}>
                                <div className="Margin-bottom--12"></div>
                            </ShouldRender>
                        </div>
                        :
                        <div>
                            {monitor && monitor.probes && monitor.probes.length < 2 ?
                                <MonitorChart startDate={startDate} endDate={endDate} key={uuid.v4()} probe={probe} probeData={probeData} type={monitor.type} status={status} />
                                :
                                ''
                            }
                            <div className="db-RadarRulesLists-page">
                                <div className="Box-root Margin-bottom--12">
                                    <div className="">
                                        <div className="Box-root">
                                            <div>
                                                <div className="ContentHeader Box-root Box-background--white Box-divider--surface-bottom-1 Flex-flex Flex-direction--column Padding-horizontal--20 Padding-vertical--16">
                                                    <div className="Box-root Flex-flex Flex-direction--row Flex-justifyContent--spaceBetween">
                                                        <div className="ContentHeader-center Box-root Flex-flex Flex-direction--column Flex-justifyContent--center"><span className="ContentHeader-title Text-color--dark Text-display--inline Text-fontSize--20 Text-fontWeight--regular Text-lineHeight--28 Text-typeface--base Text-wrap--wrap"></span><span className="ContentHeader-description Text-color--inherit Text-display--inline Text-fontSize--14 Text-fontWeight--regular Text-lineHeight--20 Text-typeface--base Text-wrap--wrap"><span>Here&apos;s a list of recent incidents which belong to this monitor.</span></span></div>
                                                        <div className="ContentHeader-end Box-root Flex-flex Flex-alignItems--center Margin-left--16">
                                                            <div>
                                                            </div>
                                                        </div>
                                                    </div>
                                                </div>
                                                <IncidentList incidents={monitor} prevClicked={this.prevClicked} nextClicked={this.nextClicked} />
                                            </div>
                                        </div>
                                    </div>
                                </div>
                            </div>
                        </div>
                    : ''
                }
            </div>
        )
    }
}

MonitorDetail.displayName = 'MonitorDetail'

const mapDispatchToProps = (dispatch) => {
    return bindActionCreators({
        editMonitorSwitch,
        openModal,
        fetchMonitorsIncidents,
        createNewIncident,
        selectedProbe,
    }, dispatch)
};

function mapStateToProps(state) {
    return {
        monitorState: state.monitor,
        currentProject: state.project.currentProject,
        create: state.incident.newIncident.requesting,
        subProject: state.subProject,
        activeProbe: state.monitor.activeProbe,
    };
}

MonitorDetail.propTypes = {
    currentProject: PropTypes.object.isRequired,
    monitor: PropTypes.object.isRequired,
    fetchMonitorsIncidents: PropTypes.func.isRequired,
    editMonitorSwitch: PropTypes.func.isRequired,
    monitorState: PropTypes.object.isRequired,
    index: PropTypes.string,
    openModal: PropTypes.func,
    create: PropTypes.bool,
    selectedProbe: PropTypes.func.isRequired,
    activeProbe: PropTypes.number
};

MonitorDetail.contextTypes = {
    mixpanel: PropTypes.object.isRequired
};

export default connect(mapStateToProps, mapDispatchToProps)(MonitorDetail);<|MERGE_RESOLUTION|>--- conflicted
+++ resolved
@@ -107,18 +107,9 @@
             height: '8px',
             width: '8px',
             margin: '0 8px 1px 0',
-<<<<<<< HEAD
             backgroundColor: 'rgba(107, 124, 147, 0.2)'// "grey-status"
-        };
-        
-        let { createIncidentModalId } = this.state;
-        let creating = this.props.create ? this.props.create : false;
-        let monitor = this.props.monitor;
-=======
-            backgroundColor: 'rgb(250, 117, 90)'// "red-status"
-        }
-
->>>>>>> 5305e3c0
+        }
+
         monitor.error = null;
         if (monitorState.monitorsList.error && monitorState.monitorsList.error.monitorId && monitor && monitor._id) {
             if (monitorState.monitorsList.error.monitorId === monitor._id) {
@@ -238,13 +229,8 @@
                                 id={`probes-btn${index}`}
                                 disabled={false}
                                 onClick={() => this.selectbutton(index)}
-<<<<<<< HEAD
                                 className={this.props.activeProbe === index ? 'icon-container selected' : 'icon-container'}>
                                 <span style={location && location.lastAlive && moment(Date.now()).diff(moment(location.lastAlive), 'minutes') > 5 ? greyBackground : greenBackground}></span>
-=======
-                                className={activeProbe === index ? 'icon-container selected' : 'icon-container'}>
-                                <span style={location.status === 'offline' ? redBackground : location.status === 'degraded' ? yellowBackground : greenBackground}></span>
->>>>>>> 5305e3c0
                                 <span>{location.probeName}</span>
                             </button>)
                             )}
