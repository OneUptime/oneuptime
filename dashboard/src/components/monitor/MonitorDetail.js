--- conflicted
+++ resolved
@@ -3,11 +3,7 @@
 import { bindActionCreators } from 'redux';
 import { connect } from 'react-redux';
 import IncidentList from '../incident/IncidentList';
-<<<<<<< HEAD
-import {v4 as uuidv4} from 'uuid';
-=======
 import { v4 as uuidv4 } from 'uuid';
->>>>>>> 8452cd53
 import {
     editMonitorSwitch,
     selectedProbe,
