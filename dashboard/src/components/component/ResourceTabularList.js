--- conflicted
+++ resolved
@@ -103,10 +103,6 @@
             case 'application security':
             case 'container security':
                 // get application security status
-<<<<<<< HEAD
-=======
-
->>>>>>> 6bb9c7d4
                 data =
                     componentResource.securityLog &&
                     componentResource.securityLog.data
