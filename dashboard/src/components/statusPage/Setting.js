--- conflicted
+++ resolved
@@ -334,7 +334,6 @@
                                                                                 .verified
                                                                         }
                                                                     >
-<<<<<<< HEAD
                                                                         <div
                                                                             className="bs-Fieldset-row"
                                                                             style={{
@@ -343,35 +342,6 @@
                                                                                 paddingLeft: 0,
                                                                                 paddingRight: 0,
                                                                             }}
-=======
-                                                                        {
-                                                                            publicStatusPageUrl
-                                                                        }{' '}
-                                                                    </a>
-                                                                </span>
-                                                            )}
-                                                            {IS_SAAS_SERVICE &&
-                                                                !IS_LOCALHOST && (
-                                                                    <span>
-                                                                        Add
-                                                                        statuspage.fyipe.com
-                                                                        to your
-                                                                        CNAME.
-                                                                        If you
-                                                                        want to
-                                                                        preview
-                                                                        your
-                                                                        status
-                                                                        page.
-                                                                        Please
-                                                                        check{' '}
-                                                                        <a
-                                                                            target="_blank"
-                                                                            rel="noopener noreferrer"
-                                                                            href={
-                                                                                publicStatusPageUrl
-                                                                            }
->>>>>>> 9b848686
                                                                         >
                                                                             <button
                                                                                 className="bs-Button"
