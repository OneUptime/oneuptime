import React, { Component } from 'react';
import PropTypes from 'prop-types'
import { bindActionCreators } from 'redux';
import { connect } from 'react-redux';
import moment from 'moment';
import { ListLoader } from '../basic/Loader';
import { history } from '../../store';
export class IncidentList extends Component {

    render() {
        if (this.props.incidents && this.props.incidents.skip && typeof this.props.incidents.skip === 'string') {
            this.props.incidents.skip = parseInt(this.props.incidents.skip, 10);
        }
        if (this.props.incidents && this.props.incidents.limit && typeof this.props.incidents.limit === 'string') {
            this.props.incidents.limit = parseInt(this.props.incidents.limit, 10);
        }
        if (!this.props.incidents.skip) this.props.incidents.skip = 0;
        if (!this.props.incidents.limit) this.props.incidents.limit = 0;

        let canNext = (this.props.incidents && this.props.incidents.count) && (this.props.incidents.count > (this.props.incidents.skip + this.props.incidents.limit)) ? true : false;
        let canPrev = (this.props.incidents && this.props.incidents.skip <= 0) ? false : true;

        if (this.props.incidents && (this.props.incidents.requesting || !this.props.incidents.incidents)) {
            canNext = false;
            canPrev = false;
        }

        return (
            <div>
                <div style={{ overflow: 'hidden', overflowX: 'auto' }}>
                    <table className="Table">
                        <thead className="Table-body">
                            <tr className="Table-row db-ListViewItem db-ListViewItem-header">
                                <td className="Table-cell Table-cell--align--left Table-cell--verticalAlign--top Table-cell--width--minimized Table-cell--wrap--noWrap db-ListViewItem-cell" style={{ height: '1px', minWidth: '270px' }}>
                                    <div className="db-ListViewItem-cellContent Box-root Padding-all--8"><span className="db-ListViewItem-text Text-color--dark Text-display--inline Text-fontSize--13 Text-fontWeight--medium Text-lineHeight--20 Text-typeface--upper Text-wrap--wrap"><span>Created By</span></span></div>
                                </td>
                                <td className="Table-cell Table-cell--align--left Table-cell--verticalAlign--top Table-cell--width--minimized Table-cell--wrap--noWrap db-ListViewItem-cell" style={{ height: '1px' }}>
                                    <div className="db-ListViewItem-cellContent Box-root Padding-all--8"><span className="db-ListViewItem-text Text-color--dark Text-display--inline Text-fontSize--13 Text-fontWeight--medium Text-lineHeight--20 Text-typeface--upper Text-wrap--wrap"><span>status</span></span></div>
                                </td>
                                <td className="Table-cell Table-cell--align--right Table-cell--verticalAlign--top Table-cell--width--minimized Table-cell--wrap--noWrap db-ListViewItem-cell" style={{ height: '1px' }}>
                                    <div className="db-ListViewItem-cellContent Box-root Padding-all--8"><span className="db-ListViewItem-text Text-align--right Text-color--dark Text-display--block Text-fontSize--13 Text-fontWeight--medium Text-lineHeight--20 Text-typeface--upper Text-wrap--wrap"><span>Created</span></span></div>
                                </td>
                                <td id="placeholder-left" className="Table-cell Table-cell--align--left Table-cell--verticalAlign--top Table-cell--wrap--noWrap db-ListViewItem-cell" style={{ height: '1px', maxWidth: '48px', minWidth: '48px', width: '48px' }}>
                                    <div className="db-ListViewItem-cellContent Box-root Padding-all--8"><span className="db-ListViewItem-text Text-color--dark Text-display--inline Text-fontSize--13 Text-fontWeight--medium Text-lineHeight--20 Text-typeface--upper Text-wrap--wrap"></span></div>
                                </td>
                                <td className="Table-cell Table-cell--align--left Table-cell--verticalAlign--top Table-cell--width--minimized Table-cell--wrap--noWrap db-ListViewItem-cell" style={{ height: '1px' }}>
                                    <div className="db-ListViewItem-cellContent Box-root Padding-all--8"><span className="db-ListViewItem-text Text-color--dark Text-display--inline Text-fontSize--13 Text-fontWeight--medium Text-lineHeight--20 Text-typeface--upper Text-wrap--wrap"><span>Acknowledged</span></span></div>
                                </td>
                                <td id="placeholder-right" className="Table-cell Table-cell--align--left Table-cell--verticalAlign--top Table-cell--wrap--noWrap db-ListViewItem-cell" style={{ height: '1px', maxWidth: '48px', minWidth: '48px', width: '48px' }}>
                                    <div className="db-ListViewItem-cellContent Box-root Padding-all--8"><span className="db-ListViewItem-text Text-color--dark Text-display--inline Text-fontSize--13 Text-fontWeight--medium Text-lineHeight--20 Text-typeface--upper Text-wrap--wrap"></span></div>
                                </td>
                                <td className="Table-cell Table-cell--align--left Table-cell--verticalAlign--top Table-cell--width--minimized Table-cell--wrap--noWrap db-ListViewItem-cell" style={{ height: '1px' }}>
                                    <div className="db-ListViewItem-cellContent Box-root Padding-all--8"><span className="db-ListViewItem-text Text-color--dark Text-display--inline Text-fontSize--13 Text-fontWeight--medium Text-lineHeight--20 Text-typeface--upper Text-wrap--wrap"><span>Resolved</span></span></div>
                                </td>
                                <td id="overflow" type="action" className="Table-cell Table-cell--align--right Table-cell--verticalAlign--top Table-cell--width--minimized Table-cell--wrap--noWrap db-ListViewItem-cell" style={{ height: '1px' }}>
                                    <div className="db-ListViewItem-cellContent Box-root Padding-all--8"><span className="db-ListViewItem-text Text-align--right Text-color--dark Text-display--block Text-fontSize--13 Text-fontWeight--medium Text-lineHeight--20 Text-typeface--upper Text-wrap--wrap"></span></div>
                                </td>
                            </tr>
                        </thead>
                        <tbody className="Table-body">
                            {
                                this.props.incidents && this.props.incidents.incidents && this.props.incidents.incidents.length > 0 ? (
                                    this.props.incidents.incidents.map((incident, i) => {
                                        return (<tr id={`incident_${incident.monitorId ? incident.monitorId.name : this.props.incidents.name ? this.props.incidents.name : 'Unknown Monitor'}_${i}`} key={incident._id} className="Table-row db-ListViewItem bs-ActionsParent db-ListViewItem--hasLink" onClick={() => { history.push('/project/' + this.props.currentProject._id + '/incidents/' + incident._id) }} >
                                            <td className="Table-cell Table-cell--align--left Table-cell--verticalAlign--top Table-cell--width--minimized Table-cell--wrap--wrap db-ListViewItem-cell db-ListViewItem-cell--breakWord" style={{ height: '1px', minWidth: '270px' }}>
                                                <div className="db-ListViewItem-cellContent Box-root Padding-all--8">
                                                    <span className="db-ListViewItem-text Text-color--cyan Text-display--inline Text-fontSize--14 Text-fontWeight--medium Text-lineHeight--20 Text-typeface--base Text-wrap--wrap">
                                                        <div className="Box-root Margin-right--16"><span>{incident.createdById === null ? incident.createdByZapier ? 'Zapier' : 'Fyipe' : incident.createdById.name}</span></div>
                                                    </span>
                                                </div>
                                            </td>
                                            <td className="Table-cell Table-cell--align--left Table-cell--verticalAlign--top Table-cell--width--minimized Table-cell--wrap--noWrap db-ListViewItem-cell" style={{ height: '1px' }}>
                                                <div className="db-ListViewItem-link" >
                                                    <div className="db-ListViewItem-cellContent Box-root Padding-all--8">
                                                        <span className="db-ListViewItem-text Text-color--inherit Text-display--inline Text-fontSize--14 Text-fontWeight--regular Text-lineHeight--20 Text-typeface--base Text-wrap--wrap">
                                                            <div className="Box-root Flex-flex">
<<<<<<< HEAD
                                                                <div className="Box-root Flex-flex">
                                                                    <div className="db-RadarRulesListUserName Box-root Flex-flex Flex-alignItems--center Flex-direction--row Flex-justifyContent--flexStart">
                                                                        {incident && incident.incidentType && incident.incidentType === 'offline' ?
                                                                            (<div className="Badge Badge--color--red Box-root Flex-inlineFlex Flex-alignItems--center Padding-horizontal--8 Padding-vertical--2">
                                                                                <span className="Badge-text Text-color--red Text-display--inline Text-fontSize--12 Text-fontWeight--bold Text-lineHeight--16 Text-typeface--upper Text-wrap--noWrap">
                                                                                    <span>offline</span>
                                                                                </span>
                                                                            </div>)
                                                                            : incident && incident.incidentType && incident.incidentType === 'online' ?
                                                                                (<div className="Badge Badge--color--green Box-root Flex-inlineFlex Flex-alignItems--center Padding-horizontal--8 Padding-vertical--2">
                                                                                    <span className="Badge-text Text-color--green Text-display--inline Text-fontSize--12 Text-fontWeight--bold Text-lineHeight--16 Text-typeface--upper Text-wrap--noWrap">
                                                                                        <span>online</span>
                                                                                    </span>
                                                                                </div>)
=======
                                                                <div className="db-RadarRulesListUserName Box-root Flex-flex Flex-alignItems--center Flex-direction--row Flex-justifyContent--flexStart">
                                                                    {incident && incident.incidentType && incident.incidentType === 'offline' ?
                                                                        (<div className="Badge Badge--color--red Box-root Flex-inlineFlex Flex-alignItems--center Padding-horizontal--8 Padding-vertical--2">
                                                                            <span className="Badge-text Text-color--red Text-display--inline Text-fontSize--12 Text-fontWeight--bold Text-lineHeight--16 Text-typeface--upper Text-wrap--noWrap">
                                                                                <span>offline</span>
                                                                            </span>
                                                                        </div>)
                                                                        : incident && incident.incidentType && incident.incidentType === 'online' ?
                                                                            (<div className="Badge Badge--color--green Box-root Flex-inlineFlex Flex-alignItems--center Padding-horizontal--8 Padding-vertical--2">
                                                                                <span className="Badge-text Text-color--green Text-display--inline Text-fontSize--12 Text-fontWeight--bold Text-lineHeight--16 Text-typeface--upper Text-wrap--noWrap">
                                                                                    <span>online</span>
                                                                                </span>
                                                                            </div>)
>>>>>>> f64428d6
                                                                            : incident && incident.incidentType && incident.incidentType === 'degraded' ?
                                                                                (<div className="Badge Badge--color--yellow Box-root Flex-inlineFlex Flex-alignItems--center Padding-horizontal--8 Padding-vertical--2">
                                                                                    <span className="Badge-text Text-color--yellow Text-display--inline Text-fontSize--12 Text-fontWeight--bold Text-lineHeight--16 Text-typeface--upper Text-wrap--noWrap">
                                                                                        <span>degraded</span>
                                                                                    </span>
                                                                                </div>)
<<<<<<< HEAD
                                                                            :
=======
                                                                                :
>>>>>>> f64428d6
                                                                                (<div className="Badge Badge--color--red Box-root Flex-inlineFlex Flex-alignItems--center Padding-horizontal--8 Padding-vertical--2">
                                                                                    <span className="Badge-text Text-color--red Text-display--inline Text-fontSize--12 Text-fontWeight--bold Text-lineHeight--16 Text-typeface--upper Text-wrap--noWrap">
                                                                                        <span>Unknown Status</span>
                                                                                    </span>
                                                                                </div>)
<<<<<<< HEAD
                                                                        }
                                                                    </div>
=======
                                                                    }
>>>>>>> f64428d6
                                                                </div>
                                                            </div>
                                                        </span>
                                                    </div>
                                                </div>
                                            </td>
                                            <td className="Table-cell Table-cell--align--right Table-cell--verticalAlign--top Table-cell--width--minimized Table-cell--wrap--noWrap db-ListViewItem-cell" style={{ height: '1px' }}>
                                                <div className="db-ListViewItem-link" >
                                                    <div className="db-ListViewItem-cellContent Box-root Padding-all--8">
                                                        <span className="db-ListViewItem-text Text-color--inherit Text-display--inline Text-fontSize--14 Text-fontWeight--regular Text-lineHeight--20 Text-typeface--base Text-wrap--wrap">
                                                            <div className="Box-root"><span>{moment(incident.createdAt).fromNow()}</span></div>
                                                        </span>
                                                    </div>
                                                </div>
                                            </td>
                                            <td aria-hidden="true" className="Table-cell Table-cell--align--left Table-cell--verticalAlign--top Table-cell--wrap--noWrap db-ListViewItem-cell" style={{ height: '1px', maxWidth: '48px', minWidth: '48px', width: '48px' }}>
                                                <div className="db-ListViewItem-link" >
                                                    <div className="db-ListViewItem-cellContent Box-root Padding-all--8">⁣</div>
                                                </div>
                                            </td>
                                            <td className="Table-cell Table-cell--align--left Table-cell--verticalAlign--top Table-cell--width--minimized Table-cell--wrap--noWrap db-ListViewItem-cell" style={{ height: '1px' }}>
                                                <div className="db-ListViewItem-link" >
                                                    <div className="db-ListViewItem-cellContent Box-root Padding-all--8">
                                                        <span className="db-ListViewItem-text Text-color--inherit Text-display--inline Text-fontSize--14 Text-fontWeight--regular Text-lineHeight--20 Text-typeface--base Text-wrap--wrap">
                                                            <div className="Box-root Flex-flex">
                                                                <div className="Box-root Flex-flex">
                                                                    <div className="db-RadarRulesListUserName Box-root Flex-flex Flex-alignItems--center Flex-direction--row Flex-justifyContent--flexStart">
                                                                        {!incident.acknowledged ?
                                                                            (<div className="Badge Badge--color--red Box-root Flex-inlineFlex Flex-alignItems--center Padding-horizontal--8 Padding-vertical--2">
                                                                                <span className="Badge-text Text-color--red Text-display--inline Text-fontSize--12 Text-fontWeight--bold Text-lineHeight--16 Text-typeface--upper Text-wrap--noWrap">
                                                                                    <span>Not Acknowledged </span>
                                                                                </span>
                                                                            </div>)
                                                                            : (<div className="Badge Badge--color--yellow Box-root Flex-inlineFlex Flex-alignItems--center Padding-horizontal--8 Padding-vertical--2">
                                                                                <span className="Badge-text Text-color--yellow Text-display--inline Text-fontSize--12 Text-fontWeight--bold Text-lineHeight--16 Text-typeface--upper Text-wrap--noWrap">
                                                                                    <span> By {incident.acknowledgedBy === null ? incident.acknowledgedByZapier ? 'Zapier' : 'fyipe' : incident.acknowledgedBy.name} {moment(incident.acknowledgedAt).fromNow()}</span>
                                                                                </span>
                                                                            </div>)}
                                                                    </div>
                                                                </div>
                                                            </div>
                                                        </span>
                                                    </div>
                                                </div>
                                            </td>

                                            <td aria-hidden="true" className="Table-cell Table-cell--align--left Table-cell--verticalAlign--top Table-cell--wrap--noWrap db-ListViewItem-cell" style={{ height: '1px', maxWidth: '48px', minWidth: '48px', width: '48px' }}>
                                                <div className="db-ListViewItem-link" >
                                                    <div className="db-ListViewItem-cellContent Box-root Padding-all--8">⁣</div>
                                                </div>
                                            </td>
                                            <td className="Table-cell Table-cell--align--left Table-cell--verticalAlign--top Table-cell--width--minimized Table-cell--wrap--noWrap db-ListViewItem-cell" style={{ height: '1px' }}>
                                                <div className="db-ListViewItem-link" >
                                                    <div className="db-ListViewItem-cellContent Box-root Padding-all--8">
                                                        {
                                                            !incident.resolved ? (
                                                                <div className="Badge Badge--color--red Box-root Flex-inlineFlex Flex-alignItems--center Padding-horizontal--8 Padding-vertical--2">
                                                                    <span className="Badge-text Text-color--red Text-display--inline Text-fontSize--12 Text-fontWeight--bold Text-lineHeight--16 Text-typeface--upper Text-wrap--noWrap">
                                                                        <span>Not Resolved</span>
                                                                    </span>
                                                                </div>
                                                            ) : (
                                                                    <div className="Badge Badge--color--green Box-root Flex-inlineFlex Flex-alignItems--center Padding-horizontal--8 Padding-vertical--2">
                                                                        <span className="Badge-text Text-color--green Text-display--inline Text-fontSize--12 Text-fontWeight--bold Text-lineHeight--16 Text-typeface--upper Text-wrap--noWrap">
                                                                            <span>
                                                                                By {incident.resolvedBy === null ? incident.resolvedByZapier ? 'Zapier' : 'fyipe' : incident.resolvedBy.name} {moment(incident.resolvedAt).fromNow()}
                                                                            </span>
                                                                        </span>
                                                                    </div>
                                                                )
                                                        }
                                                    </div>
                                                </div>
                                            </td>
                                            <td className="Table-cell Table-cell--align--right Table-cell--verticalAlign--top Table-cell--wrap--noWrap db-ListViewItem-cell">
                                            </td>
                                        </tr>
                                        )
                                    })
                                ) :
                                    <tr></tr>
                            }
                        </tbody>

                    </table>
                </div>

                {(this.props.incidents && this.props.incidents.requesting) || (this.props.monitorState && this.props.monitorState.fetchMonitorsIncidentRequest && this.props.incidents.incidents && this.props.incidents.incidents[0] && this.props.monitorState.fetchMonitorsIncidentRequest === this.props.incidents.incidents[0].monitorId) ? <ListLoader /> : null}

                <div style={{ textAlign: 'center', marginTop: '10px' }}>
                    {this.props.incidents && (!this.props.incidents.incidents || !this.props.incidents.incidents.length) && !this.props.incidents.requesting && !this.props.incidents.error ? 'We don\'t have any incidents yet' : null}
                    {this.props.incidents && this.props.incidents.error ? this.props.incidents.error : null}
                </div>
                <div className="Box-root Flex-flex Flex-alignItems--center Flex-justifyContent--spaceBetween">
                    <div className="Box-root Flex-flex Flex-alignItems--center Padding-all--20">
                        <span className="Text-color--inherit Text-display--inline Text-fontSize--14 Text-fontWeight--regular Text-lineHeight--20 Text-typeface--base Text-wrap--wrap">
                            <span>
                                <span className="Text-color--inherit Text-display--inline Text-fontSize--14 Text-fontWeight--medium Text-lineHeight--20 Text-typeface--base Text-wrap--wrap">{this.props.incidents && this.props.incidents.count ? this.props.incidents.count + (this.props.incidents && this.props.incidents.count > 1 ? ' Incidents' : ' Incident') : null}</span>
                            </span>
                        </span>
                    </div>
                    <div className="Box-root Padding-horizontal--20 Padding-vertical--16">
                        <div className="Box-root Flex-flex Flex-alignItems--stretch Flex-direction--row Flex-justifyContent--flexStart">
                            <div className="Box-root Margin-right--8">
                                <button id="btnPrev" onClick={() => { this.props.prevClicked(this.props.incidents ? this.props.incidents._id : null, this.props.incidents.skip, this.props.incidents.limit) }} className={'Button bs-ButtonLegacy' + (canPrev ? '' : 'Is--disabled')} disabled={!canPrev} data-db-analytics-name="list_view.pagination.previous" type="button">
                                    <div className="Button-fill bs-ButtonLegacy-fill Box-root Box-background--white Flex-inlineFlex Flex-alignItems--center Flex-direction--row Padding-horizontal--8 Padding-vertical--4"><span className="Button-label Text-color--default Text-display--inline Text-fontSize--14 Text-fontWeight--medium Text-lineHeight--20 Text-typeface--base Text-wrap--noWrap"><span>Previous</span></span></div>
                                </button>
                            </div>
                            <div className="Box-root">
                                <button id="btnNext" onClick={() => { this.props.nextClicked(this.props.incidents ? this.props.incidents._id : null, this.props.incidents.skip, this.props.incidents.limit) }} className={'Button bs-ButtonLegacy' + (canNext ? '' : 'Is--disabled')} disabled={!canNext} data-db-analytics-name="list_view.pagination.next" type="button">
                                    <div className="Button-fill bs-ButtonLegacy-fill Box-root Box-background--white Flex-inlineFlex Flex-alignItems--center Flex-direction--row Padding-horizontal--8 Padding-vertical--4"><span className="Button-label Text-color--default Text-display--inline Text-fontSize--14 Text-fontWeight--medium Text-lineHeight--20 Text-typeface--base Text-wrap--noWrap"><span>Next</span></span></div>
                                </button>
                            </div>
                        </div>
                    </div>
                </div>
            </div>
        );
    }
}

const mapDispatchToProps = (dispatch) => {
    return bindActionCreators({}, dispatch)
}

function mapStateToProps(state) {
    return {
        monitorState: state.monitor,
        currentProject: state.project.currentProject
    };
}

IncidentList.displayName = 'IncidentList'

IncidentList.propTypes = {
    nextClicked: PropTypes.func.isRequired,
    prevClicked: PropTypes.func.isRequired,
    incidents: PropTypes.oneOfType([
        PropTypes.object,
        PropTypes.oneOf([null, undefined])
    ]),
    monitorState: PropTypes.object.isRequired,
    currentProject: PropTypes.object
}

export default connect(mapStateToProps, mapDispatchToProps)(IncidentList);<|MERGE_RESOLUTION|>--- conflicted
+++ resolved
@@ -74,7 +74,6 @@
                                                     <div className="db-ListViewItem-cellContent Box-root Padding-all--8">
                                                         <span className="db-ListViewItem-text Text-color--inherit Text-display--inline Text-fontSize--14 Text-fontWeight--regular Text-lineHeight--20 Text-typeface--base Text-wrap--wrap">
                                                             <div className="Box-root Flex-flex">
-<<<<<<< HEAD
                                                                 <div className="Box-root Flex-flex">
                                                                     <div className="db-RadarRulesListUserName Box-root Flex-flex Flex-alignItems--center Flex-direction--row Flex-justifyContent--flexStart">
                                                                         {incident && incident.incidentType && incident.incidentType === 'offline' ?
@@ -89,43 +88,20 @@
                                                                                         <span>online</span>
                                                                                     </span>
                                                                                 </div>)
-=======
-                                                                <div className="db-RadarRulesListUserName Box-root Flex-flex Flex-alignItems--center Flex-direction--row Flex-justifyContent--flexStart">
-                                                                    {incident && incident.incidentType && incident.incidentType === 'offline' ?
-                                                                        (<div className="Badge Badge--color--red Box-root Flex-inlineFlex Flex-alignItems--center Padding-horizontal--8 Padding-vertical--2">
-                                                                            <span className="Badge-text Text-color--red Text-display--inline Text-fontSize--12 Text-fontWeight--bold Text-lineHeight--16 Text-typeface--upper Text-wrap--noWrap">
-                                                                                <span>offline</span>
-                                                                            </span>
-                                                                        </div>)
-                                                                        : incident && incident.incidentType && incident.incidentType === 'online' ?
-                                                                            (<div className="Badge Badge--color--green Box-root Flex-inlineFlex Flex-alignItems--center Padding-horizontal--8 Padding-vertical--2">
-                                                                                <span className="Badge-text Text-color--green Text-display--inline Text-fontSize--12 Text-fontWeight--bold Text-lineHeight--16 Text-typeface--upper Text-wrap--noWrap">
-                                                                                    <span>online</span>
-                                                                                </span>
-                                                                            </div>)
->>>>>>> f64428d6
                                                                             : incident && incident.incidentType && incident.incidentType === 'degraded' ?
                                                                                 (<div className="Badge Badge--color--yellow Box-root Flex-inlineFlex Flex-alignItems--center Padding-horizontal--8 Padding-vertical--2">
                                                                                     <span className="Badge-text Text-color--yellow Text-display--inline Text-fontSize--12 Text-fontWeight--bold Text-lineHeight--16 Text-typeface--upper Text-wrap--noWrap">
                                                                                         <span>degraded</span>
                                                                                     </span>
                                                                                 </div>)
-<<<<<<< HEAD
-                                                                            :
-=======
                                                                                 :
->>>>>>> f64428d6
                                                                                 (<div className="Badge Badge--color--red Box-root Flex-inlineFlex Flex-alignItems--center Padding-horizontal--8 Padding-vertical--2">
                                                                                     <span className="Badge-text Text-color--red Text-display--inline Text-fontSize--12 Text-fontWeight--bold Text-lineHeight--16 Text-typeface--upper Text-wrap--noWrap">
                                                                                         <span>Unknown Status</span>
                                                                                     </span>
                                                                                 </div>)
-<<<<<<< HEAD
                                                                         }
                                                                     </div>
-=======
-                                                                    }
->>>>>>> f64428d6
                                                                 </div>
                                                             </div>
                                                         </span>
