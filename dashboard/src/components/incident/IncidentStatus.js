--- conflicted
+++ resolved
@@ -368,11 +368,7 @@
                                                                     .incidentType ===
                                                                 'offline' ? (
                                                                     <div className="Badge Badge--color--red Box-root Flex-inlineFlex Flex-alignItems--center Padding-horizontal--8 Padding-vertical--2">
-<<<<<<< HEAD
-                                                                        <span className="Badge-text Text-color--red Text-display--inline Text-fontSize--12 Text-fontWeight--bold Text-lineHeight--16 Text-typeface--upper">
-=======
                                                                         <span className="Badge-text Text-color--red Text-display--inline Text-fontSize--12 Text-fontWeight--bold Text-lineHeight--16 Text-typeface--upper bs-font-increase">
->>>>>>> 3639eadf
                                                                             <span>
                                                                                 offline
                                                                         </span>
@@ -388,11 +384,7 @@
                                                                         .incidentType ===
                                                                     'online' ? (
                                                                         <div className="Badge Badge--color--green Box-root Flex-inlineFlex Flex-alignItems--center Padding-horizontal--8 Padding-vertical--2">
-<<<<<<< HEAD
-                                                                            <span className="Badge-text Text-color--green Text-display--inline Text-fontSize--12 Text-fontWeight--bold Text-lineHeight--16 Text-typeface--upper">
-=======
                                                                             <span className="Badge-text Text-color--green Text-display--inline Text-fontSize--12 Text-fontWeight--bold Text-lineHeight--16 Text-typeface--upper bs-font-increase">
->>>>>>> 3639eadf
                                                                                 <span>
                                                                                     online
                                                                         </span>
@@ -408,11 +400,7 @@
                                                                             .incidentType ===
                                                                         'degraded' ? (
                                                                             <div className="Badge Badge--color--yellow Box-root Flex-inlineFlex Flex-alignItems--center Padding-horizontal--8 Padding-vertical--2">
-<<<<<<< HEAD
-                                                                                <span className="Badge-text Text-color--yellow Text-display--inline Text-fontSize--12 Text-fontWeight--bold Text-lineHeight--16 Text-typeface--upper">
-=======
                                                                                 <span className="Badge-text Text-color--yellow Text-display--inline Text-fontSize--12 Text-fontWeight--bold Text-lineHeight--16 Text-typeface--upper bs-font-increase">
->>>>>>> 3639eadf
                                                                                     <span>
                                                                                         degraded
                                                                         </span>
@@ -475,7 +463,6 @@
                                                             <label className="">
                                                                 Cause
                                                         </label>
-<<<<<<< HEAD
                                                             <div
                                                                 className="bs-Fieldset-fields"
                                                                 style={{
@@ -558,31 +545,6 @@
                                                                             '**.'
                                                                         }`}
                                                                 />
-=======
-                                                            <div className="bs-content-inside">
-                                                                <Link
-                                                                    style={{
-                                                                        textDecoration:
-                                                                            'underline',
-                                                                    }}
-                                                                    to={
-                                                                        '/dashboard/profile/'
-                                                                        + this.props
-                                                                            .incident
-                                                                            .createdById
-                                                                            ._id
-                                                                    }
-                                                                >
-                                                                    <div>
-                                                                        {
-                                                                            this.props
-                                                                                .incident
-                                                                                .createdById
-                                                                                .name
-                                                                        }
-                                                                    </div>
-                                                                </Link>
->>>>>>> 3639eadf
                                                             </div>
                                                         </div>
                                                     )}
@@ -599,15 +561,11 @@
                                                                 id={`${monitorName}_IncidentReport`}
                                                             >
                                                                 <ReactMarkdown
-<<<<<<< HEAD
                                                                     source={`This ${this
                                                                             .props
                                                                             .incident
                                                                             .incidentType
                                                                         } incident was created because the monitor's${incidentReason &&
-=======
-                                                                    source={`${incidentReason &&
->>>>>>> 3639eadf
                                                                             incidentReason.length >
                                                                             1
                                                                             ? ':\n' +
@@ -750,11 +708,7 @@
                                                                 Acknowledge
                                                         </label>
                                                             <div
-<<<<<<< HEAD
-                                                                className="bs-content-inside"
-=======
                                                                 className="bs-content-inside bs-font-increase"
->>>>>>> 3639eadf
                                                                 title="Let your team know you're working on this incident."
                                                             >
                                                                 <div className="Box-root Flex-flex Flex-alignItems--center">
@@ -766,16 +720,7 @@
                                                                         >
                                                                             <label
                                                                                 id={`btnAcknowledge_${this.props.count}`}
-<<<<<<< HEAD
-                                                                                className="bs-Button bs-DeprecatedButton bs-FileUploadButton bs-Button--icon bs-Button--circle"
-                                                                                type="button"
-                                                                                onClick={
-                                                                                    this
-                                                                                        .acknowledge
-                                                                                }
-=======
                                                                                 className="Bs-btn-no"
->>>>>>> 3639eadf
                                                                             >
                                                                                 <span>
                                                                                     Acknowledge
@@ -783,34 +728,6 @@
                                                                             </span>
                                                                             </label>
                                                                         </ShouldRender>
-<<<<<<< HEAD
-                                                                        <ShouldRender
-                                                                            if={
-                                                                                (this
-                                                                                    .props
-                                                                                    .incidentRequest &&
-                                                                                    this
-                                                                                        .props
-                                                                                        .incidentRequest
-                                                                                        .requesting) ||
-                                                                                (this
-                                                                                    .props
-                                                                                    .multipleIncidentRequest &&
-                                                                                    this
-                                                                                        .props
-                                                                                        .multipleIncidentRequest
-                                                                                        .requesting)
-                                                                            }
-                                                                        >
-                                                                            <Spinner
-                                                                                style={{
-                                                                                    stroke:
-                                                                                        '#000000',
-                                                                                }}
-                                                                            />
-                                                                        </ShouldRender>
-=======
->>>>>>> 3639eadf
                                                                     </div>
                                                                 </div>
                                                                 <p className="bs-Fieldset-explanation">
@@ -924,11 +841,7 @@
                                                         </label>
                                                             <div className="bs-content-inside">
                                                                 <div
-<<<<<<< HEAD
-                                                                    className="Box-root Flex-flex Flex-alignItems--center"
-=======
                                                                     className="Box-root Flex-flex Flex-alignItems--center bs-font-increase"
->>>>>>> 3639eadf
                                                                     title="Let your team know you've fixed this incident."
                                                                 >
                                                                     <div>
@@ -939,16 +852,7 @@
                                                                         >
                                                                             <label
                                                                                 id={`btnResolve_${this.props.count}`}
-<<<<<<< HEAD
-                                                                                className="bs-Button bs-DeprecatedButton bs-FileUploadButton bs-Button--icon bs-Button--check"
-                                                                                type="button"
-                                                                                onClick={
-                                                                                    this
-                                                                                        .resolve
-                                                                                }
-=======
                                                                                 className="Bs-btn-no"
->>>>>>> 3639eadf
                                                                             >
                                                                                 <span>
                                                                                     Resolve
@@ -956,34 +860,6 @@
                                                                             </span>
                                                                             </label>
                                                                         </ShouldRender>
-<<<<<<< HEAD
-                                                                        <ShouldRender
-                                                                            if={
-                                                                                (this
-                                                                                    .props
-                                                                                    .incidentRequest &&
-                                                                                    this
-                                                                                        .props
-                                                                                        .incidentRequest
-                                                                                        .resolving) ||
-                                                                                (this
-                                                                                    .props
-                                                                                    .multipleIncidentRequest &&
-                                                                                    this
-                                                                                        .props
-                                                                                        .multipleIncidentRequest
-                                                                                        .resolving)
-                                                                            }
-                                                                        >
-                                                                            <Spinner
-                                                                                style={{
-                                                                                    stroke:
-                                                                                        '#000000',
-                                                                                }}
-                                                                            />
-                                                                        </ShouldRender>
-=======
->>>>>>> 3639eadf
                                                                     </div>
                                                                 </div>
                                                                 <p className="bs-Fieldset-explanation">
