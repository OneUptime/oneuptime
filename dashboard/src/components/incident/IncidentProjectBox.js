--- conflicted
+++ resolved
@@ -13,15 +13,9 @@
                 <div className="Box-root Flex-flex Flex-direction--row Flex-justifyContent--spaceBetween">
                     <div className="ContentHeader-center Box-root Flex-flex Flex-direction--column Flex-justifyContent--center">
                         <span className="ContentHeader-title Text-color--dark Text-display--inline Text-fontSize--20 Text-fontWeight--regular Text-lineHeight--28 Text-typeface--base Text-wrap--wrap">
-<<<<<<< HEAD
-                            <span style={{ 'textTransform': 'capitalize' }}>{props.currentProjectId !== props.subProjectIncident._id ? props.subProjectName : props.subProjects.length > 0 ? 'Project' : ''} Incident Log</span>
-                        </span>
-                        <span style={{ 'textTransform': 'lowercase' }} className="ContentHeader-description Text-color--inherit Text-display--inline Text-fontSize--14 Text-fontWeight--regular Text-lineHeight--20 Text-typeface--base Text-wrap--wrap">
-=======
                             <span style={{ 'textTransform': 'capitalize' }}>{props.currentProjectId !== props.subProjectIncident._id ? props.subProjectName : 'Project'} Incident Log</span>
                         </span>
                         <span className="ContentHeader-description Text-color--inherit Text-display--inline Text-fontSize--14 Text-fontWeight--regular Text-lineHeight--20 Text-typeface--base Text-wrap--wrap">
->>>>>>> 902ad121
                             <span>
                                 Incidents are automatically created when your monitor goes down. Here&#39;s a log of all of your incidents for {props.currentProjectId !== props.subProjectIncident._id ? `${props.subProjectName} sub-project` : `${props.subProjectName} project`}.
                             </span>
