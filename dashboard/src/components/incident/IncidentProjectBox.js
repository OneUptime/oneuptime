--- conflicted
+++ resolved
@@ -45,11 +45,7 @@
     useEffect(() => {
         const handleKeyboard = event => {
             const { modalList, allProjectLength } = props;
-<<<<<<< HEAD
-
-=======
     
->>>>>>> 36eae901
             if (allProjectLength === 1) {
                 if (event.target.localName === 'body' && event.key) {
                     switch (event.key) {
@@ -70,11 +66,7 @@
                 }
             }
         };
-<<<<<<< HEAD
-
-=======
     
->>>>>>> 36eae901
         setIncidents(props.subProjectIncident);
         window.addEventListener('keydown', handleKeyboard);
 
