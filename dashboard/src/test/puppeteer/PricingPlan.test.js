const puppeteer = require('puppeteer');
const utils = require('./test-utils');
const init = require('./test-init');
const { Cluster } = require('puppeteer-cluster');

require('should');

// user credentials
const email = utils.generateRandomBusinessEmail();
const password = '1234567890';

describe('Status Page -> Pricing Plan Component', () => {
    const operationTimeOut = 500000;

    let cluster;
    beforeAll(async () => {
        jest.setTimeout(360000);

        cluster = await Cluster.launch({
            concurrency: Cluster.CONCURRENCY_PAGE,
            puppeteerOptions: utils.puppeteerLaunchConfig,
            puppeteer,
            timeout: 500000,
        });

        cluster.on('error', err => {
            throw err;
        });

        await cluster.execute({ email, password }, async ({ page, data }) => {
            const user = {
                email: data.email,
                password: data.password,
            };
            // user
            await init.registerUser(user, page);
            await init.loginUser(user, page);
        });
    });

    afterAll(async done => {
        await cluster.idle();
        await cluster.close();
        done();
    });

    test(
        'should show upgrade modal if project is not available in a particular plan',
        async () => {
            await cluster.execute(null, async ({ page }) => {
                await page.goto(utils.DASHBOARD_URL);
                await page.waitForSelector('#AccountSwitcherId');
                await page.click('#AccountSwitcherId');
                await page.waitForSelector('#create-project');
                await page.click('#create-project');
                await page.waitForSelector('#name');
                await page.type('#name', 'test');
                await page.$$eval(
                    'input[name="planId"]',
                    inputs => inputs[0].click() // select the first plan
                );
                await page.click('#btnCreateProject');
                await page.waitForNavigation({ waitUntil: 'networkidle0' });
                await page.$eval('#statusPages > a', elem => elem.click());
                await page.waitForSelector('#btnCreateStatusPage_test');
                await page.click('#btnCreateStatusPage_test');
                await page.waitForSelector('#name');
                await page.click('#name');
                await page.type('#name', 'test');
                await page.click('#btnCreateStatusPage');
                // select the first item from the table row
                const rowItem = await page.waitForSelector(
                    '#statusPagesListContainer > tr',
                    { visible: true }
                );
                rowItem.click();
<<<<<<< HEAD
                await page.waitForNavigation({ waitUntil: 'networkidle0' });
                await page.click('#react-tabs-6');
=======
                await page.waitForSelector('ul#customTabList > li', {
                    visible: true,
                });
                await page.$$eval('ul#customTabList > li', elems =>
                    elems[3].click()
                );
>>>>>>> f375f5a7
                await page.$eval('input[name="isPrivate"]', elem =>
                    elem.click()
                );
                const modal = await page.waitForSelector('#pricingPlanModal', {
                    visible: true,
                });
                expect(modal).toBeDefined();
            });
        },
        operationTimeOut
    );

    test(
        'should show upgrade modal if plan is Enterprise and Project is not on Enterprise plan',
        async () => {
            await cluster.execute(null, async ({ page }) => {
                await page.goto(utils.DASHBOARD_URL);
                await page.$eval('#statusPages > a', elem => elem.click());
                // select the first item from the table row
                const rowItem = await page.waitForSelector(
                    '#statusPagesListContainer > tr',
                    { visible: true }
                );
                rowItem.click();
<<<<<<< HEAD
                await page.waitForNavigation({ waitUntil: 'networkidle0' });
                await page.click('#react-tabs-6');
=======
                await page.waitForSelector('ul#customTabList > li', {
                    visible: true,
                });
                await page.$$eval('ul#customTabList > li', elems =>
                    elems[3].click()
                );
>>>>>>> f375f5a7
                await page.$eval('input[name="isSubscriberEnabled"]', elem =>
                    elem.click()
                );

                const modal = await page.waitForSelector('#pricingPlanModal', {
                    visible: true,
                });
                const emailBtn = await page.waitForSelector('#enterpriseMail');

                expect(modal).toBeDefined();
                expect(emailBtn).toBeDefined();
            });
        },
        operationTimeOut
    );

    test(
        'should not show upgrade modal if project is subscribed to a particular plan',
        async () => {
            await cluster.execute(null, async ({ page }) => {
                await page.goto(utils.DASHBOARD_URL);
                await page.waitForSelector('#projectSettings');
                await page.click('#projectSettings');
                await page.waitForSelector('#billing');
                await page.click('#billing a');
                await page.waitForSelector('#alertEnable');

                const rowLength = await page.$$eval(
                    '#alertOptionRow > div.bs-Fieldset-row',
                    rows => rows.length
                );

                if (rowLength === 1) {
                    // check the box
                    await page.evaluate(() => {
                        document.querySelector('#alertEnable').click();
                    });
                }

                await page.evaluate(() => {
                    document.querySelector('#billingRiskCountries').click();
                });
                const elem = await page.waitForSelector('#pricingPlanModal', {
                    hidden: true,
                });
                expect(elem).toBeNull();
            });
        },
        operationTimeOut
    );

    test(
        'should not upgrade a project when cancel button is clicked',
        async () => {
            await cluster.execute(null, async ({ page }) => {
                await page.goto(utils.DASHBOARD_URL);
                await page.$eval('#statusPages > a', elem => elem.click());
                // select the first item from the table row
                const rowItem = await page.waitForSelector(
                    '#statusPagesListContainer > tr',
                    { visible: true }
                );
                rowItem.click();
<<<<<<< HEAD
                await page.waitForNavigation({ waitUntil: 'networkidle0' });
                await page.click('#react-tabs-6');
=======
                await page.waitForSelector('ul#customTabList > li', {
                    visible: true,
                });
                await page.$$eval('ul#customTabList > li', elems =>
                    elems[3].click()
                );
>>>>>>> f375f5a7
                await page.$eval('input[name="isPrivate"]', elem =>
                    elem.click()
                );

                await page.waitForSelector('#pricingPlanModal', {
                    visible: true,
                });
                const growthOption = await page.waitForSelector(
                    'label[for=Growth_month]',
                    { visible: true }
                );
                growthOption.click();
                await page.click('#cancelPlanUpgrade');
                const elem = await page.waitForSelector('#pricingPlanModal', {
                    hidden: true,
                });
                expect(elem).toBeNull();
            });
        },
        operationTimeOut
    );

    test(
        'should upgrade a plan when upgrade is triggered from pricing plan component',
        async () => {
            await cluster.execute(null, async ({ page }) => {
                await page.goto(utils.DASHBOARD_URL);
                await page.$eval('#statusPages > a', elem => elem.click());
                // select the first item from the table row
                const rowItem = await page.waitForSelector(
                    '#statusPagesListContainer > tr',
                    { visible: true }
                );
                rowItem.click();
<<<<<<< HEAD
                await page.waitForNavigation({ waitUntil: 'networkidle0' });
                await page.click('#react-tabs-6');
=======
                await page.waitForSelector('ul#customTabList > li', {
                    visible: true,
                });
                await page.$$eval('ul#customTabList > li', elems =>
                    elems[3].click()
                );
>>>>>>> f375f5a7
                await page.$eval('input[name="isPrivate"]', elem =>
                    elem.click()
                );

                await page.waitForSelector('#pricingPlanModal', {
                    visible: true,
                });
                const growthOption = await page.waitForSelector(
                    'label[for=Growth_month]',
                    { visible: true }
                );
                growthOption.click();
                await page.click('#confirmPlanUpgrade');

                await page.waitForSelector('#pricingPlanModal', {
                    hidden: true,
                });
<<<<<<< HEAD
                await page.reload({ waitUntil: 'networkidle2' });
                await page.click('#react-tabs-6');
=======
>>>>>>> f375f5a7
                await page.$eval('input[name="isPrivate"]', elem =>
                    elem.click()
                );
                const value = await page.$eval(
                    'input[name="isPrivate"]',
                    elem => elem.value
                );
                expect(utils.parseBoolean(value)).toBe(true);
            });
        },
        operationTimeOut
    );
});<|MERGE_RESOLUTION|>--- conflicted
+++ resolved
@@ -74,17 +74,12 @@
                     { visible: true }
                 );
                 rowItem.click();
-<<<<<<< HEAD
-                await page.waitForNavigation({ waitUntil: 'networkidle0' });
-                await page.click('#react-tabs-6');
-=======
-                await page.waitForSelector('ul#customTabList > li', {
-                    visible: true,
-                });
-                await page.$$eval('ul#customTabList > li', elems =>
-                    elems[3].click()
-                );
->>>>>>> f375f5a7
+                await page.waitForSelector('ul#customTabList > li', {
+                    visible: true,
+                });
+                await page.$$eval('ul#customTabList > li', elems =>
+                    elems[3].click()
+                );
                 await page.$eval('input[name="isPrivate"]', elem =>
                     elem.click()
                 );
@@ -109,17 +104,12 @@
                     { visible: true }
                 );
                 rowItem.click();
-<<<<<<< HEAD
-                await page.waitForNavigation({ waitUntil: 'networkidle0' });
-                await page.click('#react-tabs-6');
-=======
-                await page.waitForSelector('ul#customTabList > li', {
-                    visible: true,
-                });
-                await page.$$eval('ul#customTabList > li', elems =>
-                    elems[3].click()
-                );
->>>>>>> f375f5a7
+                await page.waitForSelector('ul#customTabList > li', {
+                    visible: true,
+                });
+                await page.$$eval('ul#customTabList > li', elems =>
+                    elems[3].click()
+                );
                 await page.$eval('input[name="isSubscriberEnabled"]', elem =>
                     elem.click()
                 );
@@ -183,17 +173,12 @@
                     { visible: true }
                 );
                 rowItem.click();
-<<<<<<< HEAD
-                await page.waitForNavigation({ waitUntil: 'networkidle0' });
-                await page.click('#react-tabs-6');
-=======
-                await page.waitForSelector('ul#customTabList > li', {
-                    visible: true,
-                });
-                await page.$$eval('ul#customTabList > li', elems =>
-                    elems[3].click()
-                );
->>>>>>> f375f5a7
+                await page.waitForSelector('ul#customTabList > li', {
+                    visible: true,
+                });
+                await page.$$eval('ul#customTabList > li', elems =>
+                    elems[3].click()
+                );
                 await page.$eval('input[name="isPrivate"]', elem =>
                     elem.click()
                 );
@@ -228,17 +213,12 @@
                     { visible: true }
                 );
                 rowItem.click();
-<<<<<<< HEAD
-                await page.waitForNavigation({ waitUntil: 'networkidle0' });
-                await page.click('#react-tabs-6');
-=======
-                await page.waitForSelector('ul#customTabList > li', {
-                    visible: true,
-                });
-                await page.$$eval('ul#customTabList > li', elems =>
-                    elems[3].click()
-                );
->>>>>>> f375f5a7
+                await page.waitForSelector('ul#customTabList > li', {
+                    visible: true,
+                });
+                await page.$$eval('ul#customTabList > li', elems =>
+                    elems[3].click()
+                );
                 await page.$eval('input[name="isPrivate"]', elem =>
                     elem.click()
                 );
@@ -256,11 +236,11 @@
                 await page.waitForSelector('#pricingPlanModal', {
                     hidden: true,
                 });
-<<<<<<< HEAD
                 await page.reload({ waitUntil: 'networkidle2' });
-                await page.click('#react-tabs-6');
-=======
->>>>>>> f375f5a7
+                await page.$$eval('ul#customTabList > li', elems =>
+                    elems[3].click()
+                );
+
                 await page.$eval('input[name="isPrivate"]', elem =>
                     elem.click()
                 );
