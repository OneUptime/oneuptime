--- conflicted
+++ resolved
@@ -865,11 +865,7 @@
 
                 const newMonitorName = utils.generateRandomString();
                 await init.addAPIMonitorWithJSExpression(page, newMonitorName);
-<<<<<<< HEAD
-                await page.waitForTimeout(120000);
-=======
-                await page.waitFor(120 * 1000);
->>>>>>> e9f6d284
+                await page.waitForTimeout(120 * 1000);
 
                 let spanElement = await page.waitForSelector(
                     `#monitor-title-${newMonitorName}`
@@ -980,20 +976,7 @@
                 const newMonitorName = utils.generateRandomString();
                 await init.addAPIMonitorWithJSExpression(page, newMonitorName);
 
-<<<<<<< HEAD
-                await page.waitForTimeout(15000);
-
-                let monitorStatusElement = await page.waitForSelector(
-                    `#monitor-status-${testMonitorName}`,
-                    { visible: true, timeout: operationTimeOut }
-                );
-                monitorStatusElement = await monitorStatusElement.getProperty(
-                    'innerText'
-                );
-                monitorStatusElement = await monitorStatusElement.jsonValue();
-                monitorStatusElement.should.be.exactly('Degraded');
-=======
-                await page.waitFor(120 * 1000);
+                await page.waitForTimeout(120 * 1000);
 
                 const probeTabs = await page.$$('button[id^=probes-btn]');
                 for (const probeTab of probeTabs) {
@@ -1010,7 +993,6 @@
                         monitorStatusElement.should.be.exactly('Degraded');
                     }
                 }
->>>>>>> e9f6d284
             });
         },
         operationTimeOut
@@ -1044,14 +1026,10 @@
                 await page.goto(utils.DASHBOARD_URL);
                 await init.navigateToComponentDetails(componentName, page);
 
-<<<<<<< HEAD
-                await page.waitForTimeout(120000);
-=======
                 const newMonitorName = utils.generateRandomString();
                 await init.addAPIMonitorWithJSExpression(page, newMonitorName);
->>>>>>> e9f6d284
-
-                await page.waitFor(120 * 1000);
+
+                await page.waitForTimeout(120 * 1000);
 
                 const probeTabs = await page.$$('button[id^=probes-btn]');
                 for (const probeTab of probeTabs) {
@@ -1107,14 +1085,10 @@
                 await page.goto(utils.DASHBOARD_URL);
                 await init.navigateToComponentDetails(componentName, page);
 
-<<<<<<< HEAD
-                await page.waitForTimeout(120000);
-=======
                 const newMonitorName = utils.generateRandomString();
                 await init.addAPIMonitorWithJSExpression(page, newMonitorName);
->>>>>>> e9f6d284
-
-                await page.waitFor(120 * 1000);
+
+                await page.waitForTimeout(120 * 1000);
 
                 const probeTabs = await page.$$('button[id^=probes-btn]');
                 for (const probeTab of probeTabs) {
