const puppeteer = require('puppeteer');
const utils = require('./test-utils');
const init = require('./test-init');
const { Cluster } = require('puppeteer-cluster');

require('should');

// user credentials
const email = utils.generateRandomBusinessEmail();
const password = '1234567890';
const componentName = utils.generateRandomString();
const monitorName = utils.generateRandomString();
const countryCode = '+1';
const phoneNumber = '9173976235';
const subscriberEmail = utils.generateRandomBusinessEmail();

describe('Subscribers Alert logs API', () => {
    const operationTimeOut = 500000;

    let cluster;

    beforeAll(async () => {
        jest.setTimeout(500000);

        cluster = await Cluster.launch({
            concurrency: Cluster.CONCURRENCY_PAGE,
            puppeteerOptions: utils.puppeteerLaunchConfig,
            puppeteer,
            timeout: utils.timeout,
        });

        cluster.on('taskerror', err => {
            throw err;
        });

        return await cluster.execute(null, async ({ page }) => {
            const user = {
                email,
                password,
            };
            await init.registerUser(user, page);
            await init.loginUser(user, page);
            await init.addSmtpSettings(
                true,
                utils.smtpCredential.user,
                utils.smtpCredential.pass,
                utils.smtpCredential.host,
                utils.smtpCredential.port,
                utils.smtpCredential.from,
                utils.smtpCredential.secure,
                page
            );
            await init.addTwilioSettings(
                true,
                utils.twilioCredentials.accountSid,
                utils.twilioCredentials.authToken,
                utils.twilioCredentials.phoneNumber,
                page
            );
            await init.addMonitorToComponent(componentName, monitorName, page);
        });
    });

    afterAll(async () => {
        await cluster.idle();
        await cluster.close();
    });

    test(
        'Should add SMS subscribers.',
        async () => {
            return await cluster.execute(null, async ({ page }) => {
                await page.goto(utils.DASHBOARD_URL, {
                    waitUntil: 'networkidle0',
                });
                await init.navigateToMonitorDetails(
                    componentName,
                    monitorName,
                    page
                );
                await init.gotoTab(utils.monitorTabIndexes.SUBSCRIBERS, page);
                await page.waitForSelector('#addSubscriberButton');
                await page.click('#addSubscriberButton');
                await page.waitForSelector('#alertViaId');
                await init.selectByText('#alertViaId', 'sms', page);
                await page.waitForSelector('#countryCodeId');
                await init.selectByText('#countryCodeId', countryCode, page);
                await page.type('#contactPhoneId', phoneNumber);
                await page.click('#createSubscriber');
                await page.waitForSelector('#createSubscriber', {
                    hidden: true,
                });
                const subscriberPhoneNumberSelector =
                    '#subscribersList tbody tr:first-of-type td:nth-of-type(4)';
                await page.waitForSelector(subscriberPhoneNumberSelector);
                const subscriberPhoneNumber = await page.$eval(
                    subscriberPhoneNumberSelector,
                    e => e.textContent
                );
                expect(subscriberPhoneNumber).toEqual(
                    `${countryCode}${phoneNumber}`
                );
            });
        },
        operationTimeOut
    );

    test(
        'Should add Email subscribers.',
        async () => {
            return await cluster.execute(null, async ({ page }) => {
                await page.goto(utils.DASHBOARD_URL, {
                    waitUntil: 'networkidle0',
                });
                await init.navigateToMonitorDetails(
                    componentName,
                    monitorName,
                    page
                );
                await init.gotoTab(utils.monitorTabIndexes.SUBSCRIBERS, page);
                await page.waitForSelector('#addSubscriberButton');
                await page.click('#addSubscriberButton');
                await page.waitForSelector('#alertViaId');
                await init.selectByText('#alertViaId', 'email', page);
                await page.waitForSelector('#emailId');
                await page.type('#emailId', subscriberEmail);
                await page.click('#createSubscriber');
                await page.waitForSelector('#createSubscriber', {
                    hidden: true,
                });
                const subscriberEmailSelector =
                    '#subscribersList tbody tr:first-of-type td:nth-of-type(4)';
                await page.waitForSelector(subscriberEmailSelector);
                const renderedSubscriberEmail = await page.$eval(
                    subscriberEmailSelector,
                    e => e.textContent
                );
                expect(renderedSubscriberEmail).toEqual(subscriberEmail);
            });
        },
        operationTimeOut
    );

    test(
        'Should send SMS and Email when an incident is created.',
        async () => {
            return await cluster.execute(null, async ({ page }) => {
                await init.navigateToMonitorDetails(
                    componentName,
                    monitorName,
                    page
                );
                await page.waitForSelector('#customTabList > li');
                await page.$$eval('#customTabList > li', elem =>
                    elem[1].click()
                );

                await page.waitForSelector(`#createIncident_${monitorName}`);
                await page.click(`#createIncident_${monitorName}`);
                await page.waitForSelector('#incidentType');
                await init.selectByText('#incidentType', 'offline', page);
                await page.click('#createIncident');
                await page.waitForSelector(`#incident_${monitorName}_0`);
                await page.waitForSelector('#notificationscroll');
                await page.click('#viewIncident-0');
                await page.waitForSelector('#incident_0');

                await page.waitForSelector('#customTabList > li');
                // navigate to Alert logs tab
                await page.$$eval('#customTabList > li', elem =>
                    elem[2].click()
                );
                await page.waitFor(3000);
<<<<<<< HEAD
                await page.reload({ waitUntil: 'networkidle0' });

                await page.waitForSelector('#customTabList > li');
                // navigate to Alert logs tab
                await page.$$eval('#customTabList > li', elem =>
                    elem[2].click()
                );
=======
                await page.reload({
                    waitUntil: 'networkidle0',
                });
                await init.gotoTab(utils.incidentTabIndexes.ALERT_LOGS, page);
>>>>>>> efa075ff
                await page.waitForSelector('#subscriberAlertTable tbody tr');
                const rowsCount = (
                    await page.$$('#subscriberAlertTable tbody tr')
                ).length;
                expect(rowsCount).toEqual(2);

                const firstRowIdentifier =
                    '#subscriberAlertTable tbody tr:nth-of-type(1)';
                await page.click(firstRowIdentifier);
                await page.waitForSelector('#backboneModals .bs-Modal-content');

                const subscriber = await page.$eval(
                    '#backboneModals #subscriber',
                    e => e.textContent
                );
                const via = await page.$eval(
                    '#backboneModals #alertVia',
                    e => e.textContent
                );
                const type = await page.$eval(
                    '#backboneModals #eventType',
                    e => e.textContent
                );
                const alertStatus = await page.$eval(
                    '#backboneModals #alertStatus',
                    e => e.textContent
                );

                expect([
                    subscriberEmail,
                    `${countryCode}${phoneNumber}`,
                ]).toContain(subscriber);

                expect(['sms', 'email']).toContain(via);
                expect(type).toEqual('identified');
                expect(alertStatus).toEqual('Sent');

                await page.click('#backboneModals #closeBtn');
                await page.waitForSelector(
                    '#backboneModals .bs-Modal-content',
                    { hidden: true }
                );

                const secondRowIdentifier =
                    '#subscriberAlertTable tbody tr:nth-of-type(2)';
                await page.click(secondRowIdentifier);
                await page.waitForSelector('#backboneModals .bs-Modal-content');

                const subscriber1 = await page.$eval(
                    '#backboneModals #subscriber',
                    e => e.textContent
                );
                const via1 = await page.$eval(
                    '#backboneModals #alertVia',
                    e => e.textContent
                );
                const type1 = await page.$eval(
                    '#backboneModals #eventType',
                    e => e.textContent
                );
                const alertStatus1 = await page.$eval(
                    '#backboneModals #alertStatus',
                    e => e.textContent
                );

                expect([
                    subscriberEmail,
                    `${countryCode}${phoneNumber}`,
                ]).toContain(subscriber1);
                expect(['sms', 'email']).toContain(via1);
                expect(type1).toEqual('identified');
                expect(alertStatus1).toEqual('Sent');
            });
        },
        operationTimeOut
    );
});<|MERGE_RESOLUTION|>--- conflicted
+++ resolved
@@ -171,20 +171,13 @@
                     elem[2].click()
                 );
                 await page.waitFor(3000);
-<<<<<<< HEAD
                 await page.reload({ waitUntil: 'networkidle0' });
-
+                await init.gotoTab(utils.incidentTabIndexes.ALERT_LOGS, page);
                 await page.waitForSelector('#customTabList > li');
                 // navigate to Alert logs tab
                 await page.$$eval('#customTabList > li', elem =>
                     elem[2].click()
                 );
-=======
-                await page.reload({
-                    waitUntil: 'networkidle0',
-                });
-                await init.gotoTab(utils.incidentTabIndexes.ALERT_LOGS, page);
->>>>>>> efa075ff
                 await page.waitForSelector('#subscriberAlertTable tbody tr');
                 const rowsCount = (
                     await page.$$('#subscriberAlertTable tbody tr')
