--- conflicted
+++ resolved
@@ -49,7 +49,6 @@
   background: rgb(0, 128, 168);
 }
 
-<<<<<<< HEAD
     div.block-chart div.bar:hover {
       opacity: 1.0;
     }
@@ -94,56 +93,11 @@
 ******* Tipsy Tooltips ******/
 
 .tipsy {
-=======
-div.block-chart div.bar:hover {
-  opacity: 1;
-}
-
-div.block-chart div.bar.empty {
-  float: left;
-  position: relative;
-  height: 100%;
-  width: 6px;
-
-  cursor: pointer;
-
-  /* Border instead of margin so we get the hover behavior we want */
-  border-left: 1px solid #fff;
-  border-right: 1px solid #fff;
-
-  opacity: 0.6;
-
-  /* DEFAULT IS GREEN */
-  background: rgb(0, 128, 168);
-}
-
-div.block-chart div.bar.empty:hover {
-  opacity: 1;
-}
-
-div.block-chart div.bar.mid {
-  background: #ffde24;
-}
-
-div.block-chart div.bar.down {
-  background: #fa6d46;
-}
-
-div.block-chart div.bar:first-child {
-  border-left: 0;
-}
-div.block-chart div.bar:last-child {
-  border-right: 0;
-}
-
-******* Tipsy Tooltips ******/ .tipsy {
->>>>>>> 19869bda
   font-size: 12px;
   position: absolute;
   padding: 5px;
   z-index: 100000;
 }
-<<<<<<< HEAD
   .tipsy-inner {
     background-color: #32325d;
     color: #FFF;
@@ -152,16 +106,6 @@
     line-height: 19px;
     text-align: center;
   }
-=======
-.tipsy-inner {
-  background-color: #32325d;
-  color: #fff;
-  max-width: 200px;
-  padding: 5px 12px 5px 12px;
-  line-height: 19px;
-  text-align: center;
-}
->>>>>>> 19869bda
 
 /* Rounded corners */
 .tipsy-inner {
@@ -213,12 +157,7 @@
   border-right-color: transparent;
 }
 .tipsy-ne .tipsy-arrow {
-<<<<<<< HEAD
   top: 0; right: 10px;
-=======
-  top: 0;
-  right: 10px;
->>>>>>> 19869bda
   border-bottom-style: solid;
   border-top: none;
   border-left-color: transparent;
@@ -234,12 +173,7 @@
   border-right-color: transparent;
 }
 .tipsy-sw .tipsy-arrow {
-<<<<<<< HEAD
   bottom: 0; left: 10px;
-=======
-  bottom: 0;
-  left: 10px;
->>>>>>> 19869bda
   border-top-style: solid;
   border-bottom: none;
   border-left-color: transparent;
@@ -273,7 +207,6 @@
 }
 
 @media only screen and (max-width: 1180px) {
-<<<<<<< HEAD
    div.block-chart div.bar {
       width: 5px;
     }
@@ -320,15 +253,4 @@
   content: "";
   clear: both;
   display: table;
-=======
-  div.block-chart div.bar {
-    width: 5px;
-  }
-  div.block-chart div.bar.empty {
-    width: 5px;
-  }
-  .chart-font {
-    font-size: 90%;
-  }
->>>>>>> 19869bda
 }