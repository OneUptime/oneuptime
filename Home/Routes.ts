--- conflicted
+++ resolved
@@ -32,12 +32,8 @@
     const app: ExpressApplication = Express.getExpressApp();
 
     //Routes
-<<<<<<< HEAD
     app.get("/", (_req: ExpressRequest, res: ExpressResponse) => {
 
-=======
-    app.get("/", (req: ExpressRequest, res: ExpressResponse) => {
->>>>>>> b486b595
       const { reviewsList1, reviewsList2, reviewsList3 } = Reviews;
 
       res.render(`${ViewsPath}/index`, {
